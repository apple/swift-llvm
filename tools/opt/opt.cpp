//===- opt.cpp - The LLVM Modular Optimizer -------------------------------===//
//
//                     The LLVM Compiler Infrastructure
//
// This file is distributed under the University of Illinois Open Source
// License. See LICENSE.TXT for details.
//
//===----------------------------------------------------------------------===//
//
// Optimizations may be specified an arbitrary number of times on the command
// line, They are run in the order specified.
//
//===----------------------------------------------------------------------===//

#include "BreakpointPrinter.h"
#include "NewPMDriver.h"
#include "PassPrinters.h"
#include "llvm/ADT/Triple.h"
#include "llvm/Analysis/CallGraph.h"
#include "llvm/Analysis/CallGraphSCCPass.h"
#include "llvm/Analysis/LoopPass.h"
#include "llvm/Analysis/RegionPass.h"
#include "llvm/Analysis/TargetLibraryInfo.h"
#include "llvm/Analysis/TargetTransformInfo.h"
#include "llvm/Bitcode/BitcodeWriterPass.h"
#include "llvm/CodeGen/CommandFlags.inc"
#include "llvm/CodeGen/TargetPassConfig.h"
#include "llvm/Config/llvm-config.h"
#include "llvm/IR/DataLayout.h"
#include "llvm/IR/DebugInfo.h"
#include "llvm/IR/IRPrintingPasses.h"
#include "llvm/IR/LLVMContext.h"
#include "llvm/IR/LegacyPassManager.h"
#include "llvm/IR/LegacyPassNameParser.h"
#include "llvm/IR/Module.h"
#include "llvm/IR/Verifier.h"
#include "llvm/IRReader/IRReader.h"
#include "llvm/InitializePasses.h"
#include "llvm/LinkAllIR.h"
#include "llvm/LinkAllPasses.h"
#include "llvm/MC/SubtargetFeature.h"
#include "llvm/Support/Debug.h"
#include "llvm/Support/FileSystem.h"
#include "llvm/Support/Host.h"
#include "llvm/Support/InitLLVM.h"
#include "llvm/Support/PluginLoader.h"
#include "llvm/Support/SourceMgr.h"
#include "llvm/Support/SystemUtils.h"
#include "llvm/Support/TargetRegistry.h"
#include "llvm/Support/TargetSelect.h"
#include "llvm/Support/ToolOutputFile.h"
#include "llvm/Support/YAMLTraits.h"
#include "llvm/Target/TargetMachine.h"
#include "llvm/Transforms/Coroutines.h"
#include "llvm/Transforms/IPO/AlwaysInliner.h"
#include "llvm/Transforms/IPO/PassManagerBuilder.h"
#include "llvm/Transforms/Utils/Cloning.h"
#include <algorithm>
#include <memory>
using namespace llvm;
using namespace opt_tool;

// The OptimizationList is automatically populated with registered Passes by the
// PassNameParser.
//
static cl::list<const PassInfo*, bool, PassNameParser>
PassList(cl::desc("Optimizations available:"));

// This flag specifies a textual description of the optimization pass pipeline
// to run over the module. This flag switches opt to use the new pass manager
// infrastructure, completely disabling all of the flags specific to the old
// pass management.
static cl::opt<std::string> PassPipeline(
    "passes",
    cl::desc("A textual description of the pass pipeline for optimizing"),
    cl::Hidden);

// Other command line options...
//
static cl::opt<std::string>
InputFilename(cl::Positional, cl::desc("<input bitcode file>"),
    cl::init("-"), cl::value_desc("filename"));

static cl::opt<std::string>
OutputFilename("o", cl::desc("Override output filename"),
               cl::value_desc("filename"));

static cl::opt<bool>
Force("f", cl::desc("Enable binary output on terminals"));

static cl::opt<bool>
PrintEachXForm("p", cl::desc("Print module after each transformation"));

static cl::opt<bool>
NoOutput("disable-output",
         cl::desc("Do not write result bitcode file"), cl::Hidden);

static cl::opt<bool>
OutputAssembly("S", cl::desc("Write output as LLVM assembly"));

static cl::opt<bool>
    OutputThinLTOBC("thinlto-bc",
                    cl::desc("Write output as ThinLTO-ready bitcode"));

static cl::opt<std::string> ThinLinkBitcodeFile(
    "thin-link-bitcode-file", cl::value_desc("filename"),
    cl::desc(
        "A file in which to write minimized bitcode for the thin link only"));

static cl::opt<bool>
NoVerify("disable-verify", cl::desc("Do not run the verifier"), cl::Hidden);

static cl::opt<bool>
VerifyEach("verify-each", cl::desc("Verify after each transform"));

static cl::opt<bool>
    DisableDITypeMap("disable-debug-info-type-map",
                     cl::desc("Don't use a uniquing type map for debug info"));

static cl::opt<bool>
StripDebug("strip-debug",
           cl::desc("Strip debugger symbol info from translation unit"));

static cl::opt<bool>
    StripNamedMetadata("strip-named-metadata",
                       cl::desc("Strip module-level named metadata"));

static cl::opt<bool> DisableInline("disable-inlining",
                                   cl::desc("Do not run the inliner pass"));

static cl::opt<bool>
DisableOptimizations("disable-opt",
                     cl::desc("Do not run any optimization passes"));

static cl::opt<bool>
StandardLinkOpts("std-link-opts",
                 cl::desc("Include the standard link time optimizations"));

static cl::opt<bool>
OptLevelO0("O0",
  cl::desc("Optimization level 0. Similar to clang -O0"));

static cl::opt<bool>
OptLevelO1("O1",
           cl::desc("Optimization level 1. Similar to clang -O1"));

static cl::opt<bool>
OptLevelO2("O2",
           cl::desc("Optimization level 2. Similar to clang -O2"));

static cl::opt<bool>
OptLevelOs("Os",
           cl::desc("Like -O2 with extra optimizations for size. Similar to clang -Os"));

static cl::opt<bool>
OptLevelOz("Oz",
           cl::desc("Like -Os but reduces code size further. Similar to clang -Oz"));

static cl::opt<bool>
OptLevelO3("O3",
           cl::desc("Optimization level 3. Similar to clang -O3"));

static cl::opt<unsigned>
CodeGenOptLevel("codegen-opt-level",
                cl::desc("Override optimization level for codegen hooks"));

static cl::opt<std::string>
TargetTriple("mtriple", cl::desc("Override target triple for module"));

static cl::opt<bool>
UnitAtATime("funit-at-a-time",
            cl::desc("Enable IPO. This corresponds to gcc's -funit-at-a-time"),
            cl::init(true));

static cl::opt<bool>
DisableLoopUnrolling("disable-loop-unrolling",
                     cl::desc("Disable loop unrolling in all relevant passes"),
                     cl::init(false));
static cl::opt<bool>
DisableLoopVectorization("disable-loop-vectorization",
                     cl::desc("Disable the loop vectorization pass"),
                     cl::init(false));

static cl::opt<bool>
DisableSLPVectorization("disable-slp-vectorization",
                        cl::desc("Disable the slp vectorization pass"),
                        cl::init(false));

static cl::opt<bool> EmitSummaryIndex("module-summary",
                                      cl::desc("Emit module summary index"),
                                      cl::init(false));

static cl::opt<bool> EmitModuleHash("module-hash", cl::desc("Emit module hash"),
                                    cl::init(false));

static cl::opt<bool>
DisableSimplifyLibCalls("disable-simplify-libcalls",
                        cl::desc("Disable simplify-libcalls"));

static cl::opt<bool>
Quiet("q", cl::desc("Obsolete option"), cl::Hidden);

static cl::alias
QuietA("quiet", cl::desc("Alias for -q"), cl::aliasopt(Quiet));

static cl::opt<bool>
AnalyzeOnly("analyze", cl::desc("Only perform analysis, no optimization"));

static cl::opt<bool> EnableDebugify(
    "enable-debugify",
    cl::desc(
        "Start the pipeline with debugify and end it with check-debugify"));

<<<<<<< HEAD
static cl::opt<bool> DebugifyEach(
    "debugify-each",
    cl::desc(
        "Start each pass with debugify and end it with check-debugify"));

=======
>>>>>>> d12f4ffa
static cl::opt<bool>
PrintBreakpoints("print-breakpoints-for-testing",
                 cl::desc("Print select breakpoints location for testing"));

static cl::opt<std::string> ClDataLayout("data-layout",
                                         cl::desc("data layout string to use"),
                                         cl::value_desc("layout-string"),
                                         cl::init(""));

static cl::opt<bool> PreserveBitcodeUseListOrder(
    "preserve-bc-uselistorder",
    cl::desc("Preserve use-list order when writing LLVM bitcode."),
    cl::init(true), cl::Hidden);

static cl::opt<bool> PreserveAssemblyUseListOrder(
    "preserve-ll-uselistorder",
    cl::desc("Preserve use-list order when writing LLVM assembly."),
    cl::init(false), cl::Hidden);

static cl::opt<bool>
    RunTwice("run-twice",
             cl::desc("Run all passes twice, re-using the same pass manager."),
             cl::init(false), cl::Hidden);

static cl::opt<bool> DiscardValueNames(
    "discard-value-names",
    cl::desc("Discard names from Value (other than GlobalValue)."),
    cl::init(false), cl::Hidden);

static cl::opt<bool> Coroutines(
  "enable-coroutines",
  cl::desc("Enable coroutine passes."),
  cl::init(false), cl::Hidden);

static cl::opt<bool> PassRemarksWithHotness(
    "pass-remarks-with-hotness",
    cl::desc("With PGO, include profile count in optimization remarks"),
    cl::Hidden);

static cl::opt<unsigned> PassRemarksHotnessThreshold(
    "pass-remarks-hotness-threshold",
    cl::desc("Minimum profile count required for an optimization remark to be output"),
    cl::Hidden);

static cl::opt<std::string>
    RemarksFilename("pass-remarks-output",
                    cl::desc("YAML output filename for pass remarks"),
                    cl::value_desc("filename"));

class OptCustomPassManager : public legacy::PassManager {
public:
  using super = legacy::PassManager;

  void add(Pass *P) override {
    bool WrapWithDebugify = DebugifyEach && !P->getAsImmutablePass() &&
                            !isIRPrintingPass(P) && !isBitcodeWriterPass(P);
    if (!WrapWithDebugify) {
      super::add(P);
      return;
    }
    PassKind Kind = P->getPassKind();
    // TODO: Implement Debugify for BasicBlockPass, LoopPass.
    switch (Kind) {
      case PT_Function:
        super::add(createDebugifyFunctionPass());
        super::add(P);
        super::add(createCheckDebugifyFunctionPass(true, P->getPassName()));
        break;
      case PT_Module:
        super::add(createDebugifyModulePass());
        super::add(P);
        super::add(createCheckDebugifyModulePass(true, P->getPassName()));
        break;
      default:
        super::add(P);
        break;
    }
  }
};

static inline void addPass(legacy::PassManagerBase &PM, Pass *P) {
  // Add the pass to the pass manager...
  PM.add(P);

  // If we are verifying all of the intermediate steps, add the verifier...
  if (VerifyEach)
    PM.add(createVerifierPass());
}

/// This routine adds optimization passes based on selected optimization level,
/// OptLevel.
///
/// OptLevel - Optimization Level
static void AddOptimizationPasses(legacy::PassManagerBase &MPM,
                                  legacy::FunctionPassManager &FPM,
                                  TargetMachine *TM, unsigned OptLevel,
                                  unsigned SizeLevel) {
  if (!NoVerify || VerifyEach)
    FPM.add(createVerifierPass()); // Verify that input is correct

  PassManagerBuilder Builder;
  Builder.OptLevel = OptLevel;
  Builder.SizeLevel = SizeLevel;

  if (DisableInline) {
    // No inlining pass
  } else if (OptLevel > 1) {
    Builder.Inliner = createFunctionInliningPass(OptLevel, SizeLevel, false);
  } else {
    Builder.Inliner = createAlwaysInlinerLegacyPass();
  }
  Builder.DisableUnitAtATime = !UnitAtATime;
  Builder.DisableUnrollLoops = (DisableLoopUnrolling.getNumOccurrences() > 0) ?
                               DisableLoopUnrolling : OptLevel == 0;

  // This is final, unless there is a #pragma vectorize enable
  if (DisableLoopVectorization)
    Builder.LoopVectorize = false;
  // If option wasn't forced via cmd line (-vectorize-loops, -loop-vectorize)
  else if (!Builder.LoopVectorize)
    Builder.LoopVectorize = OptLevel > 1 && SizeLevel < 2;

  // When #pragma vectorize is on for SLP, do the same as above
  Builder.SLPVectorize =
      DisableSLPVectorization ? false : OptLevel > 1 && SizeLevel < 2;

  if (TM)
    TM->adjustPassManager(Builder);

  if (Coroutines)
    addCoroutinePassesToExtensionPoints(Builder);

  Builder.populateFunctionPassManager(FPM);
  Builder.populateModulePassManager(MPM);
}

static void AddStandardLinkPasses(legacy::PassManagerBase &PM) {
  PassManagerBuilder Builder;
  Builder.VerifyInput = true;
  if (DisableOptimizations)
    Builder.OptLevel = 0;

  if (!DisableInline)
    Builder.Inliner = createFunctionInliningPass();
  Builder.populateLTOPassManager(PM);
}

//===----------------------------------------------------------------------===//
// CodeGen-related helper functions.
//

static CodeGenOpt::Level GetCodeGenOptLevel() {
  if (CodeGenOptLevel.getNumOccurrences())
    return static_cast<CodeGenOpt::Level>(unsigned(CodeGenOptLevel));
  if (OptLevelO1)
    return CodeGenOpt::Less;
  if (OptLevelO2)
    return CodeGenOpt::Default;
  if (OptLevelO3)
    return CodeGenOpt::Aggressive;
  return CodeGenOpt::None;
}

// Returns the TargetMachine instance or zero if no triple is provided.
static TargetMachine* GetTargetMachine(Triple TheTriple, StringRef CPUStr,
                                       StringRef FeaturesStr,
                                       const TargetOptions &Options) {
  std::string Error;
  const Target *TheTarget = TargetRegistry::lookupTarget(MArch, TheTriple,
                                                         Error);
  // Some modules don't specify a triple, and this is okay.
  if (!TheTarget) {
    return nullptr;
  }

  return TheTarget->createTargetMachine(TheTriple.getTriple(), CPUStr,
                                        FeaturesStr, Options, getRelocModel(),
                                        getCodeModel(), GetCodeGenOptLevel());
}

#ifdef LINK_POLLY_INTO_TOOLS
namespace polly {
void initializePollyPasses(llvm::PassRegistry &Registry);
}
#endif

//===----------------------------------------------------------------------===//
// main for opt
//
int main(int argc, char **argv) {
  InitLLVM X(argc, argv);

  // Enable debug stream buffering.
  EnableDebugBuffering = true;

  LLVMContext Context;

  InitializeAllTargets();
  InitializeAllTargetMCs();
  InitializeAllAsmPrinters();
  InitializeAllAsmParsers();

  // Initialize passes
  PassRegistry &Registry = *PassRegistry::getPassRegistry();
  initializeCore(Registry);
  initializeCoroutines(Registry);
  initializeScalarOpts(Registry);
  initializeObjCARCOpts(Registry);
  initializeVectorization(Registry);
  initializeIPO(Registry);
  initializeAnalysis(Registry);
  initializeTransformUtils(Registry);
  initializeInstCombine(Registry);
  initializeAggressiveInstCombine(Registry);
  initializeInstrumentation(Registry);
  initializeTarget(Registry);
  // For codegen passes, only passes that do IR to IR transformation are
  // supported.
  initializeExpandMemCmpPassPass(Registry);
  initializeScalarizeMaskedMemIntrinPass(Registry);
  initializeCodeGenPreparePass(Registry);
  initializeAtomicExpandPass(Registry);
  initializeRewriteSymbolsLegacyPassPass(Registry);
  initializeWinEHPreparePass(Registry);
  initializeDwarfEHPreparePass(Registry);
  initializeSafeStackLegacyPassPass(Registry);
  initializeSjLjEHPreparePass(Registry);
  initializePreISelIntrinsicLoweringLegacyPassPass(Registry);
  initializeGlobalMergePass(Registry);
  initializeIndirectBrExpandPassPass(Registry);
  initializeInterleavedAccessPass(Registry);
  initializeEntryExitInstrumenterPass(Registry);
  initializePostInlineEntryExitInstrumenterPass(Registry);
  initializeUnreachableBlockElimLegacyPassPass(Registry);
  initializeExpandReductionsPass(Registry);
  initializeWasmEHPreparePass(Registry);
  initializeWriteBitcodePassPass(Registry);

#ifdef LINK_POLLY_INTO_TOOLS
  polly::initializePollyPasses(Registry);
#endif

  cl::ParseCommandLineOptions(argc, argv,
    "llvm .bc -> .bc modular optimizer and analysis printer\n");

  if (AnalyzeOnly && NoOutput) {
    errs() << argv[0] << ": analyze mode conflicts with no-output mode.\n";
    return 1;
  }

  SMDiagnostic Err;

  Context.setDiscardValueNames(DiscardValueNames);
  if (!DisableDITypeMap)
    Context.enableDebugTypeODRUniquing();

  if (PassRemarksWithHotness)
    Context.setDiagnosticsHotnessRequested(true);

  if (PassRemarksHotnessThreshold)
    Context.setDiagnosticsHotnessThreshold(PassRemarksHotnessThreshold);

  std::unique_ptr<ToolOutputFile> OptRemarkFile;
  if (RemarksFilename != "") {
    std::error_code EC;
    OptRemarkFile =
        llvm::make_unique<ToolOutputFile>(RemarksFilename, EC, sys::fs::F_None);
    if (EC) {
      errs() << EC.message() << '\n';
      return 1;
    }
    Context.setDiagnosticsOutputFile(
        llvm::make_unique<yaml::Output>(OptRemarkFile->os()));
  }

  // Load the input module...
  std::unique_ptr<Module> M =
      parseIRFile(InputFilename, Err, Context, !NoVerify, ClDataLayout);

  if (!M) {
    Err.print(argv[0], errs());
    return 1;
  }

  // Strip debug info before running the verifier.
  if (StripDebug)
    StripDebugInfo(*M);

  // Erase module-level named metadata, if requested.
  if (StripNamedMetadata) {
    while (!M->named_metadata_empty()) {
      NamedMDNode *NMD = &*M->named_metadata_begin();
      M->eraseNamedMetadata(NMD);
    }
  }

  // If we are supposed to override the target triple or data layout, do so now.
  if (!TargetTriple.empty())
    M->setTargetTriple(Triple::normalize(TargetTriple));

  // Immediately run the verifier to catch any problems before starting up the
  // pass pipelines.  Otherwise we can crash on broken code during
  // doInitialization().
  if (!NoVerify && verifyModule(*M, &errs())) {
    errs() << argv[0] << ": " << InputFilename
           << ": error: input module is broken!\n";
    return 1;
  }

  // Figure out what stream we are supposed to write to...
  std::unique_ptr<ToolOutputFile> Out;
  std::unique_ptr<ToolOutputFile> ThinLinkOut;
  if (NoOutput) {
    if (!OutputFilename.empty())
      errs() << "WARNING: The -o (output filename) option is ignored when\n"
                "the --disable-output option is used.\n";
  } else {
    // Default to standard output.
    if (OutputFilename.empty())
      OutputFilename = "-";

    std::error_code EC;
    Out.reset(new ToolOutputFile(OutputFilename, EC, sys::fs::F_None));
    if (EC) {
      errs() << EC.message() << '\n';
      return 1;
    }

    if (!ThinLinkBitcodeFile.empty()) {
      ThinLinkOut.reset(
          new ToolOutputFile(ThinLinkBitcodeFile, EC, sys::fs::F_None));
      if (EC) {
        errs() << EC.message() << '\n';
        return 1;
      }
    }
  }

  Triple ModuleTriple(M->getTargetTriple());
  std::string CPUStr, FeaturesStr;
  TargetMachine *Machine = nullptr;
  const TargetOptions Options = InitTargetOptionsFromCodeGenFlags();

  if (ModuleTriple.getArch()) {
    CPUStr = getCPUStr();
    FeaturesStr = getFeaturesStr();
    Machine = GetTargetMachine(ModuleTriple, CPUStr, FeaturesStr, Options);
  }

  std::unique_ptr<TargetMachine> TM(Machine);

  // Override function attributes based on CPUStr, FeaturesStr, and command line
  // flags.
  setFunctionAttributes(CPUStr, FeaturesStr, *M);

  // If the output is set to be emitted to standard out, and standard out is a
  // console, print out a warning message and refuse to do it.  We don't
  // impress anyone by spewing tons of binary goo to a terminal.
  if (!Force && !NoOutput && !AnalyzeOnly && !OutputAssembly)
    if (CheckBitcodeOutputToConsole(Out->os(), !Quiet))
      NoOutput = true;

  if (PassPipeline.getNumOccurrences() > 0) {
    OutputKind OK = OK_NoOutput;
    if (!NoOutput)
      OK = OutputAssembly
               ? OK_OutputAssembly
               : (OutputThinLTOBC ? OK_OutputThinLTOBitcode : OK_OutputBitcode);

    VerifierKind VK = VK_VerifyInAndOut;
    if (NoVerify)
      VK = VK_NoVerifier;
    else if (VerifyEach)
      VK = VK_VerifyEachPass;

    // The user has asked to use the new pass manager and provided a pipeline
    // string. Hand off the rest of the functionality to the new code for that
    // layer.
    return runPassPipeline(argv[0], *M, TM.get(), Out.get(), ThinLinkOut.get(),
                           OptRemarkFile.get(), PassPipeline, OK, VK,
                           PreserveAssemblyUseListOrder,
                           PreserveBitcodeUseListOrder, EmitSummaryIndex,
                           EmitModuleHash, EnableDebugify)
               ? 0
               : 1;
  }

  // Create a PassManager to hold and optimize the collection of passes we are
  // about to build.
  OptCustomPassManager Passes;
  bool AddOneTimeDebugifyPasses = EnableDebugify && !DebugifyEach;

  // Add an appropriate TargetLibraryInfo pass for the module's triple.
  TargetLibraryInfoImpl TLII(ModuleTriple);

  // The -disable-simplify-libcalls flag actually disables all builtin optzns.
  if (DisableSimplifyLibCalls)
    TLII.disableAllFunctions();
  Passes.add(new TargetLibraryInfoWrapperPass(TLII));

  // Add internal analysis passes from the target machine.
  Passes.add(createTargetTransformInfoWrapperPass(TM ? TM->getTargetIRAnalysis()
                                                     : TargetIRAnalysis()));

<<<<<<< HEAD
  if (AddOneTimeDebugifyPasses)
    Passes.add(createDebugifyModulePass());
=======
  if (EnableDebugify)
    Passes.add(createDebugifyPass());
>>>>>>> d12f4ffa

  std::unique_ptr<legacy::FunctionPassManager> FPasses;
  if (OptLevelO0 || OptLevelO1 || OptLevelO2 || OptLevelOs || OptLevelOz ||
      OptLevelO3) {
    FPasses.reset(new legacy::FunctionPassManager(M.get()));
    FPasses->add(createTargetTransformInfoWrapperPass(
        TM ? TM->getTargetIRAnalysis() : TargetIRAnalysis()));
  }

  if (PrintBreakpoints) {
    // Default to standard output.
    if (!Out) {
      if (OutputFilename.empty())
        OutputFilename = "-";

      std::error_code EC;
      Out = llvm::make_unique<ToolOutputFile>(OutputFilename, EC,
                                              sys::fs::F_None);
      if (EC) {
        errs() << EC.message() << '\n';
        return 1;
      }
    }
    Passes.add(createBreakpointPrinter(Out->os()));
    NoOutput = true;
  }

  if (TM) {
    // FIXME: We should dyn_cast this when supported.
    auto &LTM = static_cast<LLVMTargetMachine &>(*TM);
    Pass *TPC = LTM.createPassConfig(Passes);
    Passes.add(TPC);
  }

  // Create a new optimization pass for each one specified on the command line
  for (unsigned i = 0; i < PassList.size(); ++i) {
    if (StandardLinkOpts &&
        StandardLinkOpts.getPosition() < PassList.getPosition(i)) {
      AddStandardLinkPasses(Passes);
      StandardLinkOpts = false;
    }

    if (OptLevelO0 && OptLevelO0.getPosition() < PassList.getPosition(i)) {
      AddOptimizationPasses(Passes, *FPasses, TM.get(), 0, 0);
      OptLevelO0 = false;
    }

    if (OptLevelO1 && OptLevelO1.getPosition() < PassList.getPosition(i)) {
      AddOptimizationPasses(Passes, *FPasses, TM.get(), 1, 0);
      OptLevelO1 = false;
    }

    if (OptLevelO2 && OptLevelO2.getPosition() < PassList.getPosition(i)) {
      AddOptimizationPasses(Passes, *FPasses, TM.get(), 2, 0);
      OptLevelO2 = false;
    }

    if (OptLevelOs && OptLevelOs.getPosition() < PassList.getPosition(i)) {
      AddOptimizationPasses(Passes, *FPasses, TM.get(), 2, 1);
      OptLevelOs = false;
    }

    if (OptLevelOz && OptLevelOz.getPosition() < PassList.getPosition(i)) {
      AddOptimizationPasses(Passes, *FPasses, TM.get(), 2, 2);
      OptLevelOz = false;
    }

    if (OptLevelO3 && OptLevelO3.getPosition() < PassList.getPosition(i)) {
      AddOptimizationPasses(Passes, *FPasses, TM.get(), 3, 0);
      OptLevelO3 = false;
    }

    const PassInfo *PassInf = PassList[i];
    Pass *P = nullptr;
    if (PassInf->getNormalCtor())
      P = PassInf->getNormalCtor()();
    else
      errs() << argv[0] << ": cannot create pass: "
             << PassInf->getPassName() << "\n";
    if (P) {
      PassKind Kind = P->getPassKind();
      addPass(Passes, P);

      if (AnalyzeOnly) {
        switch (Kind) {
        case PT_BasicBlock:
          Passes.add(createBasicBlockPassPrinter(PassInf, Out->os(), Quiet));
          break;
        case PT_Region:
          Passes.add(createRegionPassPrinter(PassInf, Out->os(), Quiet));
          break;
        case PT_Loop:
          Passes.add(createLoopPassPrinter(PassInf, Out->os(), Quiet));
          break;
        case PT_Function:
          Passes.add(createFunctionPassPrinter(PassInf, Out->os(), Quiet));
          break;
        case PT_CallGraphSCC:
          Passes.add(createCallGraphPassPrinter(PassInf, Out->os(), Quiet));
          break;
        default:
          Passes.add(createModulePassPrinter(PassInf, Out->os(), Quiet));
          break;
        }
      }
    }

    if (PrintEachXForm)
      Passes.add(
          createPrintModulePass(errs(), "", PreserveAssemblyUseListOrder));
  }

  if (StandardLinkOpts) {
    AddStandardLinkPasses(Passes);
    StandardLinkOpts = false;
  }

  if (OptLevelO0)
    AddOptimizationPasses(Passes, *FPasses, TM.get(), 0, 0);

  if (OptLevelO1)
    AddOptimizationPasses(Passes, *FPasses, TM.get(), 1, 0);

  if (OptLevelO2)
    AddOptimizationPasses(Passes, *FPasses, TM.get(), 2, 0);

  if (OptLevelOs)
    AddOptimizationPasses(Passes, *FPasses, TM.get(), 2, 1);

  if (OptLevelOz)
    AddOptimizationPasses(Passes, *FPasses, TM.get(), 2, 2);

  if (OptLevelO3)
    AddOptimizationPasses(Passes, *FPasses, TM.get(), 3, 0);

  if (FPasses) {
    FPasses->doInitialization();
    for (Function &F : *M)
      FPasses->run(F);
    FPasses->doFinalization();
  }

  // Check that the module is well formed on completion of optimization
  if (!NoVerify && !VerifyEach)
    Passes.add(createVerifierPass());

<<<<<<< HEAD
  if (AddOneTimeDebugifyPasses)
    Passes.add(createCheckDebugifyModulePass(false));
=======
  if (EnableDebugify)
    Passes.add(createCheckDebugifyPass());
>>>>>>> d12f4ffa

  // In run twice mode, we want to make sure the output is bit-by-bit
  // equivalent if we run the pass manager again, so setup two buffers and
  // a stream to write to them. Note that llc does something similar and it
  // may be worth to abstract this out in the future.
  SmallVector<char, 0> Buffer;
  SmallVector<char, 0> FirstRunBuffer;
  std::unique_ptr<raw_svector_ostream> BOS;
  raw_ostream *OS = nullptr;

  // Write bitcode or assembly to the output as the last step...
  if (!NoOutput && !AnalyzeOnly) {
    assert(Out);
    OS = &Out->os();
    if (RunTwice) {
      BOS = make_unique<raw_svector_ostream>(Buffer);
      OS = BOS.get();
    }
    if (OutputAssembly) {
      if (EmitSummaryIndex)
        report_fatal_error("Text output is incompatible with -module-summary");
      if (EmitModuleHash)
        report_fatal_error("Text output is incompatible with -module-hash");
      Passes.add(createPrintModulePass(*OS, "", PreserveAssemblyUseListOrder));
    } else if (OutputThinLTOBC)
      Passes.add(createWriteThinLTOBitcodePass(
          *OS, ThinLinkOut ? &ThinLinkOut->os() : nullptr));
    else
      Passes.add(createBitcodeWriterPass(*OS, PreserveBitcodeUseListOrder,
                                         EmitSummaryIndex, EmitModuleHash));
  }

  // Before executing passes, print the final values of the LLVM options.
  cl::PrintOptionValues();

  if (!RunTwice) {
    // Now that we have all of the passes ready, run them.
    Passes.run(*M);
  } else {
    // If requested, run all passes twice with the same pass manager to catch
    // bugs caused by persistent state in the passes.
    std::unique_ptr<Module> M2(CloneModule(*M));
    // Run all passes on the original module first, so the second run processes
    // the clone to catch CloneModule bugs.
    Passes.run(*M);
    FirstRunBuffer = Buffer;
    Buffer.clear();

    Passes.run(*M2);

    // Compare the two outputs and make sure they're the same
    assert(Out);
    if (Buffer.size() != FirstRunBuffer.size() ||
        (memcmp(Buffer.data(), FirstRunBuffer.data(), Buffer.size()) != 0)) {
      errs()
          << "Running the pass manager twice changed the output.\n"
             "Writing the result of the second run to the specified output.\n"
             "To generate the one-run comparison binary, just run without\n"
             "the compile-twice option\n";
      Out->os() << BOS->str();
      Out->keep();
      if (OptRemarkFile)
        OptRemarkFile->keep();
      return 1;
    }
    Out->os() << BOS->str();
  }

  // Declare success.
  if (!NoOutput || PrintBreakpoints)
    Out->keep();

  if (OptRemarkFile)
    OptRemarkFile->keep();

  if (ThinLinkOut)
    ThinLinkOut->keep();

  return 0;
}<|MERGE_RESOLUTION|>--- conflicted
+++ resolved
@@ -23,9 +23,8 @@
 #include "llvm/Analysis/TargetLibraryInfo.h"
 #include "llvm/Analysis/TargetTransformInfo.h"
 #include "llvm/Bitcode/BitcodeWriterPass.h"
-#include "llvm/CodeGen/CommandFlags.inc"
+#include "llvm/CodeGen/CommandFlags.def"
 #include "llvm/CodeGen/TargetPassConfig.h"
-#include "llvm/Config/llvm-config.h"
 #include "llvm/IR/DataLayout.h"
 #include "llvm/IR/DebugInfo.h"
 #include "llvm/IR/IRPrintingPasses.h"
@@ -42,8 +41,10 @@
 #include "llvm/Support/Debug.h"
 #include "llvm/Support/FileSystem.h"
 #include "llvm/Support/Host.h"
-#include "llvm/Support/InitLLVM.h"
+#include "llvm/Support/ManagedStatic.h"
 #include "llvm/Support/PluginLoader.h"
+#include "llvm/Support/PrettyStackTrace.h"
+#include "llvm/Support/Signals.h"
 #include "llvm/Support/SourceMgr.h"
 #include "llvm/Support/SystemUtils.h"
 #include "llvm/Support/TargetRegistry.h"
@@ -122,11 +123,7 @@
            cl::desc("Strip debugger symbol info from translation unit"));
 
 static cl::opt<bool>
-    StripNamedMetadata("strip-named-metadata",
-                       cl::desc("Strip module-level named metadata"));
-
-static cl::opt<bool> DisableInline("disable-inlining",
-                                   cl::desc("Do not run the inliner pass"));
+DisableInline("disable-inlining", cl::desc("Do not run the inliner pass"));
 
 static cl::opt<bool>
 DisableOptimizations("disable-opt",
@@ -211,14 +208,6 @@
     cl::desc(
         "Start the pipeline with debugify and end it with check-debugify"));
 
-<<<<<<< HEAD
-static cl::opt<bool> DebugifyEach(
-    "debugify-each",
-    cl::desc(
-        "Start each pass with debugify and end it with check-debugify"));
-
-=======
->>>>>>> d12f4ffa
 static cl::opt<bool>
 PrintBreakpoints("print-breakpoints-for-testing",
                  cl::desc("Print select breakpoints location for testing"));
@@ -267,37 +256,6 @@
     RemarksFilename("pass-remarks-output",
                     cl::desc("YAML output filename for pass remarks"),
                     cl::value_desc("filename"));
-
-class OptCustomPassManager : public legacy::PassManager {
-public:
-  using super = legacy::PassManager;
-
-  void add(Pass *P) override {
-    bool WrapWithDebugify = DebugifyEach && !P->getAsImmutablePass() &&
-                            !isIRPrintingPass(P) && !isBitcodeWriterPass(P);
-    if (!WrapWithDebugify) {
-      super::add(P);
-      return;
-    }
-    PassKind Kind = P->getPassKind();
-    // TODO: Implement Debugify for BasicBlockPass, LoopPass.
-    switch (Kind) {
-      case PT_Function:
-        super::add(createDebugifyFunctionPass());
-        super::add(P);
-        super::add(createCheckDebugifyFunctionPass(true, P->getPassName()));
-        break;
-      case PT_Module:
-        super::add(createDebugifyModulePass());
-        super::add(P);
-        super::add(createCheckDebugifyModulePass(true, P->getPassName()));
-        break;
-      default:
-        super::add(P);
-        break;
-    }
-  }
-};
 
 static inline void addPass(legacy::PassManagerBase &PM, Pass *P) {
   // Add the pass to the pass manager...
@@ -409,11 +367,13 @@
 // main for opt
 //
 int main(int argc, char **argv) {
-  InitLLVM X(argc, argv);
+  sys::PrintStackTraceOnErrorSignal(argv[0]);
+  llvm::PrettyStackTraceProgram X(argc, argv);
 
   // Enable debug stream buffering.
   EnableDebugBuffering = true;
 
+  llvm_shutdown_obj Y;  // Call llvm_shutdown() on exit.
   LLVMContext Context;
 
   InitializeAllTargets();
@@ -432,7 +392,6 @@
   initializeAnalysis(Registry);
   initializeTransformUtils(Registry);
   initializeInstCombine(Registry);
-  initializeAggressiveInstCombine(Registry);
   initializeInstrumentation(Registry);
   initializeTarget(Registry);
   // For codegen passes, only passes that do IR to IR transformation are
@@ -454,7 +413,6 @@
   initializePostInlineEntryExitInstrumenterPass(Registry);
   initializeUnreachableBlockElimLegacyPassPass(Registry);
   initializeExpandReductionsPass(Registry);
-  initializeWasmEHPreparePass(Registry);
   initializeWriteBitcodePassPass(Registry);
 
 #ifdef LINK_POLLY_INTO_TOOLS
@@ -496,7 +454,7 @@
 
   // Load the input module...
   std::unique_ptr<Module> M =
-      parseIRFile(InputFilename, Err, Context, !NoVerify, ClDataLayout);
+      parseIRFile(InputFilename, Err, Context, !NoVerify);
 
   if (!M) {
     Err.print(argv[0], errs());
@@ -506,18 +464,6 @@
   // Strip debug info before running the verifier.
   if (StripDebug)
     StripDebugInfo(*M);
-
-  // Erase module-level named metadata, if requested.
-  if (StripNamedMetadata) {
-    while (!M->named_metadata_empty()) {
-      NamedMDNode *NMD = &*M->named_metadata_begin();
-      M->eraseNamedMetadata(NMD);
-    }
-  }
-
-  // If we are supposed to override the target triple or data layout, do so now.
-  if (!TargetTriple.empty())
-    M->setTargetTriple(Triple::normalize(TargetTriple));
 
   // Immediately run the verifier to catch any problems before starting up the
   // pass pipelines.  Otherwise we can crash on broken code during
@@ -527,6 +473,12 @@
            << ": error: input module is broken!\n";
     return 1;
   }
+
+  // If we are supposed to override the target triple or data layout, do so now.
+  if (!TargetTriple.empty())
+    M->setTargetTriple(Triple::normalize(TargetTriple));
+  if (!ClDataLayout.empty())
+    M->setDataLayout(ClDataLayout);
 
   // Figure out what stream we are supposed to write to...
   std::unique_ptr<ToolOutputFile> Out;
@@ -608,8 +560,8 @@
 
   // Create a PassManager to hold and optimize the collection of passes we are
   // about to build.
-  OptCustomPassManager Passes;
-  bool AddOneTimeDebugifyPasses = EnableDebugify && !DebugifyEach;
+  //
+  legacy::PassManager Passes;
 
   // Add an appropriate TargetLibraryInfo pass for the module's triple.
   TargetLibraryInfoImpl TLII(ModuleTriple);
@@ -623,13 +575,8 @@
   Passes.add(createTargetTransformInfoWrapperPass(TM ? TM->getTargetIRAnalysis()
                                                      : TargetIRAnalysis()));
 
-<<<<<<< HEAD
-  if (AddOneTimeDebugifyPasses)
-    Passes.add(createDebugifyModulePass());
-=======
   if (EnableDebugify)
     Passes.add(createDebugifyPass());
->>>>>>> d12f4ffa
 
   std::unique_ptr<legacy::FunctionPassManager> FPasses;
   if (OptLevelO0 || OptLevelO1 || OptLevelO2 || OptLevelOs || OptLevelOz ||
@@ -776,20 +723,15 @@
   if (!NoVerify && !VerifyEach)
     Passes.add(createVerifierPass());
 
-<<<<<<< HEAD
-  if (AddOneTimeDebugifyPasses)
-    Passes.add(createCheckDebugifyModulePass(false));
-=======
   if (EnableDebugify)
     Passes.add(createCheckDebugifyPass());
->>>>>>> d12f4ffa
 
   // In run twice mode, we want to make sure the output is bit-by-bit
   // equivalent if we run the pass manager again, so setup two buffers and
   // a stream to write to them. Note that llc does something similar and it
   // may be worth to abstract this out in the future.
   SmallVector<char, 0> Buffer;
-  SmallVector<char, 0> FirstRunBuffer;
+  SmallVector<char, 0> CompileTwiceBuffer;
   std::unique_ptr<raw_svector_ostream> BOS;
   raw_ostream *OS = nullptr;
 
@@ -818,30 +760,28 @@
   // Before executing passes, print the final values of the LLVM options.
   cl::PrintOptionValues();
 
-  if (!RunTwice) {
-    // Now that we have all of the passes ready, run them.
-    Passes.run(*M);
-  } else {
-    // If requested, run all passes twice with the same pass manager to catch
-    // bugs caused by persistent state in the passes.
-    std::unique_ptr<Module> M2(CloneModule(*M));
-    // Run all passes on the original module first, so the second run processes
-    // the clone to catch CloneModule bugs.
-    Passes.run(*M);
-    FirstRunBuffer = Buffer;
-    Buffer.clear();
-
-    Passes.run(*M2);
-
-    // Compare the two outputs and make sure they're the same
+  // If requested, run all passes again with the same pass manager to catch
+  // bugs caused by persistent state in the passes
+  if (RunTwice) {
+      std::unique_ptr<Module> M2(CloneModule(M.get()));
+      Passes.run(*M2);
+      CompileTwiceBuffer = Buffer;
+      Buffer.clear();
+  }
+
+  // Now that we have all of the passes ready, run them.
+  Passes.run(*M);
+
+  // Compare the two outputs and make sure they're the same
+  if (RunTwice) {
     assert(Out);
-    if (Buffer.size() != FirstRunBuffer.size() ||
-        (memcmp(Buffer.data(), FirstRunBuffer.data(), Buffer.size()) != 0)) {
-      errs()
-          << "Running the pass manager twice changed the output.\n"
-             "Writing the result of the second run to the specified output.\n"
-             "To generate the one-run comparison binary, just run without\n"
-             "the compile-twice option\n";
+    if (Buffer.size() != CompileTwiceBuffer.size() ||
+        (memcmp(Buffer.data(), CompileTwiceBuffer.data(), Buffer.size()) !=
+         0)) {
+      errs() << "Running the pass manager twice changed the output.\n"
+                "Writing the result of the second run to the specified output.\n"
+                "To generate the one-run comparison binary, just run without\n"
+                "the compile-twice option\n";
       Out->os() << BOS->str();
       Out->keep();
       if (OptRemarkFile)
