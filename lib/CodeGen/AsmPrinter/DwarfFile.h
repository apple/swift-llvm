//===- llvm/CodeGen/DwarfFile.h - Dwarf Debug Framework ---------*- C++ -*-===//
//
//                     The LLVM Compiler Infrastructure
//
// This file is distributed under the University of Illinois Open Source
// License. See LICENSE.TXT for details.
//
//===----------------------------------------------------------------------===//

#ifndef LLVM_LIB_CODEGEN_ASMPRINTER_DWARFFILE_H
#define LLVM_LIB_CODEGEN_ASMPRINTER_DWARFFILE_H

#include "DwarfStringPool.h"
#include "llvm/ADT/DenseMap.h"
#include "llvm/ADT/SmallVector.h"
#include "llvm/ADT/StringRef.h"
#include "llvm/CodeGen/DIE.h"
#include "llvm/IR/Metadata.h"
#include "llvm/Support/Allocator.h"
#include <map>
#include <memory>
#include <utility>

namespace llvm {

class AsmPrinter;
class DbgVariable;
class DwarfCompileUnit;
class DwarfUnit;
class LexicalScope;
class MCSection;

class DwarfFile {
  // Target of Dwarf emission, used for sizing of abbreviations.
  AsmPrinter *Asm;

  BumpPtrAllocator AbbrevAllocator;

  // Used to uniquely define abbreviations.
  DIEAbbrevSet Abbrevs;

  // A pointer to all units in the section.
  SmallVector<std::unique_ptr<DwarfCompileUnit>, 1> CUs;

  DwarfStringPool StrPool;

  /// DWARF v5: The symbol that designates the start of the contribution to
  /// the string offsets table. The contribution is shared by all units.
  MCSymbol *StringOffsetsStartSym = nullptr;

<<<<<<< HEAD
  /// DWARF v5: The symbol that designates the base of the range list table.
  /// The table is shared by all units.
  MCSymbol *RnglistsTableBaseSym = nullptr;

=======
>>>>>>> d12f4ffa
  /// The variables of a lexical scope.
  struct ScopeVars {
    /// We need to sort Args by ArgNo and check for duplicates. This could also
    /// be implemented as a list or vector + std::lower_bound().
    std::map<unsigned, DbgVariable *> Args;
    SmallVector<DbgVariable *, 8> Locals;
  };
  /// Collection of DbgVariables of each lexical scope.
  DenseMap<LexicalScope *, ScopeVars> ScopeVariables;

  // Collection of abstract subprogram DIEs.
  DenseMap<const MDNode *, DIE *> AbstractSPDies;
  DenseMap<const MDNode *, std::unique_ptr<DbgVariable>> AbstractVariables;

  /// Maps MDNodes for type system with the corresponding DIEs. These DIEs can
  /// be shared across CUs, that is why we keep the map here instead
  /// of in DwarfCompileUnit.
  DenseMap<const MDNode *, DIE *> DITypeNodeToDieMap;

public:
  DwarfFile(AsmPrinter *AP, StringRef Pref, BumpPtrAllocator &DA);

  const SmallVectorImpl<std::unique_ptr<DwarfCompileUnit>> &getUnits() {
    return CUs;
  }

  /// Compute the size and offset of a DIE given an incoming Offset.
  unsigned computeSizeAndOffset(DIE &Die, unsigned Offset);

  /// Compute the size and offset of all the DIEs.
  void computeSizeAndOffsets();

  /// Compute the size and offset of all the DIEs in the given unit.
  /// \returns The size of the root DIE.
  unsigned computeSizeAndOffsetsForUnit(DwarfUnit *TheU);

  /// Add a unit to the list of CUs.
  void addUnit(std::unique_ptr<DwarfCompileUnit> U);

  /// Emit the string table offsets header.
  void emitStringOffsetsTableHeader(MCSection *Section);

<<<<<<< HEAD
  /// Emit all of the units to the section listed with the given
=======
  /// \brief Emit all of the units to the section listed with the given
>>>>>>> d12f4ffa
  /// abbreviation section.
  void emitUnits(bool UseOffsets);

  /// Emit the given unit to its section.
  void emitUnit(DwarfUnit *U, bool UseOffsets);

  /// Emit a set of abbreviations to the specific section.
  void emitAbbrevs(MCSection *);

  /// Emit all of the strings to the section given. If OffsetSection is
  /// non-null, emit a table of string offsets to it. If UseRelativeOffsets
  /// is false, emit absolute offsets to the strings. Otherwise, emit
  /// relocatable references to the strings if they are supported by the target.
  void emitStrings(MCSection *StrSection, MCSection *OffsetSection = nullptr,
                   bool UseRelativeOffsets = false);

  /// Returns the string pool.
  DwarfStringPool &getStringPool() { return StrPool; }

  MCSymbol *getStringOffsetsStartSym() const { return StringOffsetsStartSym; }

  void setStringOffsetsStartSym(MCSymbol *Sym) { StringOffsetsStartSym = Sym; }

<<<<<<< HEAD
  MCSymbol *getRnglistsTableBaseSym() const { return RnglistsTableBaseSym; }

  void setRnglistsTableBaseSym(MCSymbol *Sym) { RnglistsTableBaseSym = Sym; }

=======
>>>>>>> d12f4ffa
  /// \returns false if the variable was merged with a previous one.
  bool addScopeVariable(LexicalScope *LS, DbgVariable *Var);

  DenseMap<LexicalScope *, ScopeVars> &getScopeVariables() {
    return ScopeVariables;
  }

  DenseMap<const MDNode *, DIE *> &getAbstractSPDies() {
    return AbstractSPDies;
  }

  DenseMap<const MDNode *, std::unique_ptr<DbgVariable>> &getAbstractVariables() {
    return AbstractVariables;
  }

  void insertDIE(const MDNode *TypeMD, DIE *Die) {
    DITypeNodeToDieMap.insert(std::make_pair(TypeMD, Die));
  }

  DIE *getDIE(const MDNode *TypeMD) {
    return DITypeNodeToDieMap.lookup(TypeMD);
  }
};

} // end namespace llvm

#endif // LLVM_LIB_CODEGEN_ASMPRINTER_DWARFFILE_H<|MERGE_RESOLUTION|>--- conflicted
+++ resolved
@@ -48,13 +48,6 @@
   /// the string offsets table. The contribution is shared by all units.
   MCSymbol *StringOffsetsStartSym = nullptr;
 
-<<<<<<< HEAD
-  /// DWARF v5: The symbol that designates the base of the range list table.
-  /// The table is shared by all units.
-  MCSymbol *RnglistsTableBaseSym = nullptr;
-
-=======
->>>>>>> d12f4ffa
   /// The variables of a lexical scope.
   struct ScopeVars {
     /// We need to sort Args by ArgNo and check for duplicates. This could also
@@ -81,34 +74,30 @@
     return CUs;
   }
 
-  /// Compute the size and offset of a DIE given an incoming Offset.
+  /// \brief Compute the size and offset of a DIE given an incoming Offset.
   unsigned computeSizeAndOffset(DIE &Die, unsigned Offset);
 
-  /// Compute the size and offset of all the DIEs.
+  /// \brief Compute the size and offset of all the DIEs.
   void computeSizeAndOffsets();
 
-  /// Compute the size and offset of all the DIEs in the given unit.
+  /// \brief Compute the size and offset of all the DIEs in the given unit.
   /// \returns The size of the root DIE.
   unsigned computeSizeAndOffsetsForUnit(DwarfUnit *TheU);
 
-  /// Add a unit to the list of CUs.
+  /// \brief Add a unit to the list of CUs.
   void addUnit(std::unique_ptr<DwarfCompileUnit> U);
 
   /// Emit the string table offsets header.
   void emitStringOffsetsTableHeader(MCSection *Section);
 
-<<<<<<< HEAD
-  /// Emit all of the units to the section listed with the given
-=======
   /// \brief Emit all of the units to the section listed with the given
->>>>>>> d12f4ffa
   /// abbreviation section.
   void emitUnits(bool UseOffsets);
 
-  /// Emit the given unit to its section.
+  /// \brief Emit the given unit to its section.
   void emitUnit(DwarfUnit *U, bool UseOffsets);
 
-  /// Emit a set of abbreviations to the specific section.
+  /// \brief Emit a set of abbreviations to the specific section.
   void emitAbbrevs(MCSection *);
 
   /// Emit all of the strings to the section given. If OffsetSection is
@@ -118,20 +107,13 @@
   void emitStrings(MCSection *StrSection, MCSection *OffsetSection = nullptr,
                    bool UseRelativeOffsets = false);
 
-  /// Returns the string pool.
+  /// \brief Returns the string pool.
   DwarfStringPool &getStringPool() { return StrPool; }
 
   MCSymbol *getStringOffsetsStartSym() const { return StringOffsetsStartSym; }
 
   void setStringOffsetsStartSym(MCSymbol *Sym) { StringOffsetsStartSym = Sym; }
 
-<<<<<<< HEAD
-  MCSymbol *getRnglistsTableBaseSym() const { return RnglistsTableBaseSym; }
-
-  void setRnglistsTableBaseSym(MCSymbol *Sym) { RnglistsTableBaseSym = Sym; }
-
-=======
->>>>>>> d12f4ffa
   /// \returns false if the variable was merged with a previous one.
   bool addScopeVariable(LexicalScope *LS, DbgVariable *Var);
 
