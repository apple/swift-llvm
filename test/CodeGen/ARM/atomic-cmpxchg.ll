; RUN: llc < %s -mtriple=arm-linux-gnueabi -asm-verbose=false -verify-machineinstrs | FileCheck %s -check-prefix=CHECK-ARM
; RUN: llc < %s -mtriple=thumb-linux-gnueabi -asm-verbose=false -verify-machineinstrs | FileCheck %s -check-prefix=CHECK-THUMB

; RUN: llc < %s -mtriple=armv6-linux-gnueabi -asm-verbose=false -verify-machineinstrs | FileCheck %s -check-prefix=CHECK-ARMV6
; RUN: llc < %s -mtriple=thumbv6-linux-gnueabi -asm-verbose=false -verify-machineinstrs | FileCheck %s -check-prefix=CHECK-THUMBV6

; RUN: llc < %s -mtriple=armv7-linux-gnueabi -asm-verbose=false -verify-machineinstrs | FileCheck %s -check-prefix=CHECK-ARMV7
; RUN: llc < %s -mtriple=thumbv7-linux-gnueabi -asm-verbose=false -verify-machineinstrs | FileCheck %s -check-prefix=CHECK-THUMBV7

define zeroext i1 @test_cmpxchg_res_i8(i8* %addr, i8 %desired, i8 zeroext %new) {
entry:
  %0 = cmpxchg i8* %addr, i8 %desired, i8 %new monotonic monotonic
  %1 = extractvalue { i8, i1 } %0, 1
  ret i1 %1
}

; CHECK-ARM-LABEL: test_cmpxchg_res_i8
; CHECK-ARM: bl __sync_val_compare_and_swap_1
; CHECK-ARM: sub r0, r0, {{r[0-9]+}}
; CHECK-ARM: rsbs [[REG:r[0-9]+]], r0, #0
; CHECK-ARM: adc r0, r0, [[REG]]

; CHECK-THUMB-LABEL: test_cmpxchg_res_i8
; CHECK-THUMB: bl __sync_val_compare_and_swap_1
; CHECK-THUMB-NOT: mov [[R1:r[0-7]]], r0
; CHECK-THUMB: subs [[R1:r[0-7]]], r0, {{r[0-9]+}}
; CHECK-THUMB: movs r0, #0
; CHECK-THUMB: subs r0, r0, [[R1]]
; CHECK-THUMB: adcs r0, [[R1]]

; CHECK-ARMV6-LABEL: test_cmpxchg_res_i8:
; CHECK-ARMV6-NEXT:  .fnstart
; CHECK-ARMV6-NEXT: uxtb [[DESIRED:r[0-9]+]], r1
; CHECK-ARMV6-NEXT: [[TRY:.LBB[0-9_]+]]:
; CHECK-ARMV6-NEXT: ldrexb [[LD:r[0-9]+]], [r0]
; CHECK-ARMV6-NEXT: cmp [[LD]], [[DESIRED]]
; CHECK-ARMV6-NEXT: movne [[RES:r[0-9]+]], #0
; CHECK-ARMV6-NEXT: bxne lr
; CHECK-ARMV6-NEXT: strexb [[SUCCESS:r[0-9]+]], r2, [r0]
; CHECK-ARMV6-NEXT: cmp [[SUCCESS]], #0
; CHECK-ARMV6-NEXT: moveq [[RES]], #1
; CHECK-ARMV6-NEXT: bxeq lr
; CHECK-ARMV6-NEXT: b [[TRY]]

; CHECK-THUMBV6-LABEL: test_cmpxchg_res_i8:
; CHECK-THUMBV6:       mov [[EXPECTED:r[0-9]+]], r1
; CHECK-THUMBV6-NEXT:  bl __sync_val_compare_and_swap_1
<<<<<<< HEAD
; CHECK-THUMBV6-NEXT:  uxtb r1, r4
; CHECK-THUMBV6-NEXT:  subs [[R1:r[0-7]]], r0, {{r[0-9]+}}
; CHECK-THUMBV6-NEXT:  movs r0, #0
; CHECK-THUMBV6-NEXT:  subs r0, r0, [[R1]]
; CHECK-THUMBV6-NEXT:  adcs r0, [[R1]]
=======
; CHECK-THUMBV6-NEXT:  mov [[RES:r[0-9]+]], r0
; CHECK-THUMBV6-NEXT:  uxtb [[EXPECTED_ZEXT:r[0-9]+]], [[EXPECTED]]
; CHECK-THUMBV6-NEXT:  movs r0, #1
; CHECK-THUMBV6-NEXT:  movs [[ZERO:r[0-9]+]], #0
; CHECK-THUMBV6-NEXT:  cmp [[RES]], [[EXPECTED_ZEXT]]
; CHECK-THUMBV6-NEXT:  beq [[END:.LBB[0-9_]+]]
; CHECK-THUMBV6-NEXT:  mov r0, [[ZERO]]
; CHECK-THUMBV6-NEXT: [[END]]:
; CHECK-THUMBV6-NEXT:  pop {{.*}}pc}
>>>>>>> d12f4ffa

; CHECK-ARMV7-LABEL: test_cmpxchg_res_i8:
; CHECK-ARMV7-NEXT: .fnstart
; CHECK-ARMV7-NEXT: uxtb [[DESIRED:r[0-9]+]], r1
; CHECK-ARMV7-NEXT: b [[TRY:.LBB[0-9_]+]]
; CHECK-ARMV7-NEXT: [[HEAD:.LBB[0-9_]+]]:
; CHECK-ARMV7-NEXT: strexb [[SUCCESS:r[0-9]+]], r2, [r0]
; CHECK-ARMV7-NEXT: cmp [[SUCCESS]], #0
; CHECK-ARMV7-NEXT: moveq r0, #1
; CHECK-ARMV7-NEXT: bxeq lr
; CHECK-ARMV7-NEXT: [[TRY]]:
; CHECK-ARMV7-NEXT: ldrexb [[SUCCESS]], [r0]
; CHECK-ARMV7-NEXT: cmp [[SUCCESS]], r1
; CHECK-ARMV7-NEXT: beq [[HEAD]]
; CHECK-ARMV7-NEXT: mov r0, #0
; CHECK-ARMV7-NEXT: clrex
; CHECK-ARMV7-NEXT: bx lr

; CHECK-THUMBV7-LABEL: test_cmpxchg_res_i8:
; CHECK-THUMBV7-NEXT: .fnstart
; CHECK-THUMBV7-NEXT: uxtb [[DESIRED:r[0-9]+]], r1
; CHECK-THUMBV7-NEXT: b [[TRYLD:.LBB[0-9_]+]]
; CHECK-THUMBV7-NEXT: [[TRYST:.LBB[0-9_]+]]:
; CHECK-THUMBV7-NEXT: strexb [[SUCCESS:r[0-9]+]], r2, [r0]
; CHECK-THUMBV7-NEXT: cmp [[SUCCESS]], #0
; CHECK-THUMBV7-NEXT: itt eq
; CHECK-THUMBV7-NEXT: moveq r0, #1
; CHECK-THUMBV7-NEXT: bxeq lr
; CHECK-THUMBV7-NEXT: [[TRYLD]]:
; CHECK-THUMBV7-NEXT: ldrexb [[LD:r[0-9]+]], [r0]
; CHECK-THUMBV7-NEXT: cmp [[LD]], [[DESIRED]]
; CHECK-THUMBV7-NEXT: beq [[TRYST:.LBB[0-9_]+]]
; CHECK-THUMBV7-NEXT: movs r0, #0
; CHECK-THUMBV7-NEXT: clrex
; CHECK-THUMBV7-NEXT: bx lr<|MERGE_RESOLUTION|>--- conflicted
+++ resolved
@@ -16,17 +16,20 @@
 
 ; CHECK-ARM-LABEL: test_cmpxchg_res_i8
 ; CHECK-ARM: bl __sync_val_compare_and_swap_1
-; CHECK-ARM: sub r0, r0, {{r[0-9]+}}
-; CHECK-ARM: rsbs [[REG:r[0-9]+]], r0, #0
-; CHECK-ARM: adc r0, r0, [[REG]]
+; CHECK-ARM: mov [[REG:r[0-9]+]], #0
+; CHECK-ARM: cmp r0, {{r[0-9]+}}
+; CHECK-ARM: moveq [[REG]], #1
+; CHECK-ARM: mov r0, [[REG]]
 
 ; CHECK-THUMB-LABEL: test_cmpxchg_res_i8
 ; CHECK-THUMB: bl __sync_val_compare_and_swap_1
 ; CHECK-THUMB-NOT: mov [[R1:r[0-7]]], r0
-; CHECK-THUMB: subs [[R1:r[0-7]]], r0, {{r[0-9]+}}
-; CHECK-THUMB: movs r0, #0
-; CHECK-THUMB: subs r0, r0, [[R1]]
-; CHECK-THUMB: adcs r0, [[R1]]
+; CHECK-THUMB: movs [[R1:r[0-7]]], r0
+; CHECK-THUMB: movs r0, #1
+; CHECK-THUMB: movs [[R2:r[0-9]+]], #0
+; CHECK-THUMB: cmp [[R1]], {{r[0-9]+}}
+; CHECK-THUMB: beq
+; CHECK-THUMB: movs r0, [[R2]]
 
 ; CHECK-ARMV6-LABEL: test_cmpxchg_res_i8:
 ; CHECK-ARMV6-NEXT:  .fnstart
@@ -45,13 +48,6 @@
 ; CHECK-THUMBV6-LABEL: test_cmpxchg_res_i8:
 ; CHECK-THUMBV6:       mov [[EXPECTED:r[0-9]+]], r1
 ; CHECK-THUMBV6-NEXT:  bl __sync_val_compare_and_swap_1
-<<<<<<< HEAD
-; CHECK-THUMBV6-NEXT:  uxtb r1, r4
-; CHECK-THUMBV6-NEXT:  subs [[R1:r[0-7]]], r0, {{r[0-9]+}}
-; CHECK-THUMBV6-NEXT:  movs r0, #0
-; CHECK-THUMBV6-NEXT:  subs r0, r0, [[R1]]
-; CHECK-THUMBV6-NEXT:  adcs r0, [[R1]]
-=======
 ; CHECK-THUMBV6-NEXT:  mov [[RES:r[0-9]+]], r0
 ; CHECK-THUMBV6-NEXT:  uxtb [[EXPECTED_ZEXT:r[0-9]+]], [[EXPECTED]]
 ; CHECK-THUMBV6-NEXT:  movs r0, #1
@@ -61,7 +57,6 @@
 ; CHECK-THUMBV6-NEXT:  mov r0, [[ZERO]]
 ; CHECK-THUMBV6-NEXT: [[END]]:
 ; CHECK-THUMBV6-NEXT:  pop {{.*}}pc}
->>>>>>> d12f4ffa
 
 ; CHECK-ARMV7-LABEL: test_cmpxchg_res_i8:
 ; CHECK-ARMV7-NEXT: .fnstart
