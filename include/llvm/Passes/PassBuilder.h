--- conflicted
+++ resolved
@@ -629,17 +629,15 @@
     TopLevelPipelineParsingCallbacks.push_back(C);
   }
 
-<<<<<<< HEAD
   /// Enable or disable the hot/cold splitting optimization. By default, it is
   /// disabled.
   void setEnableHotColdSplitting(bool Enabled);
-=======
+
   /// Add PGOInstrumenation passes for O0 only.
   void addPGOInstrPassesForO0(ModulePassManager &MPM, bool DebugLogging,
                               bool RunProfileGen, bool IsCS,
                               std::string ProfileFile,
                               std::string ProfileRemappingFile);
->>>>>>> 0bbeef3c
 
 private:
   static Optional<std::vector<PipelineElement>>
