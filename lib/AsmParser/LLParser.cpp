--- conflicted
+++ resolved
@@ -71,8 +71,8 @@
         Lex.getLoc(),
         "Can't read textual IR with a Context that discards named Values");
 
-  return ParseTopLevelEntities() || ValidateEndOfModule() ||
-         ValidateEndOfIndex();
+  return ParseTopLevelEntities() ||
+         ValidateEndOfModule();
 }
 
 bool LLParser::parseStandaloneConstantValue(Constant *&C,
@@ -120,8 +120,6 @@
 /// ValidateEndOfModule - Do final validity and sanity checks at the end of the
 /// module.
 bool LLParser::ValidateEndOfModule() {
-  if (!M)
-    return false;
   // Handle any function attribute group forward references.
   for (const auto &RAG : ForwardRefAttrGroups) {
     Value *V = RAG.first;
@@ -260,54 +258,11 @@
   return false;
 }
 
-/// Do final validity and sanity checks at the end of the index.
-bool LLParser::ValidateEndOfIndex() {
-  if (!Index)
-    return false;
-
-  if (!ForwardRefValueInfos.empty())
-    return Error(ForwardRefValueInfos.begin()->second.front().second,
-                 "use of undefined summary '^" +
-                     Twine(ForwardRefValueInfos.begin()->first) + "'");
-
-  if (!ForwardRefAliasees.empty())
-    return Error(ForwardRefAliasees.begin()->second.front().second,
-                 "use of undefined summary '^" +
-                     Twine(ForwardRefAliasees.begin()->first) + "'");
-
-  if (!ForwardRefTypeIds.empty())
-    return Error(ForwardRefTypeIds.begin()->second.front().second,
-                 "use of undefined type id summary '^" +
-                     Twine(ForwardRefTypeIds.begin()->first) + "'");
-
-  return false;
-}
-
 //===----------------------------------------------------------------------===//
 // Top-Level Entities
 //===----------------------------------------------------------------------===//
 
 bool LLParser::ParseTopLevelEntities() {
-  // If there is no Module, then parse just the summary index entries.
-  if (!M) {
-    while (true) {
-      switch (Lex.getKind()) {
-      case lltok::Eof:
-        return false;
-      case lltok::SummaryID:
-        if (ParseSummaryEntry())
-          return true;
-        break;
-      case lltok::kw_source_filename:
-        if (ParseSourceFileName())
-          return true;
-        break;
-      default:
-        // Skip everything else
-        Lex.Lex();
-      }
-    }
-  }
   while (true) {
     switch (Lex.getKind()) {
     default:         return TokError("expected top-level entity");
@@ -327,10 +282,6 @@
     case lltok::GlobalVar:  if (ParseNamedGlobal()) return true; break;
     case lltok::ComdatVar:  if (parseComdat()) return true; break;
     case lltok::exclaim:    if (ParseStandaloneMetadata()) return true; break;
-    case lltok::SummaryID:
-      if (ParseSummaryEntry())
-        return true;
-      break;
     case lltok::MetadataVar:if (ParseNamedMetadata()) return true; break;
     case lltok::kw_attributes: if (ParseUnnamedAttrGrp()) return true; break;
     case lltok::kw_uselistorder: if (ParseUseListOrder()) return true; break;
@@ -376,8 +327,7 @@
     if (ParseToken(lltok::equal, "expected '=' after target datalayout") ||
         ParseStringConstant(Str))
       return true;
-    if (DataLayoutStr.empty())
-      M->setDataLayout(Str);
+    M->setDataLayout(Str);
     return false;
   }
 }
@@ -386,12 +336,12 @@
 ///   ::= 'source_filename' '=' STRINGCONSTANT
 bool LLParser::ParseSourceFileName() {
   assert(Lex.getKind() == lltok::kw_source_filename);
+  std::string Str;
   Lex.Lex();
   if (ParseToken(lltok::equal, "expected '=' after source_filename") ||
-      ParseStringConstant(SourceFileName))
-    return true;
-  if (M)
-    M->setSourceFileName(SourceFileName);
+      ParseStringConstant(Str))
+    return true;
+  M->setSourceFileName(Str);
   return false;
 }
 
@@ -760,85 +710,9 @@
   return false;
 }
 
-// Skips a single module summary entry.
-bool LLParser::SkipModuleSummaryEntry() {
-  // Each module summary entry consists of a tag for the entry
-  // type, followed by a colon, then the fields surrounded by nested sets of
-  // parentheses. The "tag:" looks like a Label. Once parsing support is
-  // in place we will look for the tokens corresponding to the expected tags.
-  if (Lex.getKind() != lltok::kw_gv && Lex.getKind() != lltok::kw_module &&
-      Lex.getKind() != lltok::kw_typeid)
-    return TokError(
-        "Expected 'gv', 'module', or 'typeid' at the start of summary entry");
-  Lex.Lex();
-  if (ParseToken(lltok::colon, "expected ':' at start of summary entry") ||
-      ParseToken(lltok::lparen, "expected '(' at start of summary entry"))
-    return true;
-  // Now walk through the parenthesized entry, until the number of open
-  // parentheses goes back down to 0 (the first '(' was parsed above).
-  unsigned NumOpenParen = 1;
-  do {
-    switch (Lex.getKind()) {
-    case lltok::lparen:
-      NumOpenParen++;
-      break;
-    case lltok::rparen:
-      NumOpenParen--;
-      break;
-    case lltok::Eof:
-      return TokError("found end of file while parsing summary entry");
-    default:
-      // Skip everything in between parentheses.
-      break;
-    }
-    Lex.Lex();
-  } while (NumOpenParen > 0);
-  return false;
-}
-
-/// SummaryEntry
-///   ::= SummaryID '=' GVEntry | ModuleEntry | TypeIdEntry
-bool LLParser::ParseSummaryEntry() {
-  assert(Lex.getKind() == lltok::SummaryID);
-  unsigned SummaryID = Lex.getUIntVal();
-
-  // For summary entries, colons should be treated as distinct tokens,
-  // not an indication of the end of a label token.
-  Lex.setIgnoreColonInIdentifiers(true);
-
-  Lex.Lex();
-  if (ParseToken(lltok::equal, "expected '=' here"))
-    return true;
-
-  // If we don't have an index object, skip the summary entry.
-  if (!Index)
-    return SkipModuleSummaryEntry();
-
-  switch (Lex.getKind()) {
-  case lltok::kw_gv:
-    return ParseGVEntry(SummaryID);
-  case lltok::kw_module:
-    return ParseModuleEntry(SummaryID);
-  case lltok::kw_typeid:
-    return ParseTypeIdEntry(SummaryID);
-    break;
-  default:
-    return Error(Lex.getLoc(), "unexpected summary kind");
-  }
-  Lex.setIgnoreColonInIdentifiers(false);
-  return false;
-}
-
 static bool isValidVisibilityForLinkage(unsigned V, unsigned L) {
   return !GlobalValue::isLocalLinkage((GlobalValue::LinkageTypes)L) ||
          (GlobalValue::VisibilityTypes)V == GlobalValue::DefaultVisibility;
-}
-
-// If there was an explicit dso_local, update GV. In the absence of an explicit
-// dso_local we keep the default value.
-static void maybeSetDSOLocal(bool DSOLocal, GlobalValue &GV) {
-  if (DSOLocal)
-    GV.setDSOLocal(true);
 }
 
 /// parseIndirectSymbol:
@@ -875,6 +749,11 @@
     return Error(NameLoc,
                  "symbol with local linkage must have default visibility");
 
+  if (DSOLocal && !IsAlias) {
+    return Error(NameLoc,
+                 "dso_local is invalid on ifunc");
+  }
+
   Type *Ty;
   LocTy ExplicitTypeLoc = Lex.getLoc();
   if (ParseType(Ty) ||
@@ -947,7 +826,7 @@
   GA->setVisibility((GlobalValue::VisibilityTypes)Visibility);
   GA->setDLLStorageClass((GlobalValue::DLLStorageClassTypes)DLLStorageClass);
   GA->setUnnamedAddr(UnnamedAddr);
-  maybeSetDSOLocal(DSOLocal, *GA);
+  GA->setDSOLocal(DSOLocal);
 
   if (Name.empty())
     NumberedVals.push_back(GA.get());
@@ -1068,7 +947,7 @@
     GV->setInitializer(Init);
   GV->setConstant(IsConstant);
   GV->setLinkage((GlobalValue::LinkageTypes)Linkage);
-  maybeSetDSOLocal(DSOLocal, *GV);
+  GV->setDSOLocal(DSOLocal);
   GV->setVisibility((GlobalValue::VisibilityTypes)Visibility);
   GV->setDLLStorageClass((GlobalValue::DLLStorageClassTypes)DLLStorageClass);
   GV->setExternallyInitialized(IsExternallyInitialized);
@@ -1249,11 +1128,8 @@
     case lltok::kw_nonlazybind: B.addAttribute(Attribute::NonLazyBind); break;
     case lltok::kw_noredzone: B.addAttribute(Attribute::NoRedZone); break;
     case lltok::kw_noreturn: B.addAttribute(Attribute::NoReturn); break;
-    case lltok::kw_nocf_check: B.addAttribute(Attribute::NoCfCheck); break;
     case lltok::kw_norecurse: B.addAttribute(Attribute::NoRecurse); break;
     case lltok::kw_nounwind: B.addAttribute(Attribute::NoUnwind); break;
-    case lltok::kw_optforfuzzing:
-      B.addAttribute(Attribute::OptForFuzzing); break;
     case lltok::kw_optnone: B.addAttribute(Attribute::OptimizeNone); break;
     case lltok::kw_optsize: B.addAttribute(Attribute::OptimizeForSize); break;
     case lltok::kw_readnone: B.addAttribute(Attribute::ReadNone); break;
@@ -1266,8 +1142,6 @@
     case lltok::kw_sspstrong:
       B.addAttribute(Attribute::StackProtectStrong); break;
     case lltok::kw_safestack: B.addAttribute(Attribute::SafeStack); break;
-    case lltok::kw_shadowcallstack:
-      B.addAttribute(Attribute::ShadowCallStack); break;
     case lltok::kw_sanitize_address:
       B.addAttribute(Attribute::SanitizeAddress); break;
     case lltok::kw_sanitize_hwaddress:
@@ -1591,9 +1465,7 @@
     case lltok::kw_nonlazybind:
     case lltok::kw_noredzone:
     case lltok::kw_noreturn:
-    case lltok::kw_nocf_check:
     case lltok::kw_nounwind:
-    case lltok::kw_optforfuzzing:
     case lltok::kw_optnone:
     case lltok::kw_optsize:
     case lltok::kw_returns_twice:
@@ -1605,7 +1477,6 @@
     case lltok::kw_sspreq:
     case lltok::kw_sspstrong:
     case lltok::kw_safestack:
-    case lltok::kw_shadowcallstack:
     case lltok::kw_strictfp:
     case lltok::kw_uwtable:
       HaveError |= Error(Lex.getLoc(), "invalid use of function-only attribute");
@@ -1687,9 +1558,7 @@
     case lltok::kw_nonlazybind:
     case lltok::kw_noredzone:
     case lltok::kw_noreturn:
-    case lltok::kw_nocf_check:
     case lltok::kw_nounwind:
-    case lltok::kw_optforfuzzing:
     case lltok::kw_optnone:
     case lltok::kw_optsize:
     case lltok::kw_returns_twice:
@@ -1701,7 +1570,6 @@
     case lltok::kw_sspreq:
     case lltok::kw_sspstrong:
     case lltok::kw_safestack:
-    case lltok::kw_shadowcallstack:
     case lltok::kw_strictfp:
     case lltok::kw_uwtable:
       HaveError |= Error(Lex.getLoc(), "invalid use of function-only attribute");
@@ -2741,24 +2609,11 @@
   return false;
 }
 
-static bool isValidVariableType(Module *M, Type *Ty, Value *Val, bool IsCall) {
-  if (Val->getType() == Ty)
-    return true;
-  // For calls we also accept variables in the program address space
-  if (IsCall && isa<PointerType>(Ty)) {
-    Type *TyInProgAS = cast<PointerType>(Ty)->getElementType()->getPointerTo(
-        M->getDataLayout().getProgramAddressSpace());
-    if (Val->getType() == TyInProgAS)
-      return true;
-  }
-  return false;
-}
-
 /// GetVal - Get a value with the specified name or ID, creating a
 /// forward reference record if needed.  This can return null if the value
 /// exists but does not have the right type.
 Value *LLParser::PerFunctionState::GetVal(const std::string &Name, Type *Ty,
-                                          LocTy Loc, bool IsCall) {
+                                          LocTy Loc) {
   // Look this name up in the normal function symbol table.
   Value *Val = F.getValueSymbolTable()->lookup(Name);
 
@@ -2772,8 +2627,7 @@
 
   // If we have the value in the symbol table or fwd-ref table, return it.
   if (Val) {
-    if (isValidVariableType(P.M, Ty, Val, IsCall))
-      return Val;
+    if (Val->getType() == Ty) return Val;
     if (Ty->isLabelTy())
       P.Error(Loc, "'%" + Name + "' is not a basic block");
     else
@@ -2800,8 +2654,7 @@
   return FwdVal;
 }
 
-Value *LLParser::PerFunctionState::GetVal(unsigned ID, Type *Ty, LocTy Loc,
-                                          bool IsCall) {
+Value *LLParser::PerFunctionState::GetVal(unsigned ID, Type *Ty, LocTy Loc) {
   // Look this name up in the normal function symbol table.
   Value *Val = ID < NumberedVals.size() ? NumberedVals[ID] : nullptr;
 
@@ -2815,8 +2668,7 @@
 
   // If we have the value in the symbol table or fwd-ref table, return it.
   if (Val) {
-    if (isValidVariableType(P.M, Ty, Val, IsCall))
-      return Val;
+    if (Val->getType() == Ty) return Val;
     if (Ty->isLabelTy())
       P.Error(Loc, "'%" + Twine(ID) + "' is not a basic block");
     else
@@ -2907,13 +2759,13 @@
 /// forward reference record if needed.
 BasicBlock *LLParser::PerFunctionState::GetBB(const std::string &Name,
                                               LocTy Loc) {
-  return dyn_cast_or_null<BasicBlock>(
-      GetVal(Name, Type::getLabelTy(F.getContext()), Loc, /*IsCall=*/false));
+  return dyn_cast_or_null<BasicBlock>(GetVal(Name,
+                                      Type::getLabelTy(F.getContext()), Loc));
 }
 
 BasicBlock *LLParser::PerFunctionState::GetBB(unsigned ID, LocTy Loc) {
-  return dyn_cast_or_null<BasicBlock>(
-      GetVal(ID, Type::getLabelTy(F.getContext()), Loc, /*IsCall=*/false));
+  return dyn_cast_or_null<BasicBlock>(GetVal(ID,
+                                      Type::getLabelTy(F.getContext()), Loc));
 }
 
 /// DefineBB - Define the specified basic block, which is either named or
@@ -3532,7 +3384,7 @@
   ValID ID;
   Value *V = nullptr;
   bool Parsed = ParseValID(ID) ||
-                ConvertValIDToValue(Ty, ID, V, nullptr, /*IsCall=*/false);
+                ConvertValIDToValue(Ty, ID, V, nullptr);
   if (V && !(C = dyn_cast<Constant>(V)))
     return Error(ID.Loc, "global values must be constants");
   return Parsed;
@@ -3757,6 +3609,7 @@
 };
 
 struct ChecksumKindField : public MDFieldImpl<DIFile::ChecksumKind> {
+  ChecksumKindField() : ImplTy(DIFile::CSK_None) {}
   ChecksumKindField(DIFile::ChecksumKind CSKind) : ImplTy(CSKind) {}
 };
 
@@ -3780,25 +3633,6 @@
   }
 };
 
-<<<<<<< HEAD
-struct MDSignedOrUnsignedField
-    : MDEitherFieldImpl<MDSignedField, MDUnsignedField> {
-  MDSignedOrUnsignedField() : ImplTy(MDSignedField(0), MDUnsignedField(0)) {}
-
-  bool isMDSignedField() const { return WhatIs == IsTypeA; }
-  bool isMDUnsignedField() const { return WhatIs == IsTypeB; }
-  int64_t getMDSignedValue() const {
-    assert(isMDSignedField() && "Wrong field type");
-    return A.Val;
-  }
-  uint64_t getMDUnsignedValue() const {
-    assert(isMDUnsignedField() && "Wrong field type");
-    return B.Val;
-  }
-};
-
-=======
->>>>>>> d12f4ffa
 } // end anonymous namespace
 
 namespace llvm {
@@ -4076,30 +3910,6 @@
 }
 
 template <>
-<<<<<<< HEAD
-bool LLParser::ParseMDField(LocTy Loc, StringRef Name,
-                            MDSignedOrUnsignedField &Result) {
-  if (Lex.getKind() != lltok::APSInt)
-    return false;
-
-  if (Lex.getAPSIntVal().isSigned()) {
-    MDSignedField Res = Result.A;
-    if (ParseMDField(Loc, Name, Res))
-      return true;
-    Result.assign(Res);
-    return false;
-  }
-
-  MDUnsignedField Res = Result.B;
-  if (ParseMDField(Loc, Name, Res))
-    return true;
-  Result.assign(Res);
-  return false;
-}
-
-template <>
-=======
->>>>>>> d12f4ffa
 bool LLParser::ParseMDField(LocTy Loc, StringRef Name, MDStringField &Result) {
   LocTy ValueLoc = Lex.getLoc();
   std::string S;
@@ -4126,14 +3936,13 @@
 template <>
 bool LLParser::ParseMDField(LocTy Loc, StringRef Name,
                             ChecksumKindField &Result) {
-  Optional<DIFile::ChecksumKind> CSKind =
-      DIFile::getChecksumKind(Lex.getStrVal());
-
-  if (Lex.getKind() != lltok::ChecksumKind || !CSKind)
+  if (Lex.getKind() != lltok::ChecksumKind)
     return TokError(
         "invalid checksum kind" + Twine(" '") + Lex.getStrVal() + "'");
 
-  Result.assign(*CSKind);
+  DIFile::ChecksumKind CSKind = DIFile::getChecksumKind(Lex.getStrVal());
+
+  Result.assign(CSKind);
   Lex.Lex();
   return false;
 }
@@ -4265,24 +4074,15 @@
 }
 
 /// ParseDIEnumerator:
-///   ::= !DIEnumerator(value: 30, isUnsigned: true, name: "SomeKind")
+///   ::= !DIEnumerator(value: 30, name: "SomeKind")
 bool LLParser::ParseDIEnumerator(MDNode *&Result, bool IsDistinct) {
 #define VISIT_MD_FIELDS(OPTIONAL, REQUIRED)                                    \
   REQUIRED(name, MDStringField, );                                             \
-  REQUIRED(value, MDSignedOrUnsignedField, );                                  \
-  OPTIONAL(isUnsigned, MDBoolField, (false));
+  REQUIRED(value, MDSignedField, );
   PARSE_MD_FIELDS();
 #undef VISIT_MD_FIELDS
 
-  if (isUnsigned.Val && value.isMDSignedField())
-    return TokError("unsigned enumerator with negative value");
-
-  int64_t Value = value.isMDSignedField()
-                      ? value.getMDSignedValue()
-                      : static_cast<int64_t>(value.getMDUnsignedValue());
-  Result =
-      GET_OR_DISTINCT(DIEnumerator, (Context, Value, isUnsigned.Val, name.Val));
-
+  Result = GET_OR_DISTINCT(DIEnumerator, (Context, value.Val, name.Val));
   return false;
 }
 
@@ -4394,34 +4194,20 @@
 }
 
 /// ParseDIFileType:
-///   ::= !DIFileType(filename: "path/to/file", directory: "/path/to/dir",
+///   ::= !DIFileType(filename: "path/to/file", directory: "/path/to/dir"
 ///                   checksumkind: CSK_MD5,
-///                   checksum: "000102030405060708090a0b0c0d0e0f",
-///                   source: "source file contents")
+///                   checksum: "000102030405060708090a0b0c0d0e0f")
 bool LLParser::ParseDIFile(MDNode *&Result, bool IsDistinct) {
-  // The default constructed value for checksumkind is required, but will never
-  // be used, as the parser checks if the field was actually Seen before using
-  // the Val.
 #define VISIT_MD_FIELDS(OPTIONAL, REQUIRED)                                    \
   REQUIRED(filename, MDStringField, );                                         \
   REQUIRED(directory, MDStringField, );                                        \
-  OPTIONAL(checksumkind, ChecksumKindField, (DIFile::CSK_MD5));                \
-  OPTIONAL(checksum, MDStringField, );                                         \
-  OPTIONAL(source, MDStringField, );
+  OPTIONAL(checksumkind, ChecksumKindField, );                                 \
+  OPTIONAL(checksum, MDStringField, );
   PARSE_MD_FIELDS();
 #undef VISIT_MD_FIELDS
 
-  Optional<DIFile::ChecksumInfo<MDString *>> OptChecksum;
-  if (checksumkind.Seen && checksum.Seen)
-    OptChecksum.emplace(checksumkind.Val, checksum.Val);
-  else if (checksumkind.Seen || checksum.Seen)
-    return Lex.Error("'checksumkind' and 'checksum' must be provided together");
-
-  Optional<MDString *> OptSource;
-  if (source.Seen)
-    OptSource = source.Val;
   Result = GET_OR_DISTINCT(DIFile, (Context, filename.Val, directory.Val,
-                                    OptChecksum, OptSource));
+                                    checksumkind.Val, checksum.Val));
   return false;
 }
 
@@ -4471,7 +4257,7 @@
 ///                     virtuality: DW_VIRTUALTIY_pure_virtual,
 ///                     virtualIndex: 10, thisAdjustment: 4, flags: 11,
 ///                     isOptimized: false, templateParams: !4, declaration: !5,
-///                     retainedNodes: !6, thrownTypes: !7)
+///                     variables: !6, thrownTypes: !7)
 bool LLParser::ParseDISubprogram(MDNode *&Result, bool IsDistinct) {
   auto Loc = Lex.getLoc();
 #define VISIT_MD_FIELDS(OPTIONAL, REQUIRED)                                    \
@@ -4493,7 +4279,7 @@
   OPTIONAL(unit, MDField, );                                                   \
   OPTIONAL(templateParams, MDField, );                                         \
   OPTIONAL(declaration, MDField, );                                            \
-  OPTIONAL(retainedNodes, MDField, );                                              \
+  OPTIONAL(variables, MDField, );                                              \
   OPTIONAL(thrownTypes, MDField, );
   PARSE_MD_FIELDS();
 #undef VISIT_MD_FIELDS
@@ -4509,7 +4295,7 @@
        type.Val, isLocal.Val, isDefinition.Val, scopeLine.Val,
        containingType.Val, virtuality.Val, virtualIndex.Val, thisAdjustment.Val,
        flags.Val, isOptimized.Val, unit.Val, templateParams.Val,
-       declaration.Val, retainedNodes.Val, thrownTypes.Val));
+       declaration.Val, variables.Val, thrownTypes.Val));
   return false;
 }
 
@@ -4692,22 +4478,6 @@
   return false;
 }
 
-/// ParseDILabel:
-///   ::= !DILabel(scope: !0, name: "foo", file: !1, line: 7)
-bool LLParser::ParseDILabel(MDNode *&Result, bool IsDistinct) {
-#define VISIT_MD_FIELDS(OPTIONAL, REQUIRED)                                    \
-  REQUIRED(scope, MDField, (/* AllowNull */ false));                           \
-  REQUIRED(name, MDStringField, );                                             \
-  REQUIRED(file, MDField, );                                                   \
-  REQUIRED(line, LineField, );
-  PARSE_MD_FIELDS();
-#undef VISIT_MD_FIELDS
-
-  Result = GET_OR_DISTINCT(DILabel,
-                           (Context, scope.Val, name.Val, file.Val, line.Val));
-  return false;
-}
-
 /// ParseDIExpression:
 ///   ::= !DIExpression(0, 7, -1)
 bool LLParser::ParseDIExpression(MDNode *&Result, bool IsDistinct) {
@@ -4896,18 +4666,18 @@
 //===----------------------------------------------------------------------===//
 
 bool LLParser::ConvertValIDToValue(Type *Ty, ValID &ID, Value *&V,
-                                   PerFunctionState *PFS, bool IsCall) {
+                                   PerFunctionState *PFS) {
   if (Ty->isFunctionTy())
     return Error(ID.Loc, "functions are not values, refer to them as pointers");
 
   switch (ID.Kind) {
   case ValID::t_LocalID:
     if (!PFS) return Error(ID.Loc, "invalid use of function-local name");
-    V = PFS->GetVal(ID.UIntVal, Ty, ID.Loc, IsCall);
+    V = PFS->GetVal(ID.UIntVal, Ty, ID.Loc);
     return V == nullptr;
   case ValID::t_LocalName:
     if (!PFS) return Error(ID.Loc, "invalid use of function-local name");
-    V = PFS->GetVal(ID.StrVal, Ty, ID.Loc, IsCall);
+    V = PFS->GetVal(ID.StrVal, Ty, ID.Loc);
     return V == nullptr;
   case ValID::t_InlineAsm: {
     if (!ID.FTy || !InlineAsm::Verify(ID.FTy, ID.StrVal2))
@@ -5023,7 +4793,7 @@
   case ValID::t_ConstantStruct:
   case ValID::t_PackedConstantStruct: {
     Value *V;
-    if (ConvertValIDToValue(Ty, ID, V, /*PFS=*/nullptr, /*IsCall=*/false))
+    if (ConvertValIDToValue(Ty, ID, V, /*PFS=*/nullptr))
       return true;
     assert(isa<Constant>(V) && "Expected a constant value");
     C = cast<Constant>(V);
@@ -5040,8 +4810,7 @@
 bool LLParser::ParseValue(Type *Ty, Value *&V, PerFunctionState *PFS) {
   V = nullptr;
   ValID ID;
-  return ParseValID(ID, PFS) ||
-         ConvertValIDToValue(Ty, ID, V, PFS, /*IsCall=*/false);
+  return ParseValID(ID, PFS) || ConvertValIDToValue(Ty, ID, V, PFS);
 }
 
 bool LLParser::ParseTypeAndValue(Value *&V, PerFunctionState *PFS) {
@@ -5241,7 +5010,7 @@
     NumberedVals.push_back(Fn);
 
   Fn->setLinkage((GlobalValue::LinkageTypes)Linkage);
-  maybeSetDSOLocal(DSOLocal, *Fn);
+  Fn->setDSOLocal(DSOLocal);
   Fn->setVisibility((GlobalValue::VisibilityTypes)Visibility);
   Fn->setDLLStorageClass((GlobalValue::DLLStorageClassTypes)DLLStorageClass);
   Fn->setCallingConv(CC);
@@ -5794,8 +5563,7 @@
 
   // Look up the callee.
   Value *Callee;
-  if (ConvertValIDToValue(PointerType::getUnqual(Ty), CalleeID, Callee, &PFS,
-                          /*IsCall=*/true))
+  if (ConvertValIDToValue(PointerType::getUnqual(Ty), CalleeID, Callee, &PFS))
     return true;
 
   // Set up the Attribute for the function.
@@ -6386,8 +6154,7 @@
 
   // Look up the callee.
   Value *Callee;
-  if (ConvertValIDToValue(PointerType::getUnqual(Ty), CalleeID, Callee, &PFS,
-                          /*IsCall=*/true))
+  if (ConvertValIDToValue(PointerType::getUnqual(Ty), CalleeID, Callee, &PFS))
     return true;
 
   // Set up the Attribute for the function.
@@ -6494,7 +6261,14 @@
   if (Size && !Size->getType()->isIntegerTy())
     return Error(SizeLoc, "element count must have integer type");
 
-  AllocaInst *AI = new AllocaInst(Ty, AddrSpace, Size, Alignment);
+  const DataLayout &DL = M->getDataLayout();
+  unsigned AS = DL.getAllocaAddrSpace();
+  if (AS != AddrSpace) {
+    // TODO: In the future it should be possible to specify addrspace per-alloca.
+    return Error(ASLoc, "address space must match datalayout");
+  }
+
+  AllocaInst *AI = new AllocaInst(Ty, AS, Size, Alignment);
   AI->setUsedWithInAlloca(IsInAlloca);
   AI->setSwiftError(IsSwiftError);
   Inst = AI;
@@ -6880,8 +6654,8 @@
   if (NumUses < 2)
     return Error(Loc, "value only has one use");
   if (Order.size() != Indexes.size() || NumUses > Indexes.size())
-    return Error(Loc,
-                 "wrong number of indexes, expected " + Twine(V->getNumUses()));
+    return Error(Loc, "wrong number of indexes, expected " +
+                          Twine(std::distance(V->use_begin(), V->use_end())));
 
   V->sortUseList([&](const Use &L, const Use &R) {
     return Order.lookup(&L) < Order.lookup(&R);
@@ -6992,1171 +6766,4 @@
     return Error(Label.Loc, "expected basic block in uselistorder_bb");
 
   return sortUseListOrder(V, Indexes, Loc);
-}
-
-/// ModuleEntry
-///   ::= 'module' ':' '(' 'path' ':' STRINGCONSTANT ',' 'hash' ':' Hash ')'
-/// Hash ::= '(' UInt32 ',' UInt32 ',' UInt32 ',' UInt32 ',' UInt32 ')'
-bool LLParser::ParseModuleEntry(unsigned ID) {
-  assert(Lex.getKind() == lltok::kw_module);
-  Lex.Lex();
-
-  std::string Path;
-  if (ParseToken(lltok::colon, "expected ':' here") ||
-      ParseToken(lltok::lparen, "expected '(' here") ||
-      ParseToken(lltok::kw_path, "expected 'path' here") ||
-      ParseToken(lltok::colon, "expected ':' here") ||
-      ParseStringConstant(Path) ||
-      ParseToken(lltok::comma, "expected ',' here") ||
-      ParseToken(lltok::kw_hash, "expected 'hash' here") ||
-      ParseToken(lltok::colon, "expected ':' here") ||
-      ParseToken(lltok::lparen, "expected '(' here"))
-    return true;
-
-  ModuleHash Hash;
-  if (ParseUInt32(Hash[0]) || ParseToken(lltok::comma, "expected ',' here") ||
-      ParseUInt32(Hash[1]) || ParseToken(lltok::comma, "expected ',' here") ||
-      ParseUInt32(Hash[2]) || ParseToken(lltok::comma, "expected ',' here") ||
-      ParseUInt32(Hash[3]) || ParseToken(lltok::comma, "expected ',' here") ||
-      ParseUInt32(Hash[4]))
-    return true;
-
-  if (ParseToken(lltok::rparen, "expected ')' here") ||
-      ParseToken(lltok::rparen, "expected ')' here"))
-    return true;
-
-  auto ModuleEntry = Index->addModule(Path, ID, Hash);
-  ModuleIdMap[ID] = ModuleEntry->first();
-
-  return false;
-}
-
-/// TypeIdEntry
-///   ::= 'typeid' ':' '(' 'name' ':' STRINGCONSTANT ',' TypeIdSummary ')'
-bool LLParser::ParseTypeIdEntry(unsigned ID) {
-  assert(Lex.getKind() == lltok::kw_typeid);
-  Lex.Lex();
-
-  std::string Name;
-  if (ParseToken(lltok::colon, "expected ':' here") ||
-      ParseToken(lltok::lparen, "expected '(' here") ||
-      ParseToken(lltok::kw_name, "expected 'name' here") ||
-      ParseToken(lltok::colon, "expected ':' here") ||
-      ParseStringConstant(Name))
-    return true;
-
-  TypeIdSummary &TIS = Index->getOrInsertTypeIdSummary(Name);
-  if (ParseToken(lltok::comma, "expected ',' here") ||
-      ParseTypeIdSummary(TIS) || ParseToken(lltok::rparen, "expected ')' here"))
-    return true;
-
-  // Check if this ID was forward referenced, and if so, update the
-  // corresponding GUIDs.
-  auto FwdRefTIDs = ForwardRefTypeIds.find(ID);
-  if (FwdRefTIDs != ForwardRefTypeIds.end()) {
-    for (auto TIDRef : FwdRefTIDs->second) {
-      assert(!*TIDRef.first &&
-             "Forward referenced type id GUID expected to be 0");
-      *TIDRef.first = GlobalValue::getGUID(Name);
-    }
-    ForwardRefTypeIds.erase(FwdRefTIDs);
-  }
-
-  return false;
-}
-
-/// TypeIdSummary
-///   ::= 'summary' ':' '(' TypeTestResolution [',' OptionalWpdResolutions]? ')'
-bool LLParser::ParseTypeIdSummary(TypeIdSummary &TIS) {
-  if (ParseToken(lltok::kw_summary, "expected 'summary' here") ||
-      ParseToken(lltok::colon, "expected ':' here") ||
-      ParseToken(lltok::lparen, "expected '(' here") ||
-      ParseTypeTestResolution(TIS.TTRes))
-    return true;
-
-  if (EatIfPresent(lltok::comma)) {
-    // Expect optional wpdResolutions field
-    if (ParseOptionalWpdResolutions(TIS.WPDRes))
-      return true;
-  }
-
-  if (ParseToken(lltok::rparen, "expected ')' here"))
-    return true;
-
-  return false;
-}
-
-/// TypeTestResolution
-///   ::= 'typeTestRes' ':' '(' 'kind' ':'
-///         ( 'unsat' | 'byteArray' | 'inline' | 'single' | 'allOnes' ) ','
-///         'sizeM1BitWidth' ':' SizeM1BitWidth [',' 'alignLog2' ':' UInt64]?
-///         [',' 'sizeM1' ':' UInt64]? [',' 'bitMask' ':' UInt8]?
-///         [',' 'inlinesBits' ':' UInt64]? ')'
-bool LLParser::ParseTypeTestResolution(TypeTestResolution &TTRes) {
-  if (ParseToken(lltok::kw_typeTestRes, "expected 'typeTestRes' here") ||
-      ParseToken(lltok::colon, "expected ':' here") ||
-      ParseToken(lltok::lparen, "expected '(' here") ||
-      ParseToken(lltok::kw_kind, "expected 'kind' here") ||
-      ParseToken(lltok::colon, "expected ':' here"))
-    return true;
-
-  switch (Lex.getKind()) {
-  case lltok::kw_unsat:
-    TTRes.TheKind = TypeTestResolution::Unsat;
-    break;
-  case lltok::kw_byteArray:
-    TTRes.TheKind = TypeTestResolution::ByteArray;
-    break;
-  case lltok::kw_inline:
-    TTRes.TheKind = TypeTestResolution::Inline;
-    break;
-  case lltok::kw_single:
-    TTRes.TheKind = TypeTestResolution::Single;
-    break;
-  case lltok::kw_allOnes:
-    TTRes.TheKind = TypeTestResolution::AllOnes;
-    break;
-  default:
-    return Error(Lex.getLoc(), "unexpected TypeTestResolution kind");
-  }
-  Lex.Lex();
-
-  if (ParseToken(lltok::comma, "expected ',' here") ||
-      ParseToken(lltok::kw_sizeM1BitWidth, "expected 'sizeM1BitWidth' here") ||
-      ParseToken(lltok::colon, "expected ':' here") ||
-      ParseUInt32(TTRes.SizeM1BitWidth))
-    return true;
-
-  // Parse optional fields
-  while (EatIfPresent(lltok::comma)) {
-    switch (Lex.getKind()) {
-    case lltok::kw_alignLog2:
-      Lex.Lex();
-      if (ParseToken(lltok::colon, "expected ':'") ||
-          ParseUInt64(TTRes.AlignLog2))
-        return true;
-      break;
-    case lltok::kw_sizeM1:
-      Lex.Lex();
-      if (ParseToken(lltok::colon, "expected ':'") || ParseUInt64(TTRes.SizeM1))
-        return true;
-      break;
-    case lltok::kw_bitMask: {
-      unsigned Val;
-      Lex.Lex();
-      if (ParseToken(lltok::colon, "expected ':'") || ParseUInt32(Val))
-        return true;
-      assert(Val <= 0xff);
-      TTRes.BitMask = (uint8_t)Val;
-      break;
-    }
-    case lltok::kw_inlineBits:
-      Lex.Lex();
-      if (ParseToken(lltok::colon, "expected ':'") ||
-          ParseUInt64(TTRes.InlineBits))
-        return true;
-      break;
-    default:
-      return Error(Lex.getLoc(), "expected optional TypeTestResolution field");
-    }
-  }
-
-  if (ParseToken(lltok::rparen, "expected ')' here"))
-    return true;
-
-  return false;
-}
-
-/// OptionalWpdResolutions
-///   ::= 'wpsResolutions' ':' '(' WpdResolution [',' WpdResolution]* ')'
-/// WpdResolution ::= '(' 'offset' ':' UInt64 ',' WpdRes ')'
-bool LLParser::ParseOptionalWpdResolutions(
-    std::map<uint64_t, WholeProgramDevirtResolution> &WPDResMap) {
-  if (ParseToken(lltok::kw_wpdResolutions, "expected 'wpdResolutions' here") ||
-      ParseToken(lltok::colon, "expected ':' here") ||
-      ParseToken(lltok::lparen, "expected '(' here"))
-    return true;
-
-  do {
-    uint64_t Offset;
-    WholeProgramDevirtResolution WPDRes;
-    if (ParseToken(lltok::lparen, "expected '(' here") ||
-        ParseToken(lltok::kw_offset, "expected 'offset' here") ||
-        ParseToken(lltok::colon, "expected ':' here") || ParseUInt64(Offset) ||
-        ParseToken(lltok::comma, "expected ',' here") || ParseWpdRes(WPDRes) ||
-        ParseToken(lltok::rparen, "expected ')' here"))
-      return true;
-    WPDResMap[Offset] = WPDRes;
-  } while (EatIfPresent(lltok::comma));
-
-  if (ParseToken(lltok::rparen, "expected ')' here"))
-    return true;
-
-  return false;
-}
-
-/// WpdRes
-///   ::= 'wpdRes' ':' '(' 'kind' ':' 'indir'
-///         [',' OptionalResByArg]? ')'
-///   ::= 'wpdRes' ':' '(' 'kind' ':' 'singleImpl'
-///         ',' 'singleImplName' ':' STRINGCONSTANT ','
-///         [',' OptionalResByArg]? ')'
-///   ::= 'wpdRes' ':' '(' 'kind' ':' 'branchFunnel'
-///         [',' OptionalResByArg]? ')'
-bool LLParser::ParseWpdRes(WholeProgramDevirtResolution &WPDRes) {
-  if (ParseToken(lltok::kw_wpdRes, "expected 'wpdRes' here") ||
-      ParseToken(lltok::colon, "expected ':' here") ||
-      ParseToken(lltok::lparen, "expected '(' here") ||
-      ParseToken(lltok::kw_kind, "expected 'kind' here") ||
-      ParseToken(lltok::colon, "expected ':' here"))
-    return true;
-
-  switch (Lex.getKind()) {
-  case lltok::kw_indir:
-    WPDRes.TheKind = WholeProgramDevirtResolution::Indir;
-    break;
-  case lltok::kw_singleImpl:
-    WPDRes.TheKind = WholeProgramDevirtResolution::SingleImpl;
-    break;
-  case lltok::kw_branchFunnel:
-    WPDRes.TheKind = WholeProgramDevirtResolution::BranchFunnel;
-    break;
-  default:
-    return Error(Lex.getLoc(), "unexpected WholeProgramDevirtResolution kind");
-  }
-  Lex.Lex();
-
-  // Parse optional fields
-  while (EatIfPresent(lltok::comma)) {
-    switch (Lex.getKind()) {
-    case lltok::kw_singleImplName:
-      Lex.Lex();
-      if (ParseToken(lltok::colon, "expected ':' here") ||
-          ParseStringConstant(WPDRes.SingleImplName))
-        return true;
-      break;
-    case lltok::kw_resByArg:
-      if (ParseOptionalResByArg(WPDRes.ResByArg))
-        return true;
-      break;
-    default:
-      return Error(Lex.getLoc(),
-                   "expected optional WholeProgramDevirtResolution field");
-    }
-  }
-
-  if (ParseToken(lltok::rparen, "expected ')' here"))
-    return true;
-
-  return false;
-}
-
-/// OptionalResByArg
-///   ::= 'wpdRes' ':' '(' ResByArg[, ResByArg]* ')'
-/// ResByArg ::= Args ',' 'byArg' ':' '(' 'kind' ':'
-///                ( 'indir' | 'uniformRetVal' | 'UniqueRetVal' |
-///                  'virtualConstProp' )
-///                [',' 'info' ':' UInt64]? [',' 'byte' ':' UInt32]?
-///                [',' 'bit' ':' UInt32]? ')'
-bool LLParser::ParseOptionalResByArg(
-    std::map<std::vector<uint64_t>, WholeProgramDevirtResolution::ByArg>
-        &ResByArg) {
-  if (ParseToken(lltok::kw_resByArg, "expected 'resByArg' here") ||
-      ParseToken(lltok::colon, "expected ':' here") ||
-      ParseToken(lltok::lparen, "expected '(' here"))
-    return true;
-
-  do {
-    std::vector<uint64_t> Args;
-    if (ParseArgs(Args) || ParseToken(lltok::comma, "expected ',' here") ||
-        ParseToken(lltok::kw_byArg, "expected 'byArg here") ||
-        ParseToken(lltok::colon, "expected ':' here") ||
-        ParseToken(lltok::lparen, "expected '(' here") ||
-        ParseToken(lltok::kw_kind, "expected 'kind' here") ||
-        ParseToken(lltok::colon, "expected ':' here"))
-      return true;
-
-    WholeProgramDevirtResolution::ByArg ByArg;
-    switch (Lex.getKind()) {
-    case lltok::kw_indir:
-      ByArg.TheKind = WholeProgramDevirtResolution::ByArg::Indir;
-      break;
-    case lltok::kw_uniformRetVal:
-      ByArg.TheKind = WholeProgramDevirtResolution::ByArg::UniformRetVal;
-      break;
-    case lltok::kw_uniqueRetVal:
-      ByArg.TheKind = WholeProgramDevirtResolution::ByArg::UniqueRetVal;
-      break;
-    case lltok::kw_virtualConstProp:
-      ByArg.TheKind = WholeProgramDevirtResolution::ByArg::VirtualConstProp;
-      break;
-    default:
-      return Error(Lex.getLoc(),
-                   "unexpected WholeProgramDevirtResolution::ByArg kind");
-    }
-    Lex.Lex();
-
-    // Parse optional fields
-    while (EatIfPresent(lltok::comma)) {
-      switch (Lex.getKind()) {
-      case lltok::kw_info:
-        Lex.Lex();
-        if (ParseToken(lltok::colon, "expected ':' here") ||
-            ParseUInt64(ByArg.Info))
-          return true;
-        break;
-      case lltok::kw_byte:
-        Lex.Lex();
-        if (ParseToken(lltok::colon, "expected ':' here") ||
-            ParseUInt32(ByArg.Byte))
-          return true;
-        break;
-      case lltok::kw_bit:
-        Lex.Lex();
-        if (ParseToken(lltok::colon, "expected ':' here") ||
-            ParseUInt32(ByArg.Bit))
-          return true;
-        break;
-      default:
-        return Error(Lex.getLoc(),
-                     "expected optional whole program devirt field");
-      }
-    }
-
-    if (ParseToken(lltok::rparen, "expected ')' here"))
-      return true;
-
-    ResByArg[Args] = ByArg;
-  } while (EatIfPresent(lltok::comma));
-
-  if (ParseToken(lltok::rparen, "expected ')' here"))
-    return true;
-
-  return false;
-}
-
-/// OptionalResByArg
-///   ::= 'args' ':' '(' UInt64[, UInt64]* ')'
-bool LLParser::ParseArgs(std::vector<uint64_t> &Args) {
-  if (ParseToken(lltok::kw_args, "expected 'args' here") ||
-      ParseToken(lltok::colon, "expected ':' here") ||
-      ParseToken(lltok::lparen, "expected '(' here"))
-    return true;
-
-  do {
-    uint64_t Val;
-    if (ParseUInt64(Val))
-      return true;
-    Args.push_back(Val);
-  } while (EatIfPresent(lltok::comma));
-
-  if (ParseToken(lltok::rparen, "expected ')' here"))
-    return true;
-
-  return false;
-}
-
-static ValueInfo EmptyVI =
-    ValueInfo(false, (GlobalValueSummaryMapTy::value_type *)-8);
-
-/// Stores the given Name/GUID and associated summary into the Index.
-/// Also updates any forward references to the associated entry ID.
-void LLParser::AddGlobalValueToIndex(
-    std::string Name, GlobalValue::GUID GUID, GlobalValue::LinkageTypes Linkage,
-    unsigned ID, std::unique_ptr<GlobalValueSummary> Summary) {
-  // First create the ValueInfo utilizing the Name or GUID.
-  ValueInfo VI;
-  if (GUID != 0) {
-    assert(Name.empty());
-    VI = Index->getOrInsertValueInfo(GUID);
-  } else {
-    assert(!Name.empty());
-    if (M) {
-      auto *GV = M->getNamedValue(Name);
-      assert(GV);
-      VI = Index->getOrInsertValueInfo(GV);
-    } else {
-      assert(
-          (!GlobalValue::isLocalLinkage(Linkage) || !SourceFileName.empty()) &&
-          "Need a source_filename to compute GUID for local");
-      GUID = GlobalValue::getGUID(
-          GlobalValue::getGlobalIdentifier(Name, Linkage, SourceFileName));
-      VI = Index->getOrInsertValueInfo(GUID, Index->saveString(Name));
-    }
-  }
-
-  // Add the summary if one was provided.
-  if (Summary)
-    Index->addGlobalValueSummary(VI, std::move(Summary));
-
-  // Resolve forward references from calls/refs
-  auto FwdRefVIs = ForwardRefValueInfos.find(ID);
-  if (FwdRefVIs != ForwardRefValueInfos.end()) {
-    for (auto VIRef : FwdRefVIs->second) {
-      assert(*VIRef.first == EmptyVI &&
-             "Forward referenced ValueInfo expected to be empty");
-      *VIRef.first = VI;
-    }
-    ForwardRefValueInfos.erase(FwdRefVIs);
-  }
-
-  // Resolve forward references from aliases
-  auto FwdRefAliasees = ForwardRefAliasees.find(ID);
-  if (FwdRefAliasees != ForwardRefAliasees.end()) {
-    for (auto AliaseeRef : FwdRefAliasees->second) {
-      assert(!AliaseeRef.first->hasAliasee() &&
-             "Forward referencing alias already has aliasee");
-      AliaseeRef.first->setAliasee(VI.getSummaryList().front().get());
-    }
-    ForwardRefAliasees.erase(FwdRefAliasees);
-  }
-
-  // Save the associated ValueInfo for use in later references by ID.
-  if (ID == NumberedValueInfos.size())
-    NumberedValueInfos.push_back(VI);
-  else {
-    // Handle non-continuous numbers (to make test simplification easier).
-    if (ID > NumberedValueInfos.size())
-      NumberedValueInfos.resize(ID + 1);
-    NumberedValueInfos[ID] = VI;
-  }
-}
-
-/// ParseGVEntry
-///   ::= 'gv' ':' '(' ('name' ':' STRINGCONSTANT | 'guid' ':' UInt64)
-///         [',' 'summaries' ':' Summary[',' Summary]* ]? ')'
-/// Summary ::= '(' (FunctionSummary | VariableSummary | AliasSummary) ')'
-bool LLParser::ParseGVEntry(unsigned ID) {
-  assert(Lex.getKind() == lltok::kw_gv);
-  Lex.Lex();
-
-  if (ParseToken(lltok::colon, "expected ':' here") ||
-      ParseToken(lltok::lparen, "expected '(' here"))
-    return true;
-
-  std::string Name;
-  GlobalValue::GUID GUID = 0;
-  switch (Lex.getKind()) {
-  case lltok::kw_name:
-    Lex.Lex();
-    if (ParseToken(lltok::colon, "expected ':' here") ||
-        ParseStringConstant(Name))
-      return true;
-    // Can't create GUID/ValueInfo until we have the linkage.
-    break;
-  case lltok::kw_guid:
-    Lex.Lex();
-    if (ParseToken(lltok::colon, "expected ':' here") || ParseUInt64(GUID))
-      return true;
-    break;
-  default:
-    return Error(Lex.getLoc(), "expected name or guid tag");
-  }
-
-  if (!EatIfPresent(lltok::comma)) {
-    // No summaries. Wrap up.
-    if (ParseToken(lltok::rparen, "expected ')' here"))
-      return true;
-    // This was created for a call to an external or indirect target.
-    // A GUID with no summary came from a VALUE_GUID record, dummy GUID
-    // created for indirect calls with VP. A Name with no GUID came from
-    // an external definition. We pass ExternalLinkage since that is only
-    // used when the GUID must be computed from Name, and in that case
-    // the symbol must have external linkage.
-    AddGlobalValueToIndex(Name, GUID, GlobalValue::ExternalLinkage, ID,
-                          nullptr);
-    return false;
-  }
-
-  // Have a list of summaries
-  if (ParseToken(lltok::kw_summaries, "expected 'summaries' here") ||
-      ParseToken(lltok::colon, "expected ':' here"))
-    return true;
-
-  do {
-    if (ParseToken(lltok::lparen, "expected '(' here"))
-      return true;
-    switch (Lex.getKind()) {
-    case lltok::kw_function:
-      if (ParseFunctionSummary(Name, GUID, ID))
-        return true;
-      break;
-    case lltok::kw_variable:
-      if (ParseVariableSummary(Name, GUID, ID))
-        return true;
-      break;
-    case lltok::kw_alias:
-      if (ParseAliasSummary(Name, GUID, ID))
-        return true;
-      break;
-    default:
-      return Error(Lex.getLoc(), "expected summary type");
-    }
-    if (ParseToken(lltok::rparen, "expected ')' here"))
-      return true;
-  } while (EatIfPresent(lltok::comma));
-
-  if (ParseToken(lltok::rparen, "expected ')' here"))
-    return true;
-
-  return false;
-}
-
-/// FunctionSummary
-///   ::= 'function' ':' '(' 'module' ':' ModuleReference ',' GVFlags
-///         ',' 'insts' ':' UInt32 [',' OptionalFFlags]? [',' OptionalCalls]?
-///         [',' OptionalTypeIdInfo]? [',' OptionalRefs]? ')'
-bool LLParser::ParseFunctionSummary(std::string Name, GlobalValue::GUID GUID,
-                                    unsigned ID) {
-  assert(Lex.getKind() == lltok::kw_function);
-  Lex.Lex();
-
-  StringRef ModulePath;
-  GlobalValueSummary::GVFlags GVFlags = GlobalValueSummary::GVFlags(
-      /*Linkage=*/GlobalValue::ExternalLinkage, /*NotEligibleToImport=*/false,
-      /*Live=*/false, /*IsLocal=*/false);
-  unsigned InstCount;
-  std::vector<FunctionSummary::EdgeTy> Calls;
-  FunctionSummary::TypeIdInfo TypeIdInfo;
-  std::vector<ValueInfo> Refs;
-  // Default is all-zeros (conservative values).
-  FunctionSummary::FFlags FFlags = {};
-  if (ParseToken(lltok::colon, "expected ':' here") ||
-      ParseToken(lltok::lparen, "expected '(' here") ||
-      ParseModuleReference(ModulePath) ||
-      ParseToken(lltok::comma, "expected ',' here") || ParseGVFlags(GVFlags) ||
-      ParseToken(lltok::comma, "expected ',' here") ||
-      ParseToken(lltok::kw_insts, "expected 'insts' here") ||
-      ParseToken(lltok::colon, "expected ':' here") || ParseUInt32(InstCount))
-    return true;
-
-  // Parse optional fields
-  while (EatIfPresent(lltok::comma)) {
-    switch (Lex.getKind()) {
-    case lltok::kw_funcFlags:
-      if (ParseOptionalFFlags(FFlags))
-        return true;
-      break;
-    case lltok::kw_calls:
-      if (ParseOptionalCalls(Calls))
-        return true;
-      break;
-    case lltok::kw_typeIdInfo:
-      if (ParseOptionalTypeIdInfo(TypeIdInfo))
-        return true;
-      break;
-    case lltok::kw_refs:
-      if (ParseOptionalRefs(Refs))
-        return true;
-      break;
-    default:
-      return Error(Lex.getLoc(), "expected optional function summary field");
-    }
-  }
-
-  if (ParseToken(lltok::rparen, "expected ')' here"))
-    return true;
-
-  auto FS = llvm::make_unique<FunctionSummary>(
-      GVFlags, InstCount, FFlags, std::move(Refs), std::move(Calls),
-      std::move(TypeIdInfo.TypeTests),
-      std::move(TypeIdInfo.TypeTestAssumeVCalls),
-      std::move(TypeIdInfo.TypeCheckedLoadVCalls),
-      std::move(TypeIdInfo.TypeTestAssumeConstVCalls),
-      std::move(TypeIdInfo.TypeCheckedLoadConstVCalls));
-
-  FS->setModulePath(ModulePath);
-
-  AddGlobalValueToIndex(Name, GUID, (GlobalValue::LinkageTypes)GVFlags.Linkage,
-                        ID, std::move(FS));
-
-  return false;
-}
-
-/// VariableSummary
-///   ::= 'variable' ':' '(' 'module' ':' ModuleReference ',' GVFlags
-///         [',' OptionalRefs]? ')'
-bool LLParser::ParseVariableSummary(std::string Name, GlobalValue::GUID GUID,
-                                    unsigned ID) {
-  assert(Lex.getKind() == lltok::kw_variable);
-  Lex.Lex();
-
-  StringRef ModulePath;
-  GlobalValueSummary::GVFlags GVFlags = GlobalValueSummary::GVFlags(
-      /*Linkage=*/GlobalValue::ExternalLinkage, /*NotEligibleToImport=*/false,
-      /*Live=*/false, /*IsLocal=*/false);
-  std::vector<ValueInfo> Refs;
-  if (ParseToken(lltok::colon, "expected ':' here") ||
-      ParseToken(lltok::lparen, "expected '(' here") ||
-      ParseModuleReference(ModulePath) ||
-      ParseToken(lltok::comma, "expected ',' here") || ParseGVFlags(GVFlags))
-    return true;
-
-  // Parse optional refs field
-  if (EatIfPresent(lltok::comma)) {
-    if (ParseOptionalRefs(Refs))
-      return true;
-  }
-
-  if (ParseToken(lltok::rparen, "expected ')' here"))
-    return true;
-
-  auto GS = llvm::make_unique<GlobalVarSummary>(GVFlags, std::move(Refs));
-
-  GS->setModulePath(ModulePath);
-
-  AddGlobalValueToIndex(Name, GUID, (GlobalValue::LinkageTypes)GVFlags.Linkage,
-                        ID, std::move(GS));
-
-  return false;
-}
-
-/// AliasSummary
-///   ::= 'alias' ':' '(' 'module' ':' ModuleReference ',' GVFlags ','
-///         'aliasee' ':' GVReference ')'
-bool LLParser::ParseAliasSummary(std::string Name, GlobalValue::GUID GUID,
-                                 unsigned ID) {
-  assert(Lex.getKind() == lltok::kw_alias);
-  LocTy Loc = Lex.getLoc();
-  Lex.Lex();
-
-  StringRef ModulePath;
-  GlobalValueSummary::GVFlags GVFlags = GlobalValueSummary::GVFlags(
-      /*Linkage=*/GlobalValue::ExternalLinkage, /*NotEligibleToImport=*/false,
-      /*Live=*/false, /*IsLocal=*/false);
-  if (ParseToken(lltok::colon, "expected ':' here") ||
-      ParseToken(lltok::lparen, "expected '(' here") ||
-      ParseModuleReference(ModulePath) ||
-      ParseToken(lltok::comma, "expected ',' here") || ParseGVFlags(GVFlags) ||
-      ParseToken(lltok::comma, "expected ',' here") ||
-      ParseToken(lltok::kw_aliasee, "expected 'aliasee' here") ||
-      ParseToken(lltok::colon, "expected ':' here"))
-    return true;
-
-  ValueInfo AliaseeVI;
-  unsigned GVId;
-  if (ParseGVReference(AliaseeVI, GVId))
-    return true;
-
-  if (ParseToken(lltok::rparen, "expected ')' here"))
-    return true;
-
-  auto AS = llvm::make_unique<AliasSummary>(GVFlags);
-
-  AS->setModulePath(ModulePath);
-
-  // Record forward reference if the aliasee is not parsed yet.
-  if (AliaseeVI == EmptyVI) {
-    auto FwdRef = ForwardRefAliasees.insert(
-        std::make_pair(GVId, std::vector<std::pair<AliasSummary *, LocTy>>()));
-    FwdRef.first->second.push_back(std::make_pair(AS.get(), Loc));
-  } else
-    AS->setAliasee(AliaseeVI.getSummaryList().front().get());
-
-  AddGlobalValueToIndex(Name, GUID, (GlobalValue::LinkageTypes)GVFlags.Linkage,
-                        ID, std::move(AS));
-
-  return false;
-}
-
-/// Flag
-///   ::= [0|1]
-bool LLParser::ParseFlag(unsigned &Val) {
-  if (Lex.getKind() != lltok::APSInt || Lex.getAPSIntVal().isSigned())
-    return TokError("expected integer");
-  Val = (unsigned)Lex.getAPSIntVal().getBoolValue();
-  Lex.Lex();
-  return false;
-}
-
-/// OptionalFFlags
-///   := 'funcFlags' ':' '(' ['readNone' ':' Flag]?
-///        [',' 'readOnly' ':' Flag]? [',' 'noRecurse' ':' Flag]?
-///        [',' 'returnDoesNotAlias' ':' Flag]? ')'
-bool LLParser::ParseOptionalFFlags(FunctionSummary::FFlags &FFlags) {
-  assert(Lex.getKind() == lltok::kw_funcFlags);
-  Lex.Lex();
-
-  if (ParseToken(lltok::colon, "expected ':' in funcFlags") |
-      ParseToken(lltok::lparen, "expected '(' in funcFlags"))
-    return true;
-
-  do {
-    unsigned Val;
-    switch (Lex.getKind()) {
-    case lltok::kw_readNone:
-      Lex.Lex();
-      if (ParseToken(lltok::colon, "expected ':'") || ParseFlag(Val))
-        return true;
-      FFlags.ReadNone = Val;
-      break;
-    case lltok::kw_readOnly:
-      Lex.Lex();
-      if (ParseToken(lltok::colon, "expected ':'") || ParseFlag(Val))
-        return true;
-      FFlags.ReadOnly = Val;
-      break;
-    case lltok::kw_noRecurse:
-      Lex.Lex();
-      if (ParseToken(lltok::colon, "expected ':'") || ParseFlag(Val))
-        return true;
-      FFlags.NoRecurse = Val;
-      break;
-    case lltok::kw_returnDoesNotAlias:
-      Lex.Lex();
-      if (ParseToken(lltok::colon, "expected ':'") || ParseFlag(Val))
-        return true;
-      FFlags.ReturnDoesNotAlias = Val;
-      break;
-    default:
-      return Error(Lex.getLoc(), "expected function flag type");
-    }
-  } while (EatIfPresent(lltok::comma));
-
-  if (ParseToken(lltok::rparen, "expected ')' in funcFlags"))
-    return true;
-
-  return false;
-}
-
-/// OptionalCalls
-///   := 'calls' ':' '(' Call [',' Call]* ')'
-/// Call ::= '(' 'callee' ':' GVReference
-///            [( ',' 'hotness' ':' Hotness | ',' 'relbf' ':' UInt32 )]? ')'
-bool LLParser::ParseOptionalCalls(std::vector<FunctionSummary::EdgeTy> &Calls) {
-  assert(Lex.getKind() == lltok::kw_calls);
-  Lex.Lex();
-
-  if (ParseToken(lltok::colon, "expected ':' in calls") |
-      ParseToken(lltok::lparen, "expected '(' in calls"))
-    return true;
-
-  IdToIndexMapType IdToIndexMap;
-  // Parse each call edge
-  do {
-    ValueInfo VI;
-    if (ParseToken(lltok::lparen, "expected '(' in call") ||
-        ParseToken(lltok::kw_callee, "expected 'callee' in call") ||
-        ParseToken(lltok::colon, "expected ':'"))
-      return true;
-
-    LocTy Loc = Lex.getLoc();
-    unsigned GVId;
-    if (ParseGVReference(VI, GVId))
-      return true;
-
-    CalleeInfo::HotnessType Hotness = CalleeInfo::HotnessType::Unknown;
-    unsigned RelBF = 0;
-    if (EatIfPresent(lltok::comma)) {
-      // Expect either hotness or relbf
-      if (EatIfPresent(lltok::kw_hotness)) {
-        if (ParseToken(lltok::colon, "expected ':'") || ParseHotness(Hotness))
-          return true;
-      } else {
-        if (ParseToken(lltok::kw_relbf, "expected relbf") ||
-            ParseToken(lltok::colon, "expected ':'") || ParseUInt32(RelBF))
-          return true;
-      }
-    }
-    // Keep track of the Call array index needing a forward reference.
-    // We will save the location of the ValueInfo needing an update, but
-    // can only do so once the std::vector is finalized.
-    if (VI == EmptyVI)
-      IdToIndexMap[GVId].push_back(std::make_pair(Calls.size(), Loc));
-    Calls.push_back(FunctionSummary::EdgeTy{VI, CalleeInfo(Hotness, RelBF)});
-
-    if (ParseToken(lltok::rparen, "expected ')' in call"))
-      return true;
-  } while (EatIfPresent(lltok::comma));
-
-  // Now that the Calls vector is finalized, it is safe to save the locations
-  // of any forward GV references that need updating later.
-  for (auto I : IdToIndexMap) {
-    for (auto P : I.second) {
-      assert(Calls[P.first].first == EmptyVI &&
-             "Forward referenced ValueInfo expected to be empty");
-      auto FwdRef = ForwardRefValueInfos.insert(std::make_pair(
-          I.first, std::vector<std::pair<ValueInfo *, LocTy>>()));
-      FwdRef.first->second.push_back(
-          std::make_pair(&Calls[P.first].first, P.second));
-    }
-  }
-
-  if (ParseToken(lltok::rparen, "expected ')' in calls"))
-    return true;
-
-  return false;
-}
-
-/// Hotness
-///   := ('unknown'|'cold'|'none'|'hot'|'critical')
-bool LLParser::ParseHotness(CalleeInfo::HotnessType &Hotness) {
-  switch (Lex.getKind()) {
-  case lltok::kw_unknown:
-    Hotness = CalleeInfo::HotnessType::Unknown;
-    break;
-  case lltok::kw_cold:
-    Hotness = CalleeInfo::HotnessType::Cold;
-    break;
-  case lltok::kw_none:
-    Hotness = CalleeInfo::HotnessType::None;
-    break;
-  case lltok::kw_hot:
-    Hotness = CalleeInfo::HotnessType::Hot;
-    break;
-  case lltok::kw_critical:
-    Hotness = CalleeInfo::HotnessType::Critical;
-    break;
-  default:
-    return Error(Lex.getLoc(), "invalid call edge hotness");
-  }
-  Lex.Lex();
-  return false;
-}
-
-/// OptionalRefs
-///   := 'refs' ':' '(' GVReference [',' GVReference]* ')'
-bool LLParser::ParseOptionalRefs(std::vector<ValueInfo> &Refs) {
-  assert(Lex.getKind() == lltok::kw_refs);
-  Lex.Lex();
-
-  if (ParseToken(lltok::colon, "expected ':' in refs") |
-      ParseToken(lltok::lparen, "expected '(' in refs"))
-    return true;
-
-  IdToIndexMapType IdToIndexMap;
-  // Parse each ref edge
-  do {
-    ValueInfo VI;
-    LocTy Loc = Lex.getLoc();
-    unsigned GVId;
-    if (ParseGVReference(VI, GVId))
-      return true;
-
-    // Keep track of the Refs array index needing a forward reference.
-    // We will save the location of the ValueInfo needing an update, but
-    // can only do so once the std::vector is finalized.
-    if (VI == EmptyVI)
-      IdToIndexMap[GVId].push_back(std::make_pair(Refs.size(), Loc));
-    Refs.push_back(VI);
-  } while (EatIfPresent(lltok::comma));
-
-  // Now that the Refs vector is finalized, it is safe to save the locations
-  // of any forward GV references that need updating later.
-  for (auto I : IdToIndexMap) {
-    for (auto P : I.second) {
-      assert(Refs[P.first] == EmptyVI &&
-             "Forward referenced ValueInfo expected to be empty");
-      auto FwdRef = ForwardRefValueInfos.insert(std::make_pair(
-          I.first, std::vector<std::pair<ValueInfo *, LocTy>>()));
-      FwdRef.first->second.push_back(std::make_pair(&Refs[P.first], P.second));
-    }
-  }
-
-  if (ParseToken(lltok::rparen, "expected ')' in refs"))
-    return true;
-
-  return false;
-}
-
-/// OptionalTypeIdInfo
-///   := 'typeidinfo' ':' '(' [',' TypeTests]? [',' TypeTestAssumeVCalls]?
-///         [',' TypeCheckedLoadVCalls]?  [',' TypeTestAssumeConstVCalls]?
-///         [',' TypeCheckedLoadConstVCalls]? ')'
-bool LLParser::ParseOptionalTypeIdInfo(
-    FunctionSummary::TypeIdInfo &TypeIdInfo) {
-  assert(Lex.getKind() == lltok::kw_typeIdInfo);
-  Lex.Lex();
-
-  if (ParseToken(lltok::colon, "expected ':' here") ||
-      ParseToken(lltok::lparen, "expected '(' in typeIdInfo"))
-    return true;
-
-  do {
-    switch (Lex.getKind()) {
-    case lltok::kw_typeTests:
-      if (ParseTypeTests(TypeIdInfo.TypeTests))
-        return true;
-      break;
-    case lltok::kw_typeTestAssumeVCalls:
-      if (ParseVFuncIdList(lltok::kw_typeTestAssumeVCalls,
-                           TypeIdInfo.TypeTestAssumeVCalls))
-        return true;
-      break;
-    case lltok::kw_typeCheckedLoadVCalls:
-      if (ParseVFuncIdList(lltok::kw_typeCheckedLoadVCalls,
-                           TypeIdInfo.TypeCheckedLoadVCalls))
-        return true;
-      break;
-    case lltok::kw_typeTestAssumeConstVCalls:
-      if (ParseConstVCallList(lltok::kw_typeTestAssumeConstVCalls,
-                              TypeIdInfo.TypeTestAssumeConstVCalls))
-        return true;
-      break;
-    case lltok::kw_typeCheckedLoadConstVCalls:
-      if (ParseConstVCallList(lltok::kw_typeCheckedLoadConstVCalls,
-                              TypeIdInfo.TypeCheckedLoadConstVCalls))
-        return true;
-      break;
-    default:
-      return Error(Lex.getLoc(), "invalid typeIdInfo list type");
-    }
-  } while (EatIfPresent(lltok::comma));
-
-  if (ParseToken(lltok::rparen, "expected ')' in typeIdInfo"))
-    return true;
-
-  return false;
-}
-
-/// TypeTests
-///   ::= 'typeTests' ':' '(' (SummaryID | UInt64)
-///         [',' (SummaryID | UInt64)]* ')'
-bool LLParser::ParseTypeTests(std::vector<GlobalValue::GUID> &TypeTests) {
-  assert(Lex.getKind() == lltok::kw_typeTests);
-  Lex.Lex();
-
-  if (ParseToken(lltok::colon, "expected ':' here") ||
-      ParseToken(lltok::lparen, "expected '(' in typeIdInfo"))
-    return true;
-
-  IdToIndexMapType IdToIndexMap;
-  do {
-    GlobalValue::GUID GUID = 0;
-    if (Lex.getKind() == lltok::SummaryID) {
-      unsigned ID = Lex.getUIntVal();
-      LocTy Loc = Lex.getLoc();
-      // Keep track of the TypeTests array index needing a forward reference.
-      // We will save the location of the GUID needing an update, but
-      // can only do so once the std::vector is finalized.
-      IdToIndexMap[ID].push_back(std::make_pair(TypeTests.size(), Loc));
-      Lex.Lex();
-    } else if (ParseUInt64(GUID))
-      return true;
-    TypeTests.push_back(GUID);
-  } while (EatIfPresent(lltok::comma));
-
-  // Now that the TypeTests vector is finalized, it is safe to save the
-  // locations of any forward GV references that need updating later.
-  for (auto I : IdToIndexMap) {
-    for (auto P : I.second) {
-      assert(TypeTests[P.first] == 0 &&
-             "Forward referenced type id GUID expected to be 0");
-      auto FwdRef = ForwardRefTypeIds.insert(std::make_pair(
-          I.first, std::vector<std::pair<GlobalValue::GUID *, LocTy>>()));
-      FwdRef.first->second.push_back(
-          std::make_pair(&TypeTests[P.first], P.second));
-    }
-  }
-
-  if (ParseToken(lltok::rparen, "expected ')' in typeIdInfo"))
-    return true;
-
-  return false;
-}
-
-/// VFuncIdList
-///   ::= Kind ':' '(' VFuncId [',' VFuncId]* ')'
-bool LLParser::ParseVFuncIdList(
-    lltok::Kind Kind, std::vector<FunctionSummary::VFuncId> &VFuncIdList) {
-  assert(Lex.getKind() == Kind);
-  Lex.Lex();
-
-  if (ParseToken(lltok::colon, "expected ':' here") ||
-      ParseToken(lltok::lparen, "expected '(' here"))
-    return true;
-
-  IdToIndexMapType IdToIndexMap;
-  do {
-    FunctionSummary::VFuncId VFuncId;
-    if (ParseVFuncId(VFuncId, IdToIndexMap, VFuncIdList.size()))
-      return true;
-    VFuncIdList.push_back(VFuncId);
-  } while (EatIfPresent(lltok::comma));
-
-  if (ParseToken(lltok::rparen, "expected ')' here"))
-    return true;
-
-  // Now that the VFuncIdList vector is finalized, it is safe to save the
-  // locations of any forward GV references that need updating later.
-  for (auto I : IdToIndexMap) {
-    for (auto P : I.second) {
-      assert(VFuncIdList[P.first].GUID == 0 &&
-             "Forward referenced type id GUID expected to be 0");
-      auto FwdRef = ForwardRefTypeIds.insert(std::make_pair(
-          I.first, std::vector<std::pair<GlobalValue::GUID *, LocTy>>()));
-      FwdRef.first->second.push_back(
-          std::make_pair(&VFuncIdList[P.first].GUID, P.second));
-    }
-  }
-
-  return false;
-}
-
-/// ConstVCallList
-///   ::= Kind ':' '(' ConstVCall [',' ConstVCall]* ')'
-bool LLParser::ParseConstVCallList(
-    lltok::Kind Kind,
-    std::vector<FunctionSummary::ConstVCall> &ConstVCallList) {
-  assert(Lex.getKind() == Kind);
-  Lex.Lex();
-
-  if (ParseToken(lltok::colon, "expected ':' here") ||
-      ParseToken(lltok::lparen, "expected '(' here"))
-    return true;
-
-  IdToIndexMapType IdToIndexMap;
-  do {
-    FunctionSummary::ConstVCall ConstVCall;
-    if (ParseConstVCall(ConstVCall, IdToIndexMap, ConstVCallList.size()))
-      return true;
-    ConstVCallList.push_back(ConstVCall);
-  } while (EatIfPresent(lltok::comma));
-
-  if (ParseToken(lltok::rparen, "expected ')' here"))
-    return true;
-
-  // Now that the ConstVCallList vector is finalized, it is safe to save the
-  // locations of any forward GV references that need updating later.
-  for (auto I : IdToIndexMap) {
-    for (auto P : I.second) {
-      assert(ConstVCallList[P.first].VFunc.GUID == 0 &&
-             "Forward referenced type id GUID expected to be 0");
-      auto FwdRef = ForwardRefTypeIds.insert(std::make_pair(
-          I.first, std::vector<std::pair<GlobalValue::GUID *, LocTy>>()));
-      FwdRef.first->second.push_back(
-          std::make_pair(&ConstVCallList[P.first].VFunc.GUID, P.second));
-    }
-  }
-
-  return false;
-}
-
-/// ConstVCall
-///   ::= VFuncId, Args
-bool LLParser::ParseConstVCall(FunctionSummary::ConstVCall &ConstVCall,
-                               IdToIndexMapType &IdToIndexMap, unsigned Index) {
-  if (ParseVFuncId(ConstVCall.VFunc, IdToIndexMap, Index) ||
-      ParseToken(lltok::comma, "expected ',' here") ||
-      ParseArgs(ConstVCall.Args))
-    return true;
-
-  return false;
-}
-
-/// VFuncId
-///   ::= 'vFuncId' ':' '(' (SummaryID | 'guid' ':' UInt64) ','
-///         'offset' ':' UInt64 ')'
-bool LLParser::ParseVFuncId(FunctionSummary::VFuncId &VFuncId,
-                            IdToIndexMapType &IdToIndexMap, unsigned Index) {
-  assert(Lex.getKind() == lltok::kw_vFuncId);
-  Lex.Lex();
-
-  if (ParseToken(lltok::colon, "expected ':' here") ||
-      ParseToken(lltok::lparen, "expected '(' here"))
-    return true;
-
-  if (Lex.getKind() == lltok::SummaryID) {
-    VFuncId.GUID = 0;
-    unsigned ID = Lex.getUIntVal();
-    LocTy Loc = Lex.getLoc();
-    // Keep track of the array index needing a forward reference.
-    // We will save the location of the GUID needing an update, but
-    // can only do so once the caller's std::vector is finalized.
-    IdToIndexMap[ID].push_back(std::make_pair(Index, Loc));
-    Lex.Lex();
-  } else if (ParseToken(lltok::kw_guid, "expected 'guid' here") ||
-             ParseToken(lltok::colon, "expected ':' here") ||
-             ParseUInt64(VFuncId.GUID))
-    return true;
-
-  if (ParseToken(lltok::comma, "expected ',' here") ||
-      ParseToken(lltok::kw_offset, "expected 'offset' here") ||
-      ParseToken(lltok::colon, "expected ':' here") ||
-      ParseUInt64(VFuncId.Offset) ||
-      ParseToken(lltok::rparen, "expected ')' here"))
-    return true;
-
-  return false;
-}
-
-/// GVFlags
-///   ::= 'flags' ':' '(' 'linkage' ':' OptionalLinkageAux ','
-///         'notEligibleToImport' ':' Flag ',' 'live' ':' Flag ','
-///         'dsoLocal' ':' Flag ')'
-bool LLParser::ParseGVFlags(GlobalValueSummary::GVFlags &GVFlags) {
-  assert(Lex.getKind() == lltok::kw_flags);
-  Lex.Lex();
-
-  bool HasLinkage;
-  if (ParseToken(lltok::colon, "expected ':' here") ||
-      ParseToken(lltok::lparen, "expected '(' here") ||
-      ParseToken(lltok::kw_linkage, "expected 'linkage' here") ||
-      ParseToken(lltok::colon, "expected ':' here"))
-    return true;
-
-  GVFlags.Linkage = parseOptionalLinkageAux(Lex.getKind(), HasLinkage);
-  assert(HasLinkage && "Linkage not optional in summary entry");
-  Lex.Lex();
-
-  unsigned Flag;
-  if (ParseToken(lltok::comma, "expected ',' here") ||
-      ParseToken(lltok::kw_notEligibleToImport,
-                 "expected 'notEligibleToImport' here") ||
-      ParseToken(lltok::colon, "expected ':' here") || ParseFlag(Flag))
-    return true;
-  GVFlags.NotEligibleToImport = Flag;
-
-  if (ParseToken(lltok::comma, "expected ',' here") ||
-      ParseToken(lltok::kw_live, "expected 'live' here") ||
-      ParseToken(lltok::colon, "expected ':' here") || ParseFlag(Flag))
-    return true;
-  GVFlags.Live = Flag;
-
-  if (ParseToken(lltok::comma, "expected ',' here") ||
-      ParseToken(lltok::kw_dsoLocal, "expected 'dsoLocal' here") ||
-      ParseToken(lltok::colon, "expected ':' here") || ParseFlag(Flag))
-    return true;
-  GVFlags.DSOLocal = Flag;
-
-  if (ParseToken(lltok::rparen, "expected ')' here"))
-    return true;
-
-  return false;
-}
-
-/// ModuleReference
-///   ::= 'module' ':' UInt
-bool LLParser::ParseModuleReference(StringRef &ModulePath) {
-  // Parse module id.
-  if (ParseToken(lltok::kw_module, "expected 'module' here") ||
-      ParseToken(lltok::colon, "expected ':' here") ||
-      ParseToken(lltok::SummaryID, "expected module ID"))
-    return true;
-
-  unsigned ModuleID = Lex.getUIntVal();
-  auto I = ModuleIdMap.find(ModuleID);
-  // We should have already parsed all module IDs
-  assert(I != ModuleIdMap.end());
-  ModulePath = I->second;
-  return false;
-}
-
-/// GVReference
-///   ::= SummaryID
-bool LLParser::ParseGVReference(ValueInfo &VI, unsigned &GVId) {
-  if (ParseToken(lltok::SummaryID, "expected GV ID"))
-    return true;
-
-  GVId = Lex.getUIntVal();
-
-  // Check if we already have a VI for this GV
-  if (GVId < NumberedValueInfos.size()) {
-    assert(NumberedValueInfos[GVId] != EmptyVI);
-    VI = NumberedValueInfos[GVId];
-  } else
-    // We will create a forward reference to the stored location.
-    VI = EmptyVI;
-
-  return false;
 }