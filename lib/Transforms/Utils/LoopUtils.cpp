--- conflicted
+++ resolved
@@ -16,10 +16,8 @@
 #include "llvm/Analysis/AliasAnalysis.h"
 #include "llvm/Analysis/BasicAliasAnalysis.h"
 #include "llvm/Analysis/GlobalsModRef.h"
-#include "llvm/Analysis/InstructionSimplify.h"
 #include "llvm/Analysis/LoopInfo.h"
 #include "llvm/Analysis/LoopPass.h"
-#include "llvm/Analysis/MustExecute.h"
 #include "llvm/Analysis/ScalarEvolution.h"
 #include "llvm/Analysis/ScalarEvolutionAliasAnalysis.h"
 #include "llvm/Analysis/ScalarEvolutionExpander.h"
@@ -555,84 +553,47 @@
 
   if (AddReductionVar(Phi, RK_IntegerAdd, TheLoop, HasFunNoNaNAttr, RedDes, DB,
                       AC, DT)) {
-<<<<<<< HEAD
-    LLVM_DEBUG(dbgs() << "Found an ADD reduction PHI." << *Phi << "\n");
-=======
     DEBUG(dbgs() << "Found an ADD reduction PHI." << *Phi << "\n");
->>>>>>> d12f4ffa
     return true;
   }
   if (AddReductionVar(Phi, RK_IntegerMult, TheLoop, HasFunNoNaNAttr, RedDes, DB,
                       AC, DT)) {
-<<<<<<< HEAD
-    LLVM_DEBUG(dbgs() << "Found a MUL reduction PHI." << *Phi << "\n");
-=======
     DEBUG(dbgs() << "Found a MUL reduction PHI." << *Phi << "\n");
->>>>>>> d12f4ffa
     return true;
   }
   if (AddReductionVar(Phi, RK_IntegerOr, TheLoop, HasFunNoNaNAttr, RedDes, DB,
                       AC, DT)) {
-<<<<<<< HEAD
-    LLVM_DEBUG(dbgs() << "Found an OR reduction PHI." << *Phi << "\n");
-=======
     DEBUG(dbgs() << "Found an OR reduction PHI." << *Phi << "\n");
->>>>>>> d12f4ffa
     return true;
   }
   if (AddReductionVar(Phi, RK_IntegerAnd, TheLoop, HasFunNoNaNAttr, RedDes, DB,
                       AC, DT)) {
-<<<<<<< HEAD
-    LLVM_DEBUG(dbgs() << "Found an AND reduction PHI." << *Phi << "\n");
-=======
     DEBUG(dbgs() << "Found an AND reduction PHI." << *Phi << "\n");
->>>>>>> d12f4ffa
     return true;
   }
   if (AddReductionVar(Phi, RK_IntegerXor, TheLoop, HasFunNoNaNAttr, RedDes, DB,
                       AC, DT)) {
-<<<<<<< HEAD
-    LLVM_DEBUG(dbgs() << "Found a XOR reduction PHI." << *Phi << "\n");
-=======
     DEBUG(dbgs() << "Found a XOR reduction PHI." << *Phi << "\n");
->>>>>>> d12f4ffa
     return true;
   }
   if (AddReductionVar(Phi, RK_IntegerMinMax, TheLoop, HasFunNoNaNAttr, RedDes,
                       DB, AC, DT)) {
-<<<<<<< HEAD
-    LLVM_DEBUG(dbgs() << "Found a MINMAX reduction PHI." << *Phi << "\n");
-=======
     DEBUG(dbgs() << "Found a MINMAX reduction PHI." << *Phi << "\n");
->>>>>>> d12f4ffa
     return true;
   }
   if (AddReductionVar(Phi, RK_FloatMult, TheLoop, HasFunNoNaNAttr, RedDes, DB,
                       AC, DT)) {
-<<<<<<< HEAD
-    LLVM_DEBUG(dbgs() << "Found an FMult reduction PHI." << *Phi << "\n");
-=======
     DEBUG(dbgs() << "Found an FMult reduction PHI." << *Phi << "\n");
->>>>>>> d12f4ffa
     return true;
   }
   if (AddReductionVar(Phi, RK_FloatAdd, TheLoop, HasFunNoNaNAttr, RedDes, DB,
                       AC, DT)) {
-<<<<<<< HEAD
-    LLVM_DEBUG(dbgs() << "Found an FAdd reduction PHI." << *Phi << "\n");
-=======
     DEBUG(dbgs() << "Found an FAdd reduction PHI." << *Phi << "\n");
->>>>>>> d12f4ffa
     return true;
   }
   if (AddReductionVar(Phi, RK_FloatMinMax, TheLoop, HasFunNoNaNAttr, RedDes, DB,
                       AC, DT)) {
-<<<<<<< HEAD
-    LLVM_DEBUG(dbgs() << "Found an float MINMAX reduction PHI." << *Phi
-                      << "\n");
-=======
     DEBUG(dbgs() << "Found an float MINMAX reduction PHI." << *Phi << "\n");
->>>>>>> d12f4ffa
     return true;
   }
   // Not a reduction of known type.
@@ -960,13 +921,13 @@
 }
 
 /// This function is called when we suspect that the update-chain of a phi node
-/// (whose symbolic SCEV expression sin \p PhiScev) contains redundant casts,
-/// that can be ignored. (This can happen when the PSCEV rewriter adds a runtime
-/// predicate P under which the SCEV expression for the phi can be the
-/// AddRecurrence \p AR; See createAddRecFromPHIWithCast). We want to find the
-/// cast instructions that are involved in the update-chain of this induction.
-/// A caller that adds the required runtime predicate can be free to drop these
-/// cast instructions, and compute the phi using \p AR (instead of some scev
+/// (whose symbolic SCEV expression sin \p PhiScev) contains redundant casts, 
+/// that can be ignored. (This can happen when the PSCEV rewriter adds a runtime 
+/// predicate P under which the SCEV expression for the phi can be the 
+/// AddRecurrence \p AR; See createAddRecFromPHIWithCast). We want to find the 
+/// cast instructions that are involved in the update-chain of this induction. 
+/// A caller that adds the required runtime predicate can be free to drop these 
+/// cast instructions, and compute the phi using \p AR (instead of some scev 
 /// expression with casts).
 ///
 /// For example, without a predicate the scev expression can take the following
@@ -1001,7 +962,7 @@
   assert(PSE.getSCEV(PN) == AR && "Unexpected phi node SCEV expression");
   const Loop *L = AR->getLoop();
 
-  // Find any cast instructions that participate in the def-use chain of
+  // Find any cast instructions that participate in the def-use chain of 
   // PhiScev in the loop.
   // FORNOW/TODO: We currently expect the def-use chain to include only
   // two-operand instructions, where one of the operands is an invariant.
@@ -1089,7 +1050,7 @@
     AR = PSE.getAsAddRec(Phi);
 
   if (!AR) {
-    LLVM_DEBUG(dbgs() << "LV: PHI is not a poly recurrence.\n");
+    DEBUG(dbgs() << "LV: PHI is not a poly recurrence.\n");
     return false;
   }
 
@@ -1123,15 +1084,14 @@
   const SCEVAddRecExpr *AR = dyn_cast<SCEVAddRecExpr>(PhiScev);
 
   if (!AR) {
-    LLVM_DEBUG(dbgs() << "LV: PHI is not a poly recurrence.\n");
+    DEBUG(dbgs() << "LV: PHI is not a poly recurrence.\n");
     return false;
   }
 
   if (AR->getLoop() != TheLoop) {
     // FIXME: We should treat this as a uniform. Unfortunately, we
     // don't currently know how to handled uniform PHIs.
-    LLVM_DEBUG(
-        dbgs() << "LV: PHI is a recurrence with respect to an outer loop.\n");
+    DEBUG(dbgs() << "LV: PHI is a recurrence with respect to an outer loop.\n");
     return false;
   }
 
@@ -1212,12 +1172,11 @@
         BB, InLoopPredecessors, ".loopexit", DT, LI, PreserveLCSSA);
 
     if (!NewExitBB)
-      LLVM_DEBUG(
-          dbgs() << "WARNING: Can't create a dedicated exit block for loop: "
-                 << *L << "\n");
+      DEBUG(dbgs() << "WARNING: Can't create a dedicated exit block for loop: "
+                   << *L << "\n");
     else
-      LLVM_DEBUG(dbgs() << "LoopSimplify: Creating dedicated exit block "
-                        << NewExitBB->getName() << "\n");
+      DEBUG(dbgs() << "LoopSimplify: Creating dedicated exit block "
+                   << NewExitBB->getName() << "\n");
     return true;
   };
 
@@ -1240,7 +1199,7 @@
   return Changed;
 }
 
-/// Returns the instructions that use values defined in the loop.
+/// \brief Returns the instructions that use values defined in the loop.
 SmallVector<Instruction *, 8> llvm::findDefsUsedOutsideOfLoop(Loop *L) {
   SmallVector<Instruction *, 8> UsedOutside;
 
@@ -1317,7 +1276,7 @@
   INITIALIZE_PASS_DEPENDENCY(ScalarEvolutionWrapperPass)
 }
 
-/// Find string metadata for loop
+/// \brief Find string metadata for loop
 ///
 /// If it has a value (e.g. {"llvm.distribute", 1} return the value as an
 /// operand or null otherwise.  If the string metadata is not found return
@@ -1469,32 +1428,6 @@
     DT->deleteEdge(Preheader, L->getHeader());
   }
 
-  // Given LCSSA form is satisfied, we should not have users of instructions
-  // within the dead loop outside of the loop. However, LCSSA doesn't take
-  // unreachable uses into account. We handle them here.
-  // We could do it after drop all references (in this case all users in the
-  // loop will be already eliminated and we have less work to do but according
-  // to API doc of User::dropAllReferences only valid operation after dropping
-  // references, is deletion. So let's substitute all usages of
-  // instruction from the loop with undef value of corresponding type first.
-  for (auto *Block : L->blocks())
-    for (Instruction &I : *Block) {
-      auto *Undef = UndefValue::get(I.getType());
-      for (Value::use_iterator UI = I.use_begin(), E = I.use_end(); UI != E;) {
-        Use &U = *UI;
-        ++UI;
-        if (auto *Usr = dyn_cast<Instruction>(U.getUser()))
-          if (L->contains(Usr->getParent()))
-            continue;
-        // If we have a DT then we can check that uses outside a loop only in
-        // unreachable block.
-        if (DT)
-          assert(!DT->isReachableFromEntry(U) &&
-                 "Unexpected user in reachable block");
-        U.set(Undef);
-      }
-    }
-
   // Remove the block from the reference counting scheme, so that we can
   // delete it freely later.
   for (auto *Block : L->blocks())
@@ -1522,12 +1455,54 @@
   }
 }
 
+/// Returns true if the instruction in a loop is guaranteed to execute at least
+/// once.
+bool llvm::isGuaranteedToExecute(const Instruction &Inst,
+                                 const DominatorTree *DT, const Loop *CurLoop,
+                                 const LoopSafetyInfo *SafetyInfo) {
+  // We have to check to make sure that the instruction dominates all
+  // of the exit blocks.  If it doesn't, then there is a path out of the loop
+  // which does not execute this instruction, so we can't hoist it.
+
+  // If the instruction is in the header block for the loop (which is very
+  // common), it is always guaranteed to dominate the exit blocks.  Since this
+  // is a common case, and can save some work, check it now.
+  if (Inst.getParent() == CurLoop->getHeader())
+    // If there's a throw in the header block, we can't guarantee we'll reach
+    // Inst.
+    return !SafetyInfo->HeaderMayThrow;
+
+  // Somewhere in this loop there is an instruction which may throw and make us
+  // exit the loop.
+  if (SafetyInfo->MayThrow)
+    return false;
+
+  // Get the exit blocks for the current loop.
+  SmallVector<BasicBlock *, 8> ExitBlocks;
+  CurLoop->getExitBlocks(ExitBlocks);
+
+  // Verify that the block dominates each of the exit blocks of the loop.
+  for (BasicBlock *ExitBlock : ExitBlocks)
+    if (!DT->dominates(Inst.getParent(), ExitBlock))
+      return false;
+
+  // As a degenerate case, if the loop is statically infinite then we haven't
+  // proven anything since there are no exit blocks.
+  if (ExitBlocks.empty())
+    return false;
+
+  // FIXME: In general, we have to prove that the loop isn't an infinite loop.
+  // See http::llvm.org/PR24078 .  (The "ExitBlocks.empty()" check above is
+  // just a special case of this.)
+  return true;
+}
+
 Optional<unsigned> llvm::getLoopEstimatedTripCount(Loop *L) {
   // Only support loops with a unique exiting block, and a latch.
   if (!L->getExitingBlock())
     return None;
 
-  // Get the branch weights for the loop's backedge.
+  // Get the branch weights for the the loop's backedge.
   BranchInst *LatchBR =
       dyn_cast<BranchInst>(L->getLoopLatch()->getTerminator());
   if (!LatchBR || LatchBR->getNumSuccessors() != 2)
@@ -1555,7 +1530,7 @@
     return (FalseVal + (TrueVal / 2)) / TrueVal;
 }
 
-/// Adds a 'fast' flag to floating point operations.
+/// \brief Adds a 'fast' flag to floating point operations.
 static Value *addFastMathFlag(Value *V) {
   if (isa<FPMathOperator>(V)) {
     FastMathFlags Flags;
@@ -1563,38 +1538,6 @@
     cast<Instruction>(V)->setFastMathFlags(Flags);
   }
   return V;
-}
-
-// Helper to generate an ordered reduction.
-Value *
-llvm::getOrderedReduction(IRBuilder<> &Builder, Value *Acc, Value *Src,
-                          unsigned Op,
-                          RecurrenceDescriptor::MinMaxRecurrenceKind MinMaxKind,
-                          ArrayRef<Value *> RedOps) {
-  unsigned VF = Src->getType()->getVectorNumElements();
-
-  // Extract and apply reduction ops in ascending order:
-  // e.g. ((((Acc + Scl[0]) + Scl[1]) + Scl[2]) + ) ... + Scl[VF-1]
-  Value *Result = Acc;
-  for (unsigned ExtractIdx = 0; ExtractIdx != VF; ++ExtractIdx) {
-    Value *Ext =
-        Builder.CreateExtractElement(Src, Builder.getInt32(ExtractIdx));
-
-    if (Op != Instruction::ICmp && Op != Instruction::FCmp) {
-      Result = Builder.CreateBinOp((Instruction::BinaryOps)Op, Result, Ext,
-                                   "bin.rdx");
-    } else {
-      assert(MinMaxKind != RecurrenceDescriptor::MRK_Invalid &&
-             "Invalid min/max");
-      Result = RecurrenceDescriptor::createMinMaxOp(Builder, MinMaxKind, Result,
-                                                    Ext);
-    }
-
-    if (!RedOps.empty())
-      propagateIRFlags(Result, RedOps);
-  }
-
-  return Result;
 }
 
 // Helper to generate a log2 shuffle reduction.
