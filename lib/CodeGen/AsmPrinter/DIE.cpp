--- conflicted
+++ resolved
@@ -17,7 +17,6 @@
 #include "DwarfUnit.h"
 #include "llvm/ADT/Twine.h"
 #include "llvm/CodeGen/AsmPrinter.h"
-#include "llvm/Config/llvm-config.h"
 #include "llvm/IR/DataLayout.h"
 #include "llvm/MC/MCAsmInfo.h"
 #include "llvm/MC/MCContext.h"
@@ -87,9 +86,8 @@
     // easily, which helps track down where it came from.
     if (!dwarf::isValidFormForVersion(AttrData.getForm(),
                                       AP->getDwarfVersion())) {
-      LLVM_DEBUG(dbgs() << "Invalid form " << format("0x%x", AttrData.getForm())
-                        << " for DWARF version " << AP->getDwarfVersion()
-                        << "\n");
+      DEBUG(dbgs() << "Invalid form " << format("0x%x", AttrData.getForm())
+                   << " for DWARF version " << AP->getDwarfVersion() << "\n");
       llvm_unreachable("Invalid form for specified DWARF version");
     }
 #endif
@@ -427,17 +425,7 @@
 /// SizeOf - Determine size of integer value in bytes.
 ///
 unsigned DIEInteger::SizeOf(const AsmPrinter *AP, dwarf::Form Form) const {
-  dwarf::FormParams Params = {0, 0, dwarf::DWARF32};
-  if (AP)
-    Params = {AP->getDwarfVersion(), uint8_t(AP->getPointerSize()),
-              AP->OutStreamer->getContext().getDwarfFormat()};
-
-  if (Optional<uint8_t> FixedSize = dwarf::getFixedFormByteSize(Form, Params))
-    return *FixedSize;
-
-  switch (Form) {
-<<<<<<< HEAD
-=======
+  switch (Form) {
   case dwarf::DW_FORM_implicit_const:
   case dwarf::DW_FORM_flag_present:
     return 0;
@@ -482,7 +470,6 @@
       return 8;
     }
     llvm_unreachable("Invalid DWARF format");
->>>>>>> d12f4ffa
   case dwarf::DW_FORM_GNU_str_index:
   case dwarf::DW_FORM_GNU_addr_index:
   case dwarf::DW_FORM_ref_udata:
@@ -491,6 +478,8 @@
     return getULEB128Size(Integer);
   case dwarf::DW_FORM_sdata:
     return getSLEB128Size(Integer);
+  case dwarf::DW_FORM_addr:
+    return AP->getPointerSize();
   default: llvm_unreachable("DIE Value form not supported yet");
   }
 }
@@ -633,8 +622,8 @@
 void DIEInlineString::EmitValue(const AsmPrinter *AP, dwarf::Form Form) const {
   if (Form == dwarf::DW_FORM_string) {
     for (char ch : S)
-      AP->emitInt8(ch);
-    AP->emitInt8(0);
+      AP->EmitInt8(ch);
+    AP->EmitInt8(0);
     return;
   }
   llvm_unreachable("Expected valid string form");
@@ -740,9 +729,9 @@
 void DIELoc::EmitValue(const AsmPrinter *Asm, dwarf::Form Form) const {
   switch (Form) {
   default: llvm_unreachable("Improper form for block");
-  case dwarf::DW_FORM_block1: Asm->emitInt8(Size);    break;
-  case dwarf::DW_FORM_block2: Asm->emitInt16(Size);   break;
-  case dwarf::DW_FORM_block4: Asm->emitInt32(Size);   break;
+  case dwarf::DW_FORM_block1: Asm->EmitInt8(Size);    break;
+  case dwarf::DW_FORM_block2: Asm->EmitInt16(Size);   break;
+  case dwarf::DW_FORM_block4: Asm->EmitInt32(Size);   break;
   case dwarf::DW_FORM_block:
   case dwarf::DW_FORM_exprloc:
     Asm->EmitULEB128(Size); break;
@@ -791,11 +780,10 @@
 void DIEBlock::EmitValue(const AsmPrinter *Asm, dwarf::Form Form) const {
   switch (Form) {
   default: llvm_unreachable("Improper form for block");
-  case dwarf::DW_FORM_block1: Asm->emitInt8(Size);    break;
-  case dwarf::DW_FORM_block2: Asm->emitInt16(Size);   break;
-  case dwarf::DW_FORM_block4: Asm->emitInt32(Size);   break;
+  case dwarf::DW_FORM_block1: Asm->EmitInt8(Size);    break;
+  case dwarf::DW_FORM_block2: Asm->EmitInt16(Size);   break;
+  case dwarf::DW_FORM_block4: Asm->EmitInt32(Size);   break;
   case dwarf::DW_FORM_block:  Asm->EmitULEB128(Size); break;
-  case dwarf::DW_FORM_string: break;
   case dwarf::DW_FORM_data16: break;
   }
 
