--- conflicted
+++ resolved
@@ -1,9 +1,7 @@
-RUN: dsymutil -help 2>&1 | FileCheck --check-prefix=HELP %s
+RUN: llvm-dsymutil -help 2>&1 | FileCheck --check-prefix=HELP %s
 HELP: OVERVIEW: manipulate archived DWARF debug symbol files.
-HELP: USAGE: dsymutil{{[^ ]*}} [options] <input files>
+HELP: USAGE: llvm-dsymutil{{[^ ]*}} [options] <input files>
 HELP-NOT: -reverse-iterate
-HELP: Color Options
-HELP: -color
 HELP: Specific Options:
 HELP: -arch=<arch>
 HELP: -dump-debug-map
@@ -15,17 +13,12 @@
 HELP: -num-threads=<n>
 HELP: -o=<filename>
 HELP: -oso-prepend-path=<path>
-HELP: -papertrail
 HELP: -symtab
-<<<<<<< HEAD
-HELP: -toolchain
-=======
->>>>>>> d12f4ffa
 HELP: -update
 HELP: -verbose
 HELP: -verify
 HELP: -y
 HELP-NOT: -reverse-iterate
 
-RUN: dsymutil --version 2>&1 | FileCheck --check-prefix=VERSION %s
+RUN: llvm-dsymutil --version 2>&1 | FileCheck --check-prefix=VERSION %s
 VERSION: {{ version }}