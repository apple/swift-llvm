//===- LoopPass.cpp - Loop Pass and Loop Pass Manager ---------------------===//
//
//                     The LLVM Compiler Infrastructure
//
// This file is distributed under the University of Illinois Open Source
// License. See LICENSE.TXT for details.
//
//===----------------------------------------------------------------------===//
//
// This file implements LoopPass and LPPassManager. All loop optimization
// and transformation passes are derived from LoopPass. LPPassManager is
// responsible for managing LoopPasses.
//
//===----------------------------------------------------------------------===//

#include "llvm/Analysis/LoopPass.h"
#include "llvm/Analysis/LoopAnalysisManager.h"
#include "llvm/IR/Dominators.h"
#include "llvm/IR/IRPrintingPasses.h"
#include "llvm/IR/LLVMContext.h"
#include "llvm/IR/OptBisect.h"
#include "llvm/IR/PassManager.h"
#include "llvm/Support/Debug.h"
#include "llvm/Support/Timer.h"
#include "llvm/Support/raw_ostream.h"
using namespace llvm;

#define DEBUG_TYPE "loop-pass-manager"

namespace {

/// PrintLoopPass - Print a Function corresponding to a Loop.
///
class PrintLoopPassWrapper : public LoopPass {
  raw_ostream &OS;
  std::string Banner;

public:
  static char ID;
  PrintLoopPassWrapper() : LoopPass(ID), OS(dbgs()) {}
  PrintLoopPassWrapper(raw_ostream &OS, const std::string &Banner)
      : LoopPass(ID), OS(OS), Banner(Banner) {}

  void getAnalysisUsage(AnalysisUsage &AU) const override {
    AU.setPreservesAll();
  }

  bool runOnLoop(Loop *L, LPPassManager &) override {
    auto BBI = llvm::find_if(L->blocks(), [](BasicBlock *BB) { return BB; });
    if (BBI != L->blocks().end() &&
        isFunctionInPrintList((*BBI)->getParent()->getName())) {
      printLoop(*L, OS, Banner);
    }
    return false;
  }

  StringRef getPassName() const override { return "Print Loop IR"; }
};

char PrintLoopPassWrapper::ID = 0;
}

//===----------------------------------------------------------------------===//
// LPPassManager
//

char LPPassManager::ID = 0;

LPPassManager::LPPassManager()
  : FunctionPass(ID), PMDataManager() {
  LI = nullptr;
  CurrentLoop = nullptr;
}

// Insert loop into loop nest (LoopInfo) and loop queue (LQ).
void LPPassManager::addLoop(Loop &L) {
  if (!L.getParentLoop()) {
    // This is the top level loop.
    LQ.push_front(&L);
    return;
  }

  // Insert L into the loop queue after the parent loop.
  for (auto I = LQ.begin(), E = LQ.end(); I != E; ++I) {
    if (*I == L.getParentLoop()) {
      // deque does not support insert after.
      ++I;
      LQ.insert(I, 1, &L);
      return;
    }
  }
}

/// cloneBasicBlockSimpleAnalysis - Invoke cloneBasicBlockAnalysis hook for
/// all loop passes.
void LPPassManager::cloneBasicBlockSimpleAnalysis(BasicBlock *From,
                                                  BasicBlock *To, Loop *L) {
  for (unsigned Index = 0; Index < getNumContainedPasses(); ++Index) {
    LoopPass *LP = getContainedPass(Index);
    LP->cloneBasicBlockAnalysis(From, To, L);
  }
}

/// deleteSimpleAnalysisValue - Invoke deleteAnalysisValue hook for all passes.
void LPPassManager::deleteSimpleAnalysisValue(Value *V, Loop *L) {
  if (BasicBlock *BB = dyn_cast<BasicBlock>(V)) {
    for (Instruction &I : *BB) {
      deleteSimpleAnalysisValue(&I, L);
    }
  }
  for (unsigned Index = 0; Index < getNumContainedPasses(); ++Index) {
    LoopPass *LP = getContainedPass(Index);
    LP->deleteAnalysisValue(V, L);
  }
}

/// Invoke deleteAnalysisLoop hook for all passes.
void LPPassManager::deleteSimpleAnalysisLoop(Loop *L) {
  for (unsigned Index = 0; Index < getNumContainedPasses(); ++Index) {
    LoopPass *LP = getContainedPass(Index);
    LP->deleteAnalysisLoop(L);
  }
}


// Recurse through all subloops and all loops  into LQ.
static void addLoopIntoQueue(Loop *L, std::deque<Loop *> &LQ) {
  LQ.push_back(L);
  for (Loop *I : reverse(*L))
    addLoopIntoQueue(I, LQ);
}

/// Pass Manager itself does not invalidate any analysis info.
void LPPassManager::getAnalysisUsage(AnalysisUsage &Info) const {
  // LPPassManager needs LoopInfo. In the long term LoopInfo class will
  // become part of LPPassManager.
  Info.addRequired<LoopInfoWrapperPass>();
  Info.addRequired<DominatorTreeWrapperPass>();
  Info.setPreservesAll();
}

void LPPassManager::markLoopAsDeleted(Loop &L) {
  assert((&L == CurrentLoop || CurrentLoop->contains(&L)) &&
         "Must not delete loop outside the current loop tree!");
  // If this loop appears elsewhere within the queue, we also need to remove it
  // there. However, we have to be careful to not remove the back of the queue
  // as that is assumed to match the current loop.
  assert(LQ.back() == CurrentLoop && "Loop queue back isn't the current loop!");
  LQ.erase(std::remove(LQ.begin(), LQ.end(), &L), LQ.end());

  if (&L == CurrentLoop) {
    CurrentLoopDeleted = true;
    // Add this loop back onto the back of the queue to preserve our invariants.
    LQ.push_back(&L);
  }
}

/// run - Execute all of the passes scheduled for execution.  Keep track of
/// whether any of the passes modifies the function, and if so, return true.
bool LPPassManager::runOnFunction(Function &F) {
  auto &LIWP = getAnalysis<LoopInfoWrapperPass>();
  LI = &LIWP.getLoopInfo();
<<<<<<< HEAD
  Module &M = *F.getParent();
=======
>>>>>>> d12f4ffa
#if 0
  DominatorTree *DT = &getAnalysis<DominatorTreeWrapperPass>().getDomTree();
#endif
  bool Changed = false;

  // Collect inherited analysis from Module level pass manager.
  populateInheritedAnalysis(TPM->activeStack);

  // Populate the loop queue in reverse program order. There is no clear need to
  // process sibling loops in either forward or reverse order. There may be some
  // advantage in deleting uses in a later loop before optimizing the
  // definitions in an earlier loop. If we find a clear reason to process in
  // forward order, then a forward variant of LoopPassManager should be created.
  //
  // Note that LoopInfo::iterator visits loops in reverse program
  // order. Here, reverse_iterator gives us a forward order, and the LoopQueue
  // reverses the order a third time by popping from the back.
  for (Loop *L : reverse(*LI))
    addLoopIntoQueue(L, LQ);

  if (LQ.empty()) // No loops, skip calling finalizers
    return false;

  // Initialization
  for (Loop *L : LQ) {
    for (unsigned Index = 0; Index < getNumContainedPasses(); ++Index) {
      LoopPass *P = getContainedPass(Index);
      Changed |= P->doInitialization(L, *this);
    }
  }

  // Walk Loops
  while (!LQ.empty()) {
    CurrentLoopDeleted = false;
    CurrentLoop = LQ.back();

    // Run all passes on the current Loop.
    for (unsigned Index = 0; Index < getNumContainedPasses(); ++Index) {
      LoopPass *P = getContainedPass(Index);

      dumpPassInfo(P, EXECUTION_MSG, ON_LOOP_MSG,
                   CurrentLoop->getHeader()->getName());
      dumpRequiredSet(P);

      initializeAnalysisImpl(P);

      {
        PassManagerPrettyStackEntry X(P, *CurrentLoop->getHeader());
        TimeRegion PassTimer(getPassTimer(P));
        unsigned InstrCount = initSizeRemarkInfo(M);
        Changed |= P->runOnLoop(CurrentLoop, *this);
        emitInstrCountChangedRemark(P, M, InstrCount);
      }

      if (Changed)
        dumpPassInfo(P, MODIFICATION_MSG, ON_LOOP_MSG,
                     CurrentLoopDeleted ? "<deleted loop>"
                                        : CurrentLoop->getName());
      dumpPreservedSet(P);

      if (CurrentLoopDeleted) {
        // Notify passes that the loop is being deleted.
        deleteSimpleAnalysisLoop(CurrentLoop);
      } else {
        // Manually check that this loop is still healthy. This is done
        // instead of relying on LoopInfo::verifyLoop since LoopInfo
        // is a function pass and it's really expensive to verify every
        // loop in the function every time. That level of checking can be
        // enabled with the -verify-loop-info option.
        {
          TimeRegion PassTimer(getPassTimer(&LIWP));
          CurrentLoop->verifyLoop();
        }
        // Here we apply same reasoning as in the above case. Only difference
        // is that LPPassManager might run passes which do not require LCSSA
        // form (LoopPassPrinter for example). We should skip verification for
        // such passes.
        // FIXME: Loop-sink currently break LCSSA. Fix it and reenable the
        // verification!
#if 0
        if (mustPreserveAnalysisID(LCSSAVerificationPass::ID))
          assert(CurrentLoop->isRecursivelyLCSSAForm(*DT, *LI));
#endif

        // Then call the regular verifyAnalysis functions.
        verifyPreservedAnalysis(P);

        F.getContext().yield();
      }

      removeNotPreservedAnalysis(P);
      recordAvailableAnalysis(P);
      removeDeadPasses(P,
                       CurrentLoopDeleted ? "<deleted>"
                                          : CurrentLoop->getHeader()->getName(),
                       ON_LOOP_MSG);

      if (CurrentLoopDeleted)
        // Do not run other passes on this loop.
        break;
    }

    // If the loop was deleted, release all the loop passes. This frees up
    // some memory, and avoids trouble with the pass manager trying to call
    // verifyAnalysis on them.
    if (CurrentLoopDeleted) {
      for (unsigned Index = 0; Index < getNumContainedPasses(); ++Index) {
        Pass *P = getContainedPass(Index);
        freePass(P, "<deleted>", ON_LOOP_MSG);
      }
    }

    // Pop the loop from queue after running all passes.
    LQ.pop_back();
  }

  // Finalization
  for (unsigned Index = 0; Index < getNumContainedPasses(); ++Index) {
    LoopPass *P = getContainedPass(Index);
    Changed |= P->doFinalization();
  }

  return Changed;
}

/// Print passes managed by this manager
void LPPassManager::dumpPassStructure(unsigned Offset) {
  errs().indent(Offset*2) << "Loop Pass Manager\n";
  for (unsigned Index = 0; Index < getNumContainedPasses(); ++Index) {
    Pass *P = getContainedPass(Index);
    P->dumpPassStructure(Offset + 1);
    dumpLastUses(P, Offset+1);
  }
}


//===----------------------------------------------------------------------===//
// LoopPass

Pass *LoopPass::createPrinterPass(raw_ostream &O,
                                  const std::string &Banner) const {
  return new PrintLoopPassWrapper(O, Banner);
}

// Check if this pass is suitable for the current LPPassManager, if
// available. This pass P is not suitable for a LPPassManager if P
// is not preserving higher level analysis info used by other
// LPPassManager passes. In such case, pop LPPassManager from the
// stack. This will force assignPassManager() to create new
// LPPassManger as expected.
void LoopPass::preparePassManager(PMStack &PMS) {

  // Find LPPassManager
  while (!PMS.empty() &&
         PMS.top()->getPassManagerType() > PMT_LoopPassManager)
    PMS.pop();

  // If this pass is destroying high level information that is used
  // by other passes that are managed by LPM then do not insert
  // this pass in current LPM. Use new LPPassManager.
  if (PMS.top()->getPassManagerType() == PMT_LoopPassManager &&
      !PMS.top()->preserveHigherLevelAnalysis(this))
    PMS.pop();
}

/// Assign pass manager to manage this pass.
void LoopPass::assignPassManager(PMStack &PMS,
                                 PassManagerType PreferredType) {
  // Find LPPassManager
  while (!PMS.empty() &&
         PMS.top()->getPassManagerType() > PMT_LoopPassManager)
    PMS.pop();

  LPPassManager *LPPM;
  if (PMS.top()->getPassManagerType() == PMT_LoopPassManager)
    LPPM = (LPPassManager*)PMS.top();
  else {
    // Create new Loop Pass Manager if it does not exist.
    assert (!PMS.empty() && "Unable to create Loop Pass Manager");
    PMDataManager *PMD = PMS.top();

    // [1] Create new Loop Pass Manager
    LPPM = new LPPassManager();
    LPPM->populateInheritedAnalysis(PMS);

    // [2] Set up new manager's top level manager
    PMTopLevelManager *TPM = PMD->getTopLevelManager();
    TPM->addIndirectPassManager(LPPM);

    // [3] Assign manager to manage this new manager. This may create
    // and push new managers into PMS
    Pass *P = LPPM->getAsPass();
    TPM->schedulePass(P);

    // [4] Push new manager into PMS
    PMS.push(LPPM);
  }

  LPPM->add(this);
}

bool LoopPass::skipLoop(const Loop *L) const {
  const Function *F = L->getHeader()->getParent();
  if (!F)
    return false;
  // Check the opt bisect limit.
  LLVMContext &Context = F->getContext();
  if (!Context.getOptPassGate().shouldRunPass(this, *L))
    return true;
  // Check for the OptimizeNone attribute.
  if (F->hasFnAttribute(Attribute::OptimizeNone)) {
    // FIXME: Report this to dbgs() only once per function.
    LLVM_DEBUG(dbgs() << "Skipping pass '" << getPassName() << "' in function "
                      << F->getName() << "\n");
    // FIXME: Delete loop from pass manager's queue?
    return true;
  }
  return false;
}

char LCSSAVerificationPass::ID = 0;
INITIALIZE_PASS(LCSSAVerificationPass, "lcssa-verification", "LCSSA Verifier",
                false, false)<|MERGE_RESOLUTION|>--- conflicted
+++ resolved
@@ -142,17 +142,8 @@
 void LPPassManager::markLoopAsDeleted(Loop &L) {
   assert((&L == CurrentLoop || CurrentLoop->contains(&L)) &&
          "Must not delete loop outside the current loop tree!");
-  // If this loop appears elsewhere within the queue, we also need to remove it
-  // there. However, we have to be careful to not remove the back of the queue
-  // as that is assumed to match the current loop.
-  assert(LQ.back() == CurrentLoop && "Loop queue back isn't the current loop!");
-  LQ.erase(std::remove(LQ.begin(), LQ.end(), &L), LQ.end());
-
-  if (&L == CurrentLoop) {
+  if (&L == CurrentLoop)
     CurrentLoopDeleted = true;
-    // Add this loop back onto the back of the queue to preserve our invariants.
-    LQ.push_back(&L);
-  }
 }
 
 /// run - Execute all of the passes scheduled for execution.  Keep track of
@@ -160,10 +151,6 @@
 bool LPPassManager::runOnFunction(Function &F) {
   auto &LIWP = getAnalysis<LoopInfoWrapperPass>();
   LI = &LIWP.getLoopInfo();
-<<<<<<< HEAD
-  Module &M = *F.getParent();
-=======
->>>>>>> d12f4ffa
 #if 0
   DominatorTree *DT = &getAnalysis<DominatorTreeWrapperPass>().getDomTree();
 #endif
@@ -213,9 +200,8 @@
       {
         PassManagerPrettyStackEntry X(P, *CurrentLoop->getHeader());
         TimeRegion PassTimer(getPassTimer(P));
-        unsigned InstrCount = initSizeRemarkInfo(M);
+
         Changed |= P->runOnLoop(CurrentLoop, *this);
-        emitInstrCountChangedRemark(P, M, InstrCount);
       }
 
       if (Changed)
@@ -371,13 +357,13 @@
     return false;
   // Check the opt bisect limit.
   LLVMContext &Context = F->getContext();
-  if (!Context.getOptPassGate().shouldRunPass(this, *L))
+  if (!Context.getOptBisect().shouldRunPass(this, *L))
     return true;
   // Check for the OptimizeNone attribute.
   if (F->hasFnAttribute(Attribute::OptimizeNone)) {
     // FIXME: Report this to dbgs() only once per function.
-    LLVM_DEBUG(dbgs() << "Skipping pass '" << getPassName() << "' in function "
-                      << F->getName() << "\n");
+    DEBUG(dbgs() << "Skipping pass '" << getPassName()
+          << "' in function " << F->getName() << "\n");
     // FIXME: Delete loop from pass manager's queue?
     return true;
   }
