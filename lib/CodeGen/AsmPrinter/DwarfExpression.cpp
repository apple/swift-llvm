--- conflicted
+++ resolved
@@ -123,10 +123,7 @@
   const TargetRegisterClass *RC = TRI.getMinimalPhysRegClass(MachineReg);
   unsigned RegSize = TRI.getRegSizeInBits(*RC);
   // Keep track of the bits in the register we already emitted, so we
-  // can avoid emitting redundant aliasing subregs. Because this is
-  // just doing a greedy scan of all subregisters, it is possible that
-  // this doesn't find a combination of subregisters that fully cover
-  // the register (even though one may exist).
+  // can avoid emitting redundant aliasing subregs.
   SmallBitVector Coverage(RegSize, false);
   for (MCSubRegIterator SR(MachineReg, &TRI); SR.isValid(); ++SR) {
     unsigned Idx = TRI.getSubRegIndex(MachineReg, *SR);
@@ -146,7 +143,7 @@
     if (CurSubReg.test(Coverage)) {
       // Emit a piece for any gap in the coverage.
       if (Offset > CurPos)
-        DwarfRegs.push_back({-1, Offset - CurPos, "no DWARF register encoding"});
+        DwarfRegs.push_back({-1, Offset - CurPos, nullptr});
       DwarfRegs.push_back(
           {Reg, std::min<unsigned>(Size, MaxSize - Offset), "sub-register"});
       if (Offset >= MaxSize)
@@ -157,13 +154,8 @@
       CurPos = Offset + Size;
     }
   }
-  // Failed to find any DWARF encoding.
-  if (CurPos == 0)
-    return false;
-  // Found a partial or complete DWARF encoding.
-  if (CurPos < RegSize)
-    DwarfRegs.push_back({-1, RegSize - CurPos, "no DWARF register encoding"});
-  return true;
+
+  return CurPos;
 }
 
 void DwarfExpression::addStackValue() {
@@ -357,17 +349,11 @@
     case dwarf::DW_OP_shl:
     case dwarf::DW_OP_shr:
     case dwarf::DW_OP_shra:
-<<<<<<< HEAD
-    case dwarf::DW_OP_lit0:
-    case dwarf::DW_OP_not:
-    case dwarf::DW_OP_dup:
-=======
->>>>>>> d12f4ffa
       emitOp(Op->getOp());
       break;
     case dwarf::DW_OP_deref:
       assert(LocationKind != Register);
-      if (LocationKind != Memory && ::isMemoryLocation(ExprCursor))
+      if (LocationKind != Memory && isMemoryLocation(ExprCursor))
         // Turning this into a memory location description makes the deref
         // implicit.
         LocationKind = Memory;
