# RUN: rm -rf %t && mkdir -p %t
# RUN: llvm-mc -triple=arm64-apple-ios7.0.0 -filetype=obj -o %t/foo.o %s
# RUN: llvm-rtdyld -triple=arm64-apple-ios7.0.0 -map-section foo.o,__text=0x10bc0 -dummy-extern _dummy1=0x100000 -verify -check=%s %t/foo.o

    .section  __TEXT,__text,regular,pure_instructions
    .ios_version_min 7, 0
    .globl  _foo
    .align  2
_foo:
    movz  w0, #0
    ret

    .globl  _test_branch_reloc
    .align  2


# Test ARM64_RELOC_BRANCH26 relocation. The branch instruction only encodes 26
# bits of the 28-bit possible branch range. The lower two bits are always zero
# and therefore ignored.
# rtdyld-check:  decode_operand(br1, 0)[25:0] = (_foo - br1)[27:2]
_test_branch_reloc:
br1:
    b _foo
    ret

    .globl  _test_branch_reloc_bl
    .align  2
# rtdyld-check:  decode_operand(br2, 0)[25:0] = (_foo - br2)[27:2]
_test_branch_reloc_bl:
br2:
    bl _foo
    ret	

# Test ARM64_RELOC_PAGE21 and ARM64_RELOC_PAGEOFF12 relocation. adrp encodes
# the PC-relative page (4 KiB) difference between the adrp instruction and the
# variable ptr. ldr encodes the offset of the variable within the page. The ldr
# instruction perfroms an implicit shift on the encoded immediate (imm<<3).
# rtdyld-check:  decode_operand(adrp1, 1) = (_ptr[32:12] - adrp1[32:12])
# rtdyld-check:  decode_operand(ldr1, 2) = _ptr[11:3]
    .globl  _test_adrp_ldr
    .align  2
_test_adrp_ldr:
adrp1:
    adrp x0, _ptr@PAGE
ldr1:
    ldr  x0, [x0, _ptr@PAGEOFF]
    ret

# Test ARM64_RELOC_GOT_LOAD_PAGE21 and ARM64_RELOC_GOT_LOAD_PAGEOFF12
# relocation. adrp encodes the PC-relative page (4 KiB) difference between the
# adrp instruction and the GOT entry for ptr. ldr encodes the offset of the GOT
# entry within the page. The ldr instruction perfroms an implicit shift on the
# encoded immediate (imm<<3).
# rtdyld-check:  *{8}(stub_addr(foo.o, __text, _ptr)) = _ptr
# rtdyld-check:  decode_operand(adrp2, 1) = (stub_addr(foo.o, __text, _ptr)[32:12] - adrp2[32:12])
# rtdyld-check:  decode_operand(ldr2, 2) = stub_addr(foo.o, __text, _ptr)[11:3]
    .globl  _test_adrp_ldr
    .align  2
_test_got_adrp_ldr:
adrp2:
    adrp x0, _ptr@GOTPAGE
ldr2:
    ldr  x0, [x0, _ptr@GOTPAGEOFF]
    ret

# rtdyld-check: decode_operand(add1, 2) = (tgt+8)[11:2] << 2
    .globl  _test_explicit_addend_reloc
    .align  4
_test_explicit_addend_reloc:
add1:
    add x0, x0, tgt@PAGEOFF+8

    .align  3
tgt:
    .long 0
    .long 0
    .long 7

# Test ARM64_RELOC_UNSIGNED relocation. The absolute 64-bit address of the
# function should be stored at the 8-byte memory location.
# rtdyld-check: *{8}_ptr = _foo
    .section  __DATA,__data
    .globl  _ptr
    .align  3
    .fill 4096, 1, 0
_ptr:
    .quad _foo

# Test ARM64_RELOC_SUBTRACTOR.
# rtdyld-check: *{8}_subtractor_result = _test_branch_reloc - _foo
_subtractor_result:
    .quad _test_branch_reloc - _foo

<<<<<<< HEAD
# Test 32-bit relative ARM64_RELOC_POINTER_TO_GOT
# rtdyld-check: *{4}_pointer_to_got_32_rel = (stub_addr(foo.o, __data, _dummy1) - _pointer_to_got_32_rel)
_pointer_to_got_32_rel:
    .long _dummy1@got - .

# Test 64-bit absolute ARM64_RELOC_POINTER_TO_GOT
# rtdyld-check: *{8}_pointer_to_got_64_abs = stub_addr(foo.o, __data, _dummy1)
_pointer_to_got_64_abs:
    .quad _dummy1@got

=======
>>>>>>> d12f4ffa
.subsections_via_symbols<|MERGE_RESOLUTION|>--- conflicted
+++ resolved
@@ -1,6 +1,6 @@
 # RUN: rm -rf %t && mkdir -p %t
 # RUN: llvm-mc -triple=arm64-apple-ios7.0.0 -filetype=obj -o %t/foo.o %s
-# RUN: llvm-rtdyld -triple=arm64-apple-ios7.0.0 -map-section foo.o,__text=0x10bc0 -dummy-extern _dummy1=0x100000 -verify -check=%s %t/foo.o
+# RUN: llvm-rtdyld -triple=arm64-apple-ios7.0.0 -map-section foo.o,__text=0x10bc0 -verify -check=%s %t/foo.o
 
     .section  __TEXT,__text,regular,pure_instructions
     .ios_version_min 7, 0
@@ -91,17 +91,4 @@
 _subtractor_result:
     .quad _test_branch_reloc - _foo
 
-<<<<<<< HEAD
-# Test 32-bit relative ARM64_RELOC_POINTER_TO_GOT
-# rtdyld-check: *{4}_pointer_to_got_32_rel = (stub_addr(foo.o, __data, _dummy1) - _pointer_to_got_32_rel)
-_pointer_to_got_32_rel:
-    .long _dummy1@got - .
-
-# Test 64-bit absolute ARM64_RELOC_POINTER_TO_GOT
-# rtdyld-check: *{8}_pointer_to_got_64_abs = stub_addr(foo.o, __data, _dummy1)
-_pointer_to_got_64_abs:
-    .quad _dummy1@got
-
-=======
->>>>>>> d12f4ffa
 .subsections_via_symbols