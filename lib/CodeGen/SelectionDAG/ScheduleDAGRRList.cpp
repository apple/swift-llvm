--- conflicted
+++ resolved
@@ -26,6 +26,7 @@
 #include "llvm/CodeGen/MachineFunction.h"
 #include "llvm/CodeGen/MachineOperand.h"
 #include "llvm/CodeGen/MachineRegisterInfo.h"
+#include "llvm/CodeGen/MachineValueType.h"
 #include "llvm/CodeGen/ScheduleDAG.h"
 #include "llvm/CodeGen/ScheduleHazardRecognizer.h"
 #include "llvm/CodeGen/SchedulerRegistry.h"
@@ -36,7 +37,6 @@
 #include "llvm/CodeGen/TargetOpcodes.h"
 #include "llvm/CodeGen/TargetRegisterInfo.h"
 #include "llvm/CodeGen/TargetSubtargetInfo.h"
-#include "llvm/Config/llvm-config.h"
 #include "llvm/IR/InlineAsm.h"
 #include "llvm/MC/MCInstrDesc.h"
 #include "llvm/MC/MCRegisterInfo.h"
@@ -46,7 +46,6 @@
 #include "llvm/Support/Compiler.h"
 #include "llvm/Support/Debug.h"
 #include "llvm/Support/ErrorHandling.h"
-#include "llvm/Support/MachineValueType.h"
 #include "llvm/Support/raw_ostream.h"
 #include <algorithm>
 #include <cassert>
@@ -347,8 +346,8 @@
 
 /// Schedule - Schedule the DAG using list scheduling.
 void ScheduleDAGRRList::Schedule() {
-  LLVM_DEBUG(dbgs() << "********** List Scheduling " << printMBBReference(*BB)
-                    << " '" << BB->getName() << "' **********\n");
+  DEBUG(dbgs() << "********** List Scheduling " << printMBBReference(*BB)
+               << " '" << BB->getName() << "' **********\n");
 
   CurCycle = 0;
   IssueCount = 0;
@@ -365,7 +364,8 @@
   // Build the scheduling graph.
   BuildSchedGraph(nullptr);
 
-  LLVM_DEBUG(for (SUnit &SU : SUnits) SU.dumpAll(this));
+  DEBUG(for (SUnit &SU : SUnits)
+          SU.dumpAll(this));
   Topo.InitDAGTopologicalSorting();
 
   AvailableQueue->initNodes(SUnits);
@@ -377,11 +377,11 @@
 
   AvailableQueue->releaseState();
 
-  LLVM_DEBUG({
-    dbgs() << "*** Final schedule ***\n";
-    dumpSchedule();
-    dbgs() << '\n';
-  });
+  DEBUG({
+      dbgs() << "*** Final schedule ***\n";
+      dumpSchedule();
+      dbgs() << '\n';
+    });
 }
 
 //===----------------------------------------------------------------------===//
@@ -728,13 +728,13 @@
 /// count of its predecessors. If a predecessor pending count is zero, add it to
 /// the Available queue.
 void ScheduleDAGRRList::ScheduleNodeBottomUp(SUnit *SU) {
-  LLVM_DEBUG(dbgs() << "\n*** Scheduling [" << CurCycle << "]: ");
-  LLVM_DEBUG(SU->dump(this));
+  DEBUG(dbgs() << "\n*** Scheduling [" << CurCycle << "]: ");
+  DEBUG(SU->dump(this));
 
 #ifndef NDEBUG
   if (CurCycle < SU->getHeight())
-    LLVM_DEBUG(dbgs() << "   Height [" << SU->getHeight()
-                      << "] pipeline stall!\n");
+    DEBUG(dbgs() << "   Height [" << SU->getHeight()
+          << "] pipeline stall!\n");
 #endif
 
   // FIXME: Do not modify node height. It may interfere with
@@ -827,8 +827,8 @@
 /// UnscheduleNodeBottomUp - Remove the node from the schedule, update its and
 /// its predecessor states to reflect the change.
 void ScheduleDAGRRList::UnscheduleNodeBottomUp(SUnit *SU) {
-  LLVM_DEBUG(dbgs() << "*** Unscheduling [" << SU->getHeight() << "]: ");
-  LLVM_DEBUG(SU->dump(this));
+  DEBUG(dbgs() << "*** Unscheduling [" << SU->getHeight() << "]: ");
+  DEBUG(SU->dump(this));
 
   for (SDep &Pred : SU->Preds) {
     CapturePred(&Pred);
@@ -1010,41 +1010,30 @@
     computeLatency(LoadSU);
   }
 
-  bool isNewN = true;
-  SUnit *NewSU;
-  // This can only happen when isNewLoad is false.
-  if (N->getNodeId() != -1) {
-    NewSU = &SUnits[N->getNodeId()];
-    // If NewSU has already been scheduled, we need to clone it, but this
-    // negates the benefit to unfolding so just return SU.
-    if (NewSU->isScheduled)
-      return SU;
-    isNewN = false;
-  } else {
-    NewSU = CreateNewSUnit(N);
-    N->setNodeId(NewSU->NodeNum);
-
-    const MCInstrDesc &MCID = TII->get(N->getMachineOpcode());
-    for (unsigned i = 0; i != MCID.getNumOperands(); ++i) {
-      if (MCID.getOperandConstraint(i, MCOI::TIED_TO) != -1) {
-        NewSU->isTwoAddress = true;
-        break;
-      }
-    }
-    if (MCID.isCommutable())
-      NewSU->isCommutable = true;
-
-    InitNumRegDefsLeft(NewSU);
-    computeLatency(NewSU);
-  }
-
-  LLVM_DEBUG(dbgs() << "Unfolding SU #" << SU->NodeNum << "\n");
+  DEBUG(dbgs() << "Unfolding SU #" << SU->NodeNum << "\n");
 
   // Now that we are committed to unfolding replace DAG Uses.
   for (unsigned i = 0; i != NumVals; ++i)
     DAG->ReplaceAllUsesOfValueWith(SDValue(SU->getNode(), i), SDValue(N, i));
   DAG->ReplaceAllUsesOfValueWith(SDValue(SU->getNode(), OldNumVals - 1),
                                  SDValue(LoadNode, 1));
+
+  SUnit *NewSU = CreateNewSUnit(N);
+  assert(N->getNodeId() == -1 && "Node already inserted!");
+  N->setNodeId(NewSU->NodeNum);
+
+  const MCInstrDesc &MCID = TII->get(N->getMachineOpcode());
+  for (unsigned i = 0; i != MCID.getNumOperands(); ++i) {
+    if (MCID.getOperandConstraint(i, MCOI::TIED_TO) != -1) {
+      NewSU->isTwoAddress = true;
+      break;
+    }
+  }
+  if (MCID.isCommutable())
+    NewSU->isCommutable = true;
+
+  InitNumRegDefsLeft(NewSU);
+  computeLatency(NewSU);
 
   // Record all the edges to and from the old SU, by category.
   SmallVector<SDep, 4> ChainPreds;
@@ -1111,8 +1100,7 @@
 
   if (isNewLoad)
     AvailableQueue->addNode(LoadSU);
-  if (isNewN)
-    AvailableQueue->addNode(NewSU);
+  AvailableQueue->addNode(NewSU);
 
   ++NumUnfolds;
 
@@ -1129,22 +1117,12 @@
   if (!N)
     return nullptr;
 
-<<<<<<< HEAD
-  LLVM_DEBUG(dbgs() << "Considering duplicating the SU\n");
-  LLVM_DEBUG(SU->dump(this));
-
-  if (N->getGluedNode() &&
-      !TII->canCopyGluedNodeDuringSchedule(N)) {
-    LLVM_DEBUG(
-        dbgs()
-=======
   DEBUG(dbgs() << "Considering duplicating the SU\n");
   DEBUG(SU->dump(this));
 
   if (N->getGluedNode() &&
       !TII->canCopyGluedNodeDuringSchedule(N)) {
     DEBUG(dbgs()
->>>>>>> d12f4ffa
         << "Giving up because it has incoming glue and the target does not "
            "want to copy it\n");
     return nullptr;
@@ -1155,11 +1133,7 @@
   for (unsigned i = 0, e = N->getNumValues(); i != e; ++i) {
     MVT VT = N->getSimpleValueType(i);
     if (VT == MVT::Glue) {
-<<<<<<< HEAD
-      LLVM_DEBUG(dbgs() << "Giving up because it has outgoing glue\n");
-=======
       DEBUG(dbgs() << "Giving up because it has outgoing glue\n");
->>>>>>> d12f4ffa
       return nullptr;
     } else if (VT == MVT::Other)
       TryUnfold = true;
@@ -1167,14 +1141,8 @@
   for (const SDValue &Op : N->op_values()) {
     MVT VT = Op.getNode()->getSimpleValueType(Op.getResNo());
     if (VT == MVT::Glue && !TII->canCopyGluedNodeDuringSchedule(N)) {
-<<<<<<< HEAD
-      LLVM_DEBUG(
-          dbgs() << "Giving up because it one of the operands is glue and "
-                    "the target does not want to copy it\n");
-=======
       DEBUG(dbgs() << "Giving up because it one of the operands is glue and "
                       "the target does not want to copy it\n");
->>>>>>> d12f4ffa
       return nullptr;
     }
   }
@@ -1191,7 +1159,7 @@
       return SU;
   }
 
-  LLVM_DEBUG(dbgs() << "    Duplicating SU #" << SU->NodeNum << "\n");
+  DEBUG(dbgs() << "    Duplicating SU #" << SU->NodeNum << "\n");
   NewSU = CreateClone(SU);
 
   // New SUnit has the exact same predecessors.
@@ -1452,7 +1420,7 @@
     // Furthermore, it may have been made available again, in which case it is
     // now already in the AvailableQueue.
     if (SU->isAvailable && !SU->NodeQueueId) {
-      LLVM_DEBUG(dbgs() << "    Repushing SU #" << SU->NodeNum << '\n');
+      DEBUG(dbgs() << "    Repushing SU #" << SU->NodeNum << '\n');
       AvailableQueue->push(SU);
     }
     if (i < Interferences.size())
@@ -1473,10 +1441,12 @@
       SmallVector<unsigned, 4> LRegs;
       if (!DelayForLiveRegsBottomUp(CurSU, LRegs))
         break;
-      LLVM_DEBUG(dbgs() << "    Interfering reg ";
-                 if (LRegs[0] == TRI->getNumRegs()) dbgs() << "CallResource";
-                 else dbgs() << printReg(LRegs[0], TRI);
-                 dbgs() << " SU #" << CurSU->NodeNum << '\n');
+      DEBUG(dbgs() << "    Interfering reg ";
+            if (LRegs[0] == TRI->getNumRegs())
+              dbgs() << "CallResource";
+            else
+              dbgs() << printReg(LRegs[0], TRI);
+            dbgs() << " SU #" << CurSU->NodeNum << '\n');
       std::pair<LRegsMapT::iterator, bool> LRegsPair =
         LRegsMap.insert(std::make_pair(CurSU, LRegs));
       if (LRegsPair.second) {
@@ -1522,17 +1492,17 @@
         if (!BtSU->isPending)
           AvailableQueue->remove(BtSU);
       }
-      LLVM_DEBUG(dbgs() << "ARTIFICIAL edge from SU(" << BtSU->NodeNum
-                        << ") to SU(" << TrySU->NodeNum << ")\n");
+      DEBUG(dbgs() << "ARTIFICIAL edge from SU(" << BtSU->NodeNum << ") to SU("
+            << TrySU->NodeNum << ")\n");
       AddPred(TrySU, SDep(BtSU, SDep::Artificial));
 
       // If one or more successors has been unscheduled, then the current
       // node is no longer available.
       if (!TrySU->isAvailable || !TrySU->NodeQueueId) {
-        LLVM_DEBUG(dbgs() << "TrySU not available; choosing node from queue\n");
+        DEBUG(dbgs() << "TrySU not available; choosing node from queue\n");
         CurSU = AvailableQueue->pop();
       } else {
-        LLVM_DEBUG(dbgs() << "TrySU available\n");
+        DEBUG(dbgs() << "TrySU available\n");
         // Available and in AvailableQueue
         AvailableQueue->remove(TrySU);
         CurSU = TrySU;
@@ -1576,14 +1546,14 @@
       // Issue copies, these can be expensive cross register class copies.
       SmallVector<SUnit*, 2> Copies;
       InsertCopiesAndMoveSuccs(LRDef, Reg, DestRC, RC, Copies);
-      LLVM_DEBUG(dbgs() << "    Adding an edge from SU #" << TrySU->NodeNum
-                        << " to SU #" << Copies.front()->NodeNum << "\n");
+      DEBUG(dbgs() << "    Adding an edge from SU #" << TrySU->NodeNum
+            << " to SU #" << Copies.front()->NodeNum << "\n");
       AddPred(TrySU, SDep(Copies.front(), SDep::Artificial));
       NewDef = Copies.back();
     }
 
-    LLVM_DEBUG(dbgs() << "    Adding an edge from SU #" << NewDef->NodeNum
-                      << " to SU #" << TrySU->NodeNum << "\n");
+    DEBUG(dbgs() << "    Adding an edge from SU #" << NewDef->NodeNum
+          << " to SU #" << TrySU->NodeNum << "\n");
     LiveRegDefs[Reg] = NewDef;
     AddPred(NewDef, SDep(TrySU, SDep::Artificial));
     TrySU->isAvailable = false;
@@ -1611,8 +1581,8 @@
   // priority. If it is not ready put it back.  Schedule the node.
   Sequence.reserve(SUnits.size());
   while (!AvailableQueue->empty() || !Interferences.empty()) {
-    LLVM_DEBUG(dbgs() << "\nExamining Available:\n";
-               AvailableQueue->dump(this));
+    DEBUG(dbgs() << "\nExamining Available:\n";
+          AvailableQueue->dump(this));
 
     // Pick the best node to schedule taking all constraints into
     // consideration.
@@ -2075,8 +2045,8 @@
     unsigned Id = RC->getID();
     unsigned RP = RegPressure[Id];
     if (!RP) continue;
-    LLVM_DEBUG(dbgs() << TRI->getRegClassName(RC) << ": " << RP << " / "
-                      << RegLimit[Id] << '\n');
+    DEBUG(dbgs() << TRI->getRegClassName(RC) << ": " << RP << " / "
+          << RegLimit[Id] << '\n');
   }
 }
 #endif
@@ -2228,15 +2198,14 @@
     if (RegPressure[RCId] < Cost) {
       // Register pressure tracking is imprecise. This can happen. But we try
       // hard not to let it happen because it likely results in poor scheduling.
-      LLVM_DEBUG(dbgs() << "  SU(" << SU->NodeNum
-                        << ") has too many regdefs\n");
+      DEBUG(dbgs() << "  SU(" << SU->NodeNum << ") has too many regdefs\n");
       RegPressure[RCId] = 0;
     }
     else {
       RegPressure[RCId] -= Cost;
     }
   }
-  LLVM_DEBUG(dumpRegPressure());
+  DEBUG(dumpRegPressure());
 }
 
 void RegReductionPQBase::unscheduledNode(SUnit *SU) {
@@ -2316,7 +2285,7 @@
     }
   }
 
-  LLVM_DEBUG(dumpRegPressure());
+  DEBUG(dumpRegPressure());
 }
 
 //===----------------------------------------------------------------------===//
@@ -2411,7 +2380,7 @@
   if (!hasOnlyLiveInOpers(SU) || !hasOnlyLiveOutUses(SU))
     return;
 
-  LLVM_DEBUG(dbgs() << "VRegCycle: SU(" << SU->NodeNum << ")\n");
+  DEBUG(dbgs() << "VRegCycle: SU(" << SU->NodeNum << ")\n");
 
   SU->isVRegCycle = true;
 
@@ -2449,7 +2418,7 @@
     if (Pred.isCtrl()) continue;  // ignore chain preds
     if (Pred.getSUnit()->isVRegCycle &&
         Pred.getSUnit()->getNode()->getOpcode() == ISD::CopyFromReg) {
-      LLVM_DEBUG(dbgs() << "  VReg cycle use: SU (" << SU->NodeNum << ")\n");
+      DEBUG(dbgs() << "  VReg cycle use: SU (" << SU->NodeNum << ")\n");
       return true;
     }
   }
@@ -2509,9 +2478,9 @@
     int LDepth = left->getDepth() - LPenalty;
     int RDepth = right->getDepth() - RPenalty;
     if (LDepth != RDepth) {
-      LLVM_DEBUG(dbgs() << "  Comparing latency of SU (" << left->NodeNum
-                        << ") depth " << LDepth << " vs SU (" << right->NodeNum
-                        << ") depth " << RDepth << "\n");
+      DEBUG(dbgs() << "  Comparing latency of SU (" << left->NodeNum
+            << ") depth " << LDepth << " vs SU (" << right->NodeNum
+            << ") depth " << RDepth << "\n");
       return LDepth < RDepth ? 1 : -1;
     }
     if (left->Latency != right->Latency)
@@ -2533,9 +2502,9 @@
       static const char *const PhysRegMsg[] = { " has no physreg",
                                                 " defines a physreg" };
       #endif
-      LLVM_DEBUG(dbgs() << "  SU (" << left->NodeNum << ") "
-                        << PhysRegMsg[LHasPhysReg] << " SU(" << right->NodeNum
-                        << ") " << PhysRegMsg[RHasPhysReg] << "\n");
+      DEBUG(dbgs() << "  SU (" << left->NodeNum << ") "
+            << PhysRegMsg[LHasPhysReg] << " SU(" << right->NodeNum << ") "
+            << PhysRegMsg[RHasPhysReg] << "\n");
       return LHasPhysReg < RHasPhysReg;
     }
   }
@@ -2679,13 +2648,13 @@
   // Avoid causing spills. If register pressure is high, schedule for
   // register pressure reduction.
   if (LHigh && !RHigh) {
-    LLVM_DEBUG(dbgs() << "  pressure SU(" << left->NodeNum << ") > SU("
-                      << right->NodeNum << ")\n");
+    DEBUG(dbgs() << "  pressure SU(" << left->NodeNum << ") > SU("
+          << right->NodeNum << ")\n");
     return true;
   }
   else if (!LHigh && RHigh) {
-    LLVM_DEBUG(dbgs() << "  pressure SU(" << right->NodeNum << ") > SU("
-                      << left->NodeNum << ")\n");
+    DEBUG(dbgs() << "  pressure SU(" << right->NodeNum << ") > SU("
+          << left->NodeNum << ")\n");
     return false;
   }
   if (!LHigh && !RHigh) {
@@ -2747,9 +2716,8 @@
     RPDiff = SPQ->RegPressureDiff(right, RLiveUses);
   }
   if (!DisableSchedRegPressure && LPDiff != RPDiff) {
-    LLVM_DEBUG(dbgs() << "RegPressureDiff SU(" << left->NodeNum
-                      << "): " << LPDiff << " != SU(" << right->NodeNum
-                      << "): " << RPDiff << "\n");
+    DEBUG(dbgs() << "RegPressureDiff SU(" << left->NodeNum << "): " << LPDiff
+          << " != SU(" << right->NodeNum << "): " << RPDiff << "\n");
     return LPDiff > RPDiff;
   }
 
@@ -2761,9 +2729,8 @@
   }
 
   if (!DisableSchedLiveUses && (LLiveUses != RLiveUses)) {
-    LLVM_DEBUG(dbgs() << "Live uses SU(" << left->NodeNum << "): " << LLiveUses
-                      << " != SU(" << right->NodeNum << "): " << RLiveUses
-                      << "\n");
+    DEBUG(dbgs() << "Live uses SU(" << left->NodeNum << "): " << LLiveUses
+          << " != SU(" << right->NodeNum << "): " << RLiveUses << "\n");
     return LLiveUses < RLiveUses;
   }
 
@@ -2777,9 +2744,9 @@
   if (!DisableSchedCriticalPath) {
     int spread = (int)left->getDepth() - (int)right->getDepth();
     if (std::abs(spread) > MaxReorderWindow) {
-      LLVM_DEBUG(dbgs() << "Depth of SU(" << left->NodeNum << "): "
-                        << left->getDepth() << " != SU(" << right->NodeNum
-                        << "): " << right->getDepth() << "\n");
+      DEBUG(dbgs() << "Depth of SU(" << left->NodeNum << "): "
+            << left->getDepth() << " != SU(" << right->NodeNum << "): "
+            << right->getDepth() << "\n");
       return left->getDepth() < right->getDepth();
     }
   }
@@ -3000,10 +2967,9 @@
 
     // Ok, the transformation is safe and the heuristics suggest it is
     // profitable. Update the graph.
-    LLVM_DEBUG(
-        dbgs() << "    Prescheduling SU #" << SU.NodeNum << " next to PredSU #"
-               << PredSU->NodeNum
-               << " to guide scheduling in the presence of multiple uses\n");
+    DEBUG(dbgs() << "    Prescheduling SU #" << SU.NodeNum
+                 << " next to PredSU #" << PredSU->NodeNum
+                 << " to guide scheduling in the presence of multiple uses\n");
     for (unsigned i = 0; i != PredSU->Succs.size(); ++i) {
       SDep Edge = PredSU->Succs[i];
       assert(!Edge.isAssignedRegDep());
@@ -3092,9 +3058,8 @@
              (isLiveOut && !hasOnlyLiveOutUses(SuccSU)) ||
              (!SU.isCommutable && SuccSU->isCommutable)) &&
             !scheduleDAG->IsReachable(SuccSU, &SU)) {
-          LLVM_DEBUG(dbgs()
-                     << "    Adding a pseudo-two-addr edge from SU #"
-                     << SU.NodeNum << " to SU #" << SuccSU->NodeNum << "\n");
+          DEBUG(dbgs() << "    Adding a pseudo-two-addr edge from SU #"
+                       << SU.NodeNum << " to SU #" << SuccSU->NodeNum << "\n");
           scheduleDAG->AddPred(&SU, SDep(SuccSU, SDep::Artificial));
         }
       }
