//===- InstCombineCasts.cpp -----------------------------------------------===//
//
//                     The LLVM Compiler Infrastructure
//
// This file is distributed under the University of Illinois Open Source
// License. See LICENSE.TXT for details.
//
//===----------------------------------------------------------------------===//
//
// This file implements the visit functions for cast operations.
//
//===----------------------------------------------------------------------===//

#include "InstCombineInternal.h"
#include "llvm/ADT/SetVector.h"
#include "llvm/Analysis/ConstantFolding.h"
#include "llvm/Analysis/TargetLibraryInfo.h"
#include "llvm/IR/DataLayout.h"
#include "llvm/IR/DIBuilder.h"
#include "llvm/IR/PatternMatch.h"
#include "llvm/Support/KnownBits.h"
using namespace llvm;
using namespace PatternMatch;

#define DEBUG_TYPE "instcombine"

/// Analyze 'Val', seeing if it is a simple linear expression.
/// If so, decompose it, returning some value X, such that Val is
/// X*Scale+Offset.
///
static Value *decomposeSimpleLinearExpr(Value *Val, unsigned &Scale,
                                        uint64_t &Offset) {
  if (ConstantInt *CI = dyn_cast<ConstantInt>(Val)) {
    Offset = CI->getZExtValue();
    Scale  = 0;
    return ConstantInt::get(Val->getType(), 0);
  }

  if (BinaryOperator *I = dyn_cast<BinaryOperator>(Val)) {
    // Cannot look past anything that might overflow.
    OverflowingBinaryOperator *OBI = dyn_cast<OverflowingBinaryOperator>(Val);
    if (OBI && !OBI->hasNoUnsignedWrap() && !OBI->hasNoSignedWrap()) {
      Scale = 1;
      Offset = 0;
      return Val;
    }

    if (ConstantInt *RHS = dyn_cast<ConstantInt>(I->getOperand(1))) {
      if (I->getOpcode() == Instruction::Shl) {
        // This is a value scaled by '1 << the shift amt'.
        Scale = UINT64_C(1) << RHS->getZExtValue();
        Offset = 0;
        return I->getOperand(0);
      }

      if (I->getOpcode() == Instruction::Mul) {
        // This value is scaled by 'RHS'.
        Scale = RHS->getZExtValue();
        Offset = 0;
        return I->getOperand(0);
      }

      if (I->getOpcode() == Instruction::Add) {
        // We have X+C.  Check to see if we really have (X*C2)+C1,
        // where C1 is divisible by C2.
        unsigned SubScale;
        Value *SubVal =
          decomposeSimpleLinearExpr(I->getOperand(0), SubScale, Offset);
        Offset += RHS->getZExtValue();
        Scale = SubScale;
        return SubVal;
      }
    }
  }

  // Otherwise, we can't look past this.
  Scale = 1;
  Offset = 0;
  return Val;
}

/// If we find a cast of an allocation instruction, try to eliminate the cast by
/// moving the type information into the alloc.
Instruction *InstCombiner::PromoteCastOfAllocation(BitCastInst &CI,
                                                   AllocaInst &AI) {
  PointerType *PTy = cast<PointerType>(CI.getType());

  BuilderTy AllocaBuilder(Builder);
  AllocaBuilder.SetInsertPoint(&AI);

  // Get the type really allocated and the type casted to.
  Type *AllocElTy = AI.getAllocatedType();
  Type *CastElTy = PTy->getElementType();
  if (!AllocElTy->isSized() || !CastElTy->isSized()) return nullptr;

  unsigned AllocElTyAlign = DL.getABITypeAlignment(AllocElTy);
  unsigned CastElTyAlign = DL.getABITypeAlignment(CastElTy);
  if (CastElTyAlign < AllocElTyAlign) return nullptr;

  // If the allocation has multiple uses, only promote it if we are strictly
  // increasing the alignment of the resultant allocation.  If we keep it the
  // same, we open the door to infinite loops of various kinds.
  if (!AI.hasOneUse() && CastElTyAlign == AllocElTyAlign) return nullptr;

  uint64_t AllocElTySize = DL.getTypeAllocSize(AllocElTy);
  uint64_t CastElTySize = DL.getTypeAllocSize(CastElTy);
  if (CastElTySize == 0 || AllocElTySize == 0) return nullptr;

  // If the allocation has multiple uses, only promote it if we're not
  // shrinking the amount of memory being allocated.
  uint64_t AllocElTyStoreSize = DL.getTypeStoreSize(AllocElTy);
  uint64_t CastElTyStoreSize = DL.getTypeStoreSize(CastElTy);
  if (!AI.hasOneUse() && CastElTyStoreSize < AllocElTyStoreSize) return nullptr;

  // See if we can satisfy the modulus by pulling a scale out of the array
  // size argument.
  unsigned ArraySizeScale;
  uint64_t ArrayOffset;
  Value *NumElements = // See if the array size is a decomposable linear expr.
    decomposeSimpleLinearExpr(AI.getOperand(0), ArraySizeScale, ArrayOffset);

  // If we can now satisfy the modulus, by using a non-1 scale, we really can
  // do the xform.
  if ((AllocElTySize*ArraySizeScale) % CastElTySize != 0 ||
      (AllocElTySize*ArrayOffset   ) % CastElTySize != 0) return nullptr;

  unsigned Scale = (AllocElTySize*ArraySizeScale)/CastElTySize;
  Value *Amt = nullptr;
  if (Scale == 1) {
    Amt = NumElements;
  } else {
    Amt = ConstantInt::get(AI.getArraySize()->getType(), Scale);
    // Insert before the alloca, not before the cast.
    Amt = AllocaBuilder.CreateMul(Amt, NumElements);
  }

  if (uint64_t Offset = (AllocElTySize*ArrayOffset)/CastElTySize) {
    Value *Off = ConstantInt::get(AI.getArraySize()->getType(),
                                  Offset, true);
    Amt = AllocaBuilder.CreateAdd(Amt, Off);
  }

  AllocaInst *New = AllocaBuilder.CreateAlloca(CastElTy, Amt);
  New->setAlignment(AI.getAlignment());
  New->takeName(&AI);
  New->setUsedWithInAlloca(AI.isUsedWithInAlloca());

  // If the allocation has multiple real uses, insert a cast and change all
  // things that used it to use the new cast.  This will also hack on CI, but it
  // will die soon.
  if (!AI.hasOneUse()) {
    // New is the allocation instruction, pointer typed. AI is the original
    // allocation instruction, also pointer typed. Thus, cast to use is BitCast.
    Value *NewCast = AllocaBuilder.CreateBitCast(New, AI.getType(), "tmpcast");
    replaceInstUsesWith(AI, NewCast);
  }
  return replaceInstUsesWith(CI, New);
}

/// Given an expression that CanEvaluateTruncated or CanEvaluateSExtd returns
/// true for, actually insert the code to evaluate the expression.
Value *InstCombiner::EvaluateInDifferentType(Value *V, Type *Ty,
                                             bool isSigned) {
  if (Constant *C = dyn_cast<Constant>(V)) {
    C = ConstantExpr::getIntegerCast(C, Ty, isSigned /*Sext or ZExt*/);
    // If we got a constantexpr back, try to simplify it with DL info.
    if (Constant *FoldedC = ConstantFoldConstant(C, DL, &TLI))
      C = FoldedC;
    return C;
  }

  // Otherwise, it must be an instruction.
  Instruction *I = cast<Instruction>(V);
  Instruction *Res = nullptr;
  unsigned Opc = I->getOpcode();
  switch (Opc) {
  case Instruction::Add:
  case Instruction::Sub:
  case Instruction::Mul:
  case Instruction::And:
  case Instruction::Or:
  case Instruction::Xor:
  case Instruction::AShr:
  case Instruction::LShr:
  case Instruction::Shl:
  case Instruction::UDiv:
  case Instruction::URem: {
    Value *LHS = EvaluateInDifferentType(I->getOperand(0), Ty, isSigned);
    Value *RHS = EvaluateInDifferentType(I->getOperand(1), Ty, isSigned);
    Res = BinaryOperator::Create((Instruction::BinaryOps)Opc, LHS, RHS);
    break;
  }
  case Instruction::Trunc:
  case Instruction::ZExt:
  case Instruction::SExt:
    // If the source type of the cast is the type we're trying for then we can
    // just return the source.  There's no need to insert it because it is not
    // new.
    if (I->getOperand(0)->getType() == Ty)
      return I->getOperand(0);

    // Otherwise, must be the same type of cast, so just reinsert a new one.
    // This also handles the case of zext(trunc(x)) -> zext(x).
    Res = CastInst::CreateIntegerCast(I->getOperand(0), Ty,
                                      Opc == Instruction::SExt);
    break;
  case Instruction::Select: {
    Value *True = EvaluateInDifferentType(I->getOperand(1), Ty, isSigned);
    Value *False = EvaluateInDifferentType(I->getOperand(2), Ty, isSigned);
    Res = SelectInst::Create(I->getOperand(0), True, False);
    break;
  }
  case Instruction::PHI: {
    PHINode *OPN = cast<PHINode>(I);
    PHINode *NPN = PHINode::Create(Ty, OPN->getNumIncomingValues());
    for (unsigned i = 0, e = OPN->getNumIncomingValues(); i != e; ++i) {
      Value *V =
          EvaluateInDifferentType(OPN->getIncomingValue(i), Ty, isSigned);
      NPN->addIncoming(V, OPN->getIncomingBlock(i));
    }
    Res = NPN;
    break;
  }
  default:
    // TODO: Can handle more cases here.
    llvm_unreachable("Unreachable!");
  }

  Res->takeName(I);
  return InsertNewInstWith(Res, *I);
}

Instruction::CastOps InstCombiner::isEliminableCastPair(const CastInst *CI1,
                                                        const CastInst *CI2) {
  Type *SrcTy = CI1->getSrcTy();
  Type *MidTy = CI1->getDestTy();
  Type *DstTy = CI2->getDestTy();

  Instruction::CastOps firstOp = CI1->getOpcode();
  Instruction::CastOps secondOp = CI2->getOpcode();
  Type *SrcIntPtrTy =
      SrcTy->isPtrOrPtrVectorTy() ? DL.getIntPtrType(SrcTy) : nullptr;
  Type *MidIntPtrTy =
      MidTy->isPtrOrPtrVectorTy() ? DL.getIntPtrType(MidTy) : nullptr;
  Type *DstIntPtrTy =
      DstTy->isPtrOrPtrVectorTy() ? DL.getIntPtrType(DstTy) : nullptr;
  unsigned Res = CastInst::isEliminableCastPair(firstOp, secondOp, SrcTy, MidTy,
                                                DstTy, SrcIntPtrTy, MidIntPtrTy,
                                                DstIntPtrTy);

  // We don't want to form an inttoptr or ptrtoint that converts to an integer
  // type that differs from the pointer size.
  if ((Res == Instruction::IntToPtr && SrcTy != DstIntPtrTy) ||
      (Res == Instruction::PtrToInt && DstTy != SrcIntPtrTy))
    Res = 0;

  return Instruction::CastOps(Res);
}

/// Implement the transforms common to all CastInst visitors.
Instruction *InstCombiner::commonCastTransforms(CastInst &CI) {
  Value *Src = CI.getOperand(0);

  // Try to eliminate a cast of a cast.
  if (auto *CSrc = dyn_cast<CastInst>(Src)) {   // A->B->C cast
    if (Instruction::CastOps NewOpc = isEliminableCastPair(CSrc, &CI)) {
      // The first cast (CSrc) is eliminable so we need to fix up or replace
      // the second cast (CI). CSrc will then have a good chance of being dead.
<<<<<<< HEAD
      auto *Ty = CI.getType();
      auto *Res = CastInst::Create(NewOpc, CSrc->getOperand(0), Ty);
      // Point debug users of the dying cast to the new one.
      if (CSrc->hasOneUse())
        replaceAllDbgUsesWith(*CSrc, *Res, CI, DT);
=======
      auto *Res = CastInst::Create(NewOpc, CSrc->getOperand(0), CI.getType());

      // If the eliminable cast has debug users, insert a debug value after the
      // cast pointing to the new Value.
      SmallVector<DbgInfoIntrinsic *, 1> CSrcDbgInsts;
      findDbgUsers(CSrcDbgInsts, CSrc);
      if (CSrcDbgInsts.size()) {
        DIBuilder DIB(*CI.getModule());
        for (auto *DII : CSrcDbgInsts)
          DIB.insertDbgValueIntrinsic(
              Res, DII->getVariable(), DII->getExpression(),
              DII->getDebugLoc().get(), &*std::next(CI.getIterator()));
      }
>>>>>>> d12f4ffa
      return Res;
    }
  }

  if (auto *Sel = dyn_cast<SelectInst>(Src)) {
    // We are casting a select. Try to fold the cast into the select, but only
    // if the select does not have a compare instruction with matching operand
    // types. Creating a select with operands that are different sizes than its
    // condition may inhibit other folds and lead to worse codegen.
    auto *Cmp = dyn_cast<CmpInst>(Sel->getCondition());
    if (!Cmp || Cmp->getOperand(0)->getType() != Sel->getType())
      if (Instruction *NV = FoldOpIntoSelect(CI, Sel)) {
        replaceAllDbgUsesWith(*Sel, *NV, CI, DT);
        return NV;
      }
  }

  // If we are casting a PHI, then fold the cast into the PHI.
  if (auto *PN = dyn_cast<PHINode>(Src)) {
    // Don't do this if it would create a PHI node with an illegal type from a
    // legal type.
    if (!Src->getType()->isIntegerTy() || !CI.getType()->isIntegerTy() ||
        shouldChangeType(CI.getType(), Src->getType()))
      if (Instruction *NV = foldOpIntoPhi(CI, PN))
        return NV;
  }

  return nullptr;
}

/// Constants and extensions/truncates from the destination type are always
/// free to be evaluated in that type. This is a helper for canEvaluate*.
static bool canAlwaysEvaluateInType(Value *V, Type *Ty) {
  if (isa<Constant>(V))
    return true;
  Value *X;
  if ((match(V, m_ZExtOrSExt(m_Value(X))) || match(V, m_Trunc(m_Value(X)))) &&
      X->getType() == Ty)
    return true;

  return false;
}

/// Filter out values that we can not evaluate in the destination type for free.
/// This is a helper for canEvaluate*.
static bool canNotEvaluateInType(Value *V, Type *Ty) {
  assert(!isa<Constant>(V) && "Constant should already be handled.");
  if (!isa<Instruction>(V))
    return true;
  // We don't extend or shrink something that has multiple uses --  doing so
  // would require duplicating the instruction which isn't profitable.
  if (!V->hasOneUse())
    return true;

  return false;
}

/// Return true if we can evaluate the specified expression tree as type Ty
/// instead of its larger type, and arrive with the same value.
/// This is used by code that tries to eliminate truncates.
///
/// Ty will always be a type smaller than V.  We should return true if trunc(V)
/// can be computed by computing V in the smaller type.  If V is an instruction,
/// then trunc(inst(x,y)) can be computed as inst(trunc(x),trunc(y)), which only
/// makes sense if x and y can be efficiently truncated.
///
/// This function works on both vectors and scalars.
///
static bool canEvaluateTruncated(Value *V, Type *Ty, InstCombiner &IC,
                                 Instruction *CxtI) {
  if (canAlwaysEvaluateInType(V, Ty))
    return true;
  if (canNotEvaluateInType(V, Ty))
    return false;

  auto *I = cast<Instruction>(V);
  Type *OrigTy = V->getType();
  switch (I->getOpcode()) {
  case Instruction::Add:
  case Instruction::Sub:
  case Instruction::Mul:
  case Instruction::And:
  case Instruction::Or:
  case Instruction::Xor:
    // These operators can all arbitrarily be extended or truncated.
    return canEvaluateTruncated(I->getOperand(0), Ty, IC, CxtI) &&
           canEvaluateTruncated(I->getOperand(1), Ty, IC, CxtI);

  case Instruction::UDiv:
  case Instruction::URem: {
    // UDiv and URem can be truncated if all the truncated bits are zero.
    uint32_t OrigBitWidth = OrigTy->getScalarSizeInBits();
    uint32_t BitWidth = Ty->getScalarSizeInBits();
    assert(BitWidth < OrigBitWidth && "Unexpected bitwidths!");
    APInt Mask = APInt::getBitsSetFrom(OrigBitWidth, BitWidth);
    if (IC.MaskedValueIsZero(I->getOperand(0), Mask, 0, CxtI) &&
        IC.MaskedValueIsZero(I->getOperand(1), Mask, 0, CxtI)) {
      return canEvaluateTruncated(I->getOperand(0), Ty, IC, CxtI) &&
             canEvaluateTruncated(I->getOperand(1), Ty, IC, CxtI);
    }
    break;
  }
  case Instruction::Shl: {
    // If we are truncating the result of this SHL, and if it's a shift of a
    // constant amount, we can always perform a SHL in a smaller type.
    const APInt *Amt;
    if (match(I->getOperand(1), m_APInt(Amt))) {
      uint32_t BitWidth = Ty->getScalarSizeInBits();
      if (Amt->getLimitedValue(BitWidth) < BitWidth)
        return canEvaluateTruncated(I->getOperand(0), Ty, IC, CxtI);
    }
    break;
  }
  case Instruction::LShr: {
    // If this is a truncate of a logical shr, we can truncate it to a smaller
    // lshr iff we know that the bits we would otherwise be shifting in are
    // already zeros.
    const APInt *Amt;
    if (match(I->getOperand(1), m_APInt(Amt))) {
      uint32_t OrigBitWidth = OrigTy->getScalarSizeInBits();
      uint32_t BitWidth = Ty->getScalarSizeInBits();
      if (Amt->getLimitedValue(BitWidth) < BitWidth &&
          IC.MaskedValueIsZero(I->getOperand(0),
            APInt::getBitsSetFrom(OrigBitWidth, BitWidth), 0, CxtI)) {
        return canEvaluateTruncated(I->getOperand(0), Ty, IC, CxtI);
      }
    }
    break;
  }
  case Instruction::AShr: {
    // If this is a truncate of an arithmetic shr, we can truncate it to a
    // smaller ashr iff we know that all the bits from the sign bit of the
    // original type and the sign bit of the truncate type are similar.
    // TODO: It is enough to check that the bits we would be shifting in are
    //       similar to sign bit of the truncate type.
    const APInt *Amt;
    if (match(I->getOperand(1), m_APInt(Amt))) {
      uint32_t OrigBitWidth = OrigTy->getScalarSizeInBits();
      uint32_t BitWidth = Ty->getScalarSizeInBits();
      if (Amt->getLimitedValue(BitWidth) < BitWidth &&
          OrigBitWidth - BitWidth <
              IC.ComputeNumSignBits(I->getOperand(0), 0, CxtI))
        return canEvaluateTruncated(I->getOperand(0), Ty, IC, CxtI);
    }
    break;
  }
  case Instruction::Trunc:
    // trunc(trunc(x)) -> trunc(x)
    return true;
  case Instruction::ZExt:
  case Instruction::SExt:
    // trunc(ext(x)) -> ext(x) if the source type is smaller than the new dest
    // trunc(ext(x)) -> trunc(x) if the source type is larger than the new dest
    return true;
  case Instruction::Select: {
    SelectInst *SI = cast<SelectInst>(I);
    return canEvaluateTruncated(SI->getTrueValue(), Ty, IC, CxtI) &&
           canEvaluateTruncated(SI->getFalseValue(), Ty, IC, CxtI);
  }
  case Instruction::PHI: {
    // We can change a phi if we can change all operands.  Note that we never
    // get into trouble with cyclic PHIs here because we only consider
    // instructions with a single use.
    PHINode *PN = cast<PHINode>(I);
    for (Value *IncValue : PN->incoming_values())
      if (!canEvaluateTruncated(IncValue, Ty, IC, CxtI))
        return false;
    return true;
  }
  default:
    // TODO: Can handle more cases here.
    break;
  }

  return false;
}

/// Given a vector that is bitcast to an integer, optionally logically
/// right-shifted, and truncated, convert it to an extractelement.
/// Example (big endian):
///   trunc (lshr (bitcast <4 x i32> %X to i128), 32) to i32
///   --->
///   extractelement <4 x i32> %X, 1
static Instruction *foldVecTruncToExtElt(TruncInst &Trunc, InstCombiner &IC) {
  Value *TruncOp = Trunc.getOperand(0);
  Type *DestType = Trunc.getType();
  if (!TruncOp->hasOneUse() || !isa<IntegerType>(DestType))
    return nullptr;

  Value *VecInput = nullptr;
  ConstantInt *ShiftVal = nullptr;
  if (!match(TruncOp, m_CombineOr(m_BitCast(m_Value(VecInput)),
                                  m_LShr(m_BitCast(m_Value(VecInput)),
                                         m_ConstantInt(ShiftVal)))) ||
      !isa<VectorType>(VecInput->getType()))
    return nullptr;

  VectorType *VecType = cast<VectorType>(VecInput->getType());
  unsigned VecWidth = VecType->getPrimitiveSizeInBits();
  unsigned DestWidth = DestType->getPrimitiveSizeInBits();
  unsigned ShiftAmount = ShiftVal ? ShiftVal->getZExtValue() : 0;

  if ((VecWidth % DestWidth != 0) || (ShiftAmount % DestWidth != 0))
    return nullptr;

  // If the element type of the vector doesn't match the result type,
  // bitcast it to a vector type that we can extract from.
  unsigned NumVecElts = VecWidth / DestWidth;
  if (VecType->getElementType() != DestType) {
    VecType = VectorType::get(DestType, NumVecElts);
    VecInput = IC.Builder.CreateBitCast(VecInput, VecType, "bc");
  }

  unsigned Elt = ShiftAmount / DestWidth;
  if (IC.getDataLayout().isBigEndian())
    Elt = NumVecElts - 1 - Elt;

  return ExtractElementInst::Create(VecInput, IC.Builder.getInt32(Elt));
}

/// Rotate left/right may occur in a wider type than necessary because of type
/// promotion rules. Try to narrow all of the component instructions.
Instruction *InstCombiner::narrowRotate(TruncInst &Trunc) {
  assert((isa<VectorType>(Trunc.getSrcTy()) ||
          shouldChangeType(Trunc.getSrcTy(), Trunc.getType())) &&
         "Don't narrow to an illegal scalar type");

  // First, find an or'd pair of opposite shifts with the same shifted operand:
  // trunc (or (lshr ShVal, ShAmt0), (shl ShVal, ShAmt1))
  Value *Or0, *Or1;
  if (!match(Trunc.getOperand(0), m_OneUse(m_Or(m_Value(Or0), m_Value(Or1)))))
    return nullptr;

  Value *ShVal, *ShAmt0, *ShAmt1;
  if (!match(Or0, m_OneUse(m_LogicalShift(m_Value(ShVal), m_Value(ShAmt0)))) ||
      !match(Or1, m_OneUse(m_LogicalShift(m_Specific(ShVal), m_Value(ShAmt1)))))
    return nullptr;

  auto ShiftOpcode0 = cast<BinaryOperator>(Or0)->getOpcode();
  auto ShiftOpcode1 = cast<BinaryOperator>(Or1)->getOpcode();
  if (ShiftOpcode0 == ShiftOpcode1)
    return nullptr;

  // The shift amounts must add up to the narrow bit width.
  Value *ShAmt;
  bool SubIsOnLHS;
  Type *DestTy = Trunc.getType();
  unsigned NarrowWidth = DestTy->getScalarSizeInBits();
  if (match(ShAmt0,
            m_OneUse(m_Sub(m_SpecificInt(NarrowWidth), m_Specific(ShAmt1))))) {
    ShAmt = ShAmt1;
    SubIsOnLHS = true;
  } else if (match(ShAmt1, m_OneUse(m_Sub(m_SpecificInt(NarrowWidth),
                                          m_Specific(ShAmt0))))) {
    ShAmt = ShAmt0;
    SubIsOnLHS = false;
  } else {
    return nullptr;
  }

  // The shifted value must have high zeros in the wide type. Typically, this
  // will be a zext, but it could also be the result of an 'and' or 'shift'.
  unsigned WideWidth = Trunc.getSrcTy()->getScalarSizeInBits();
  APInt HiBitMask = APInt::getHighBitsSet(WideWidth, WideWidth - NarrowWidth);
  if (!MaskedValueIsZero(ShVal, HiBitMask, 0, &Trunc))
    return nullptr;

  // We have an unnecessarily wide rotate!
  // trunc (or (lshr ShVal, ShAmt), (shl ShVal, BitWidth - ShAmt))
  // Narrow it down to eliminate the zext/trunc:
  // or (lshr trunc(ShVal), ShAmt0'), (shl trunc(ShVal), ShAmt1')
  Value *NarrowShAmt = Builder.CreateTrunc(ShAmt, DestTy);
  Value *NegShAmt = Builder.CreateNeg(NarrowShAmt);

  // Mask both shift amounts to ensure there's no UB from oversized shifts.
  Constant *MaskC = ConstantInt::get(DestTy, NarrowWidth - 1);
  Value *MaskedShAmt = Builder.CreateAnd(NarrowShAmt, MaskC);
  Value *MaskedNegShAmt = Builder.CreateAnd(NegShAmt, MaskC);

  // Truncate the original value and use narrow ops.
  Value *X = Builder.CreateTrunc(ShVal, DestTy);
  Value *NarrowShAmt0 = SubIsOnLHS ? MaskedNegShAmt : MaskedShAmt;
  Value *NarrowShAmt1 = SubIsOnLHS ? MaskedShAmt : MaskedNegShAmt;
  Value *NarrowSh0 = Builder.CreateBinOp(ShiftOpcode0, X, NarrowShAmt0);
  Value *NarrowSh1 = Builder.CreateBinOp(ShiftOpcode1, X, NarrowShAmt1);
  return BinaryOperator::CreateOr(NarrowSh0, NarrowSh1);
}

/// Try to narrow the width of math or bitwise logic instructions by pulling a
/// truncate ahead of binary operators.
/// TODO: Transforms for truncated shifts should be moved into here.
Instruction *InstCombiner::narrowBinOp(TruncInst &Trunc) {
  Type *SrcTy = Trunc.getSrcTy();
  Type *DestTy = Trunc.getType();
  if (!isa<VectorType>(SrcTy) && !shouldChangeType(SrcTy, DestTy))
    return nullptr;

  BinaryOperator *BinOp;
  if (!match(Trunc.getOperand(0), m_OneUse(m_BinOp(BinOp))))
    return nullptr;

  Value *BinOp0 = BinOp->getOperand(0);
  Value *BinOp1 = BinOp->getOperand(1);
  switch (BinOp->getOpcode()) {
  case Instruction::And:
  case Instruction::Or:
  case Instruction::Xor:
  case Instruction::Add:
  case Instruction::Sub:
  case Instruction::Mul: {
    Constant *C;
    if (match(BinOp0, m_Constant(C))) {
      // trunc (binop C, X) --> binop (trunc C', X)
      Constant *NarrowC = ConstantExpr::getTrunc(C, DestTy);
      Value *TruncX = Builder.CreateTrunc(BinOp1, DestTy);
      return BinaryOperator::Create(BinOp->getOpcode(), NarrowC, TruncX);
    }
    if (match(BinOp1, m_Constant(C))) {
      // trunc (binop X, C) --> binop (trunc X, C')
      Constant *NarrowC = ConstantExpr::getTrunc(C, DestTy);
      Value *TruncX = Builder.CreateTrunc(BinOp0, DestTy);
      return BinaryOperator::Create(BinOp->getOpcode(), TruncX, NarrowC);
    }
    Value *X;
    if (match(BinOp0, m_ZExtOrSExt(m_Value(X))) && X->getType() == DestTy) {
      // trunc (binop (ext X), Y) --> binop X, (trunc Y)
      Value *NarrowOp1 = Builder.CreateTrunc(BinOp1, DestTy);
      return BinaryOperator::Create(BinOp->getOpcode(), X, NarrowOp1);
    }
    if (match(BinOp1, m_ZExtOrSExt(m_Value(X))) && X->getType() == DestTy) {
      // trunc (binop Y, (ext X)) --> binop (trunc Y), X
      Value *NarrowOp0 = Builder.CreateTrunc(BinOp0, DestTy);
      return BinaryOperator::Create(BinOp->getOpcode(), NarrowOp0, X);
    }
    break;
  }

  default: break;
  }

  if (Instruction *NarrowOr = narrowRotate(Trunc))
    return NarrowOr;

  return nullptr;
}

/// Try to narrow the width of a splat shuffle. This could be generalized to any
/// shuffle with a constant operand, but we limit the transform to avoid
/// creating a shuffle type that targets may not be able to lower effectively.
static Instruction *shrinkSplatShuffle(TruncInst &Trunc,
                                       InstCombiner::BuilderTy &Builder) {
  auto *Shuf = dyn_cast<ShuffleVectorInst>(Trunc.getOperand(0));
  if (Shuf && Shuf->hasOneUse() && isa<UndefValue>(Shuf->getOperand(1)) &&
      Shuf->getMask()->getSplatValue() &&
      Shuf->getType() == Shuf->getOperand(0)->getType()) {
    // trunc (shuf X, Undef, SplatMask) --> shuf (trunc X), Undef, SplatMask
    Constant *NarrowUndef = UndefValue::get(Trunc.getType());
    Value *NarrowOp = Builder.CreateTrunc(Shuf->getOperand(0), Trunc.getType());
    return new ShuffleVectorInst(NarrowOp, NarrowUndef, Shuf->getMask());
  }

  return nullptr;
}

/// Try to narrow the width of an insert element. This could be generalized for
/// any vector constant, but we limit the transform to insertion into undef to
/// avoid potential backend problems from unsupported insertion widths. This
/// could also be extended to handle the case of inserting a scalar constant
/// into a vector variable.
static Instruction *shrinkInsertElt(CastInst &Trunc,
                                    InstCombiner::BuilderTy &Builder) {
  Instruction::CastOps Opcode = Trunc.getOpcode();
  assert((Opcode == Instruction::Trunc || Opcode == Instruction::FPTrunc) &&
         "Unexpected instruction for shrinking");

  auto *InsElt = dyn_cast<InsertElementInst>(Trunc.getOperand(0));
  if (!InsElt || !InsElt->hasOneUse())
    return nullptr;

  Type *DestTy = Trunc.getType();
  Type *DestScalarTy = DestTy->getScalarType();
  Value *VecOp = InsElt->getOperand(0);
  Value *ScalarOp = InsElt->getOperand(1);
  Value *Index = InsElt->getOperand(2);

  if (isa<UndefValue>(VecOp)) {
    // trunc   (inselt undef, X, Index) --> inselt undef,   (trunc X), Index
    // fptrunc (inselt undef, X, Index) --> inselt undef, (fptrunc X), Index
    UndefValue *NarrowUndef = UndefValue::get(DestTy);
    Value *NarrowOp = Builder.CreateCast(Opcode, ScalarOp, DestScalarTy);
    return InsertElementInst::Create(NarrowUndef, NarrowOp, Index);
  }

  return nullptr;
}

Instruction *InstCombiner::visitTrunc(TruncInst &CI) {
  if (Instruction *Result = commonCastTransforms(CI))
    return Result;

  Value *Src = CI.getOperand(0);
  Type *DestTy = CI.getType(), *SrcTy = Src->getType();

  // Attempt to truncate the entire input expression tree to the destination
  // type.   Only do this if the dest type is a simple type, don't convert the
  // expression tree to something weird like i93 unless the source is also
  // strange.
  if ((DestTy->isVectorTy() || shouldChangeType(SrcTy, DestTy)) &&
      canEvaluateTruncated(Src, DestTy, *this, &CI)) {

    // If this cast is a truncate, evaluting in a different type always
    // eliminates the cast, so it is always a win.
    LLVM_DEBUG(
        dbgs() << "ICE: EvaluateInDifferentType converting expression type"
                  " to avoid cast: "
               << CI << '\n');
    Value *Res = EvaluateInDifferentType(Src, DestTy, false);
    assert(Res->getType() == DestTy);
    return replaceInstUsesWith(CI, Res);
  }

  // Test if the trunc is the user of a select which is part of a
  // minimum or maximum operation. If so, don't do any more simplification.
  // Even simplifying demanded bits can break the canonical form of a
  // min/max.
  Value *LHS, *RHS;
  if (SelectInst *SI = dyn_cast<SelectInst>(CI.getOperand(0)))
    if (matchSelectPattern(SI, LHS, RHS).Flavor != SPF_UNKNOWN)
      return nullptr;

  // See if we can simplify any instructions used by the input whose sole
  // purpose is to compute bits we don't care about.
  if (SimplifyDemandedInstructionBits(CI))
    return &CI;

  // Canonicalize trunc x to i1 -> (icmp ne (and x, 1), 0), likewise for vector.
  if (DestTy->getScalarSizeInBits() == 1) {
    Constant *One = ConstantInt::get(SrcTy, 1);
    Src = Builder.CreateAnd(Src, One);
    Value *Zero = Constant::getNullValue(Src->getType());
    return new ICmpInst(ICmpInst::ICMP_NE, Src, Zero);
  }

  // FIXME: Maybe combine the next two transforms to handle the no cast case
  // more efficiently. Support vector types. Cleanup code by using m_OneUse.

  // Transform trunc(lshr (zext A), Cst) to eliminate one type conversion.
  Value *A = nullptr; ConstantInt *Cst = nullptr;
  if (Src->hasOneUse() &&
      match(Src, m_LShr(m_ZExt(m_Value(A)), m_ConstantInt(Cst)))) {
    // We have three types to worry about here, the type of A, the source of
    // the truncate (MidSize), and the destination of the truncate. We know that
    // ASize < MidSize   and MidSize > ResultSize, but don't know the relation
    // between ASize and ResultSize.
    unsigned ASize = A->getType()->getPrimitiveSizeInBits();

    // If the shift amount is larger than the size of A, then the result is
    // known to be zero because all the input bits got shifted out.
    if (Cst->getZExtValue() >= ASize)
      return replaceInstUsesWith(CI, Constant::getNullValue(DestTy));

    // Since we're doing an lshr and a zero extend, and know that the shift
    // amount is smaller than ASize, it is always safe to do the shift in A's
    // type, then zero extend or truncate to the result.
    Value *Shift = Builder.CreateLShr(A, Cst->getZExtValue());
    Shift->takeName(Src);
    return CastInst::CreateIntegerCast(Shift, DestTy, false);
  }

  // FIXME: We should canonicalize to zext/trunc and remove this transform.
  // Transform trunc(lshr (sext A), Cst) to ashr A, Cst to eliminate type
  // conversion.
  // It works because bits coming from sign extension have the same value as
  // the sign bit of the original value; performing ashr instead of lshr
  // generates bits of the same value as the sign bit.
  if (Src->hasOneUse() &&
      match(Src, m_LShr(m_SExt(m_Value(A)), m_ConstantInt(Cst)))) {
    Value *SExt = cast<Instruction>(Src)->getOperand(0);
    const unsigned SExtSize = SExt->getType()->getPrimitiveSizeInBits();
    const unsigned ASize = A->getType()->getPrimitiveSizeInBits();
    const unsigned CISize = CI.getType()->getPrimitiveSizeInBits();
    const unsigned MaxAmt = SExtSize - std::max(CISize, ASize);
    unsigned ShiftAmt = Cst->getZExtValue();

    // This optimization can be only performed when zero bits generated by
    // the original lshr aren't pulled into the value after truncation, so we
    // can only shift by values no larger than the number of extension bits.
    // FIXME: Instead of bailing when the shift is too large, use and to clear
    // the extra bits.
    if (ShiftAmt <= MaxAmt) {
      if (CISize == ASize)
        return BinaryOperator::CreateAShr(A, ConstantInt::get(CI.getType(),
                                          std::min(ShiftAmt, ASize - 1)));
      if (SExt->hasOneUse()) {
        Value *Shift = Builder.CreateAShr(A, std::min(ShiftAmt, ASize - 1));
        Shift->takeName(Src);
        return CastInst::CreateIntegerCast(Shift, CI.getType(), true);
      }
    }
  }

  if (Instruction *I = narrowBinOp(CI))
    return I;

  if (Instruction *I = shrinkSplatShuffle(CI, Builder))
    return I;

  if (Instruction *I = shrinkInsertElt(CI, Builder))
    return I;

  if (Src->hasOneUse() && isa<IntegerType>(SrcTy) &&
      shouldChangeType(SrcTy, DestTy)) {
    // Transform "trunc (shl X, cst)" -> "shl (trunc X), cst" so long as the
    // dest type is native and cst < dest size.
    if (match(Src, m_Shl(m_Value(A), m_ConstantInt(Cst))) &&
        !match(A, m_Shr(m_Value(), m_Constant()))) {
      // Skip shifts of shift by constants. It undoes a combine in
      // FoldShiftByConstant and is the extend in reg pattern.
      const unsigned DestSize = DestTy->getScalarSizeInBits();
      if (Cst->getValue().ult(DestSize)) {
        Value *NewTrunc = Builder.CreateTrunc(A, DestTy, A->getName() + ".tr");

        return BinaryOperator::Create(
          Instruction::Shl, NewTrunc,
          ConstantInt::get(DestTy, Cst->getValue().trunc(DestSize)));
      }
    }
  }

  if (Instruction *I = foldVecTruncToExtElt(CI, *this))
    return I;

  return nullptr;
}

Instruction *InstCombiner::transformZExtICmp(ICmpInst *ICI, ZExtInst &CI,
                                             bool DoTransform) {
  // If we are just checking for a icmp eq of a single bit and zext'ing it
  // to an integer, then shift the bit to the appropriate place and then
  // cast to integer to avoid the comparison.
  const APInt *Op1CV;
  if (match(ICI->getOperand(1), m_APInt(Op1CV))) {

    // zext (x <s  0) to i32 --> x>>u31      true if signbit set.
    // zext (x >s -1) to i32 --> (x>>u31)^1  true if signbit clear.
    if ((ICI->getPredicate() == ICmpInst::ICMP_SLT && Op1CV->isNullValue()) ||
        (ICI->getPredicate() == ICmpInst::ICMP_SGT && Op1CV->isAllOnesValue())) {
      if (!DoTransform) return ICI;

      Value *In = ICI->getOperand(0);
      Value *Sh = ConstantInt::get(In->getType(),
                                   In->getType()->getScalarSizeInBits() - 1);
      In = Builder.CreateLShr(In, Sh, In->getName() + ".lobit");
      if (In->getType() != CI.getType())
        In = Builder.CreateIntCast(In, CI.getType(), false /*ZExt*/);

      if (ICI->getPredicate() == ICmpInst::ICMP_SGT) {
        Constant *One = ConstantInt::get(In->getType(), 1);
        In = Builder.CreateXor(In, One, In->getName() + ".not");
      }

      return replaceInstUsesWith(CI, In);
    }

    // zext (X == 0) to i32 --> X^1      iff X has only the low bit set.
    // zext (X == 0) to i32 --> (X>>1)^1 iff X has only the 2nd bit set.
    // zext (X == 1) to i32 --> X        iff X has only the low bit set.
    // zext (X == 2) to i32 --> X>>1     iff X has only the 2nd bit set.
    // zext (X != 0) to i32 --> X        iff X has only the low bit set.
    // zext (X != 0) to i32 --> X>>1     iff X has only the 2nd bit set.
    // zext (X != 1) to i32 --> X^1      iff X has only the low bit set.
    // zext (X != 2) to i32 --> (X>>1)^1 iff X has only the 2nd bit set.
    if ((Op1CV->isNullValue() || Op1CV->isPowerOf2()) &&
        // This only works for EQ and NE
        ICI->isEquality()) {
      // If Op1C some other power of two, convert:
      KnownBits Known = computeKnownBits(ICI->getOperand(0), 0, &CI);

      APInt KnownZeroMask(~Known.Zero);
      if (KnownZeroMask.isPowerOf2()) { // Exactly 1 possible 1?
        if (!DoTransform) return ICI;

        bool isNE = ICI->getPredicate() == ICmpInst::ICMP_NE;
        if (!Op1CV->isNullValue() && (*Op1CV != KnownZeroMask)) {
          // (X&4) == 2 --> false
          // (X&4) != 2 --> true
          Constant *Res = ConstantInt::get(CI.getType(), isNE);
          return replaceInstUsesWith(CI, Res);
        }

        uint32_t ShAmt = KnownZeroMask.logBase2();
        Value *In = ICI->getOperand(0);
        if (ShAmt) {
          // Perform a logical shr by shiftamt.
          // Insert the shift to put the result in the low bit.
          In = Builder.CreateLShr(In, ConstantInt::get(In->getType(), ShAmt),
                                  In->getName() + ".lobit");
        }

        if (!Op1CV->isNullValue() == isNE) { // Toggle the low bit.
          Constant *One = ConstantInt::get(In->getType(), 1);
          In = Builder.CreateXor(In, One);
        }

        if (CI.getType() == In->getType())
          return replaceInstUsesWith(CI, In);

        Value *IntCast = Builder.CreateIntCast(In, CI.getType(), false);
        return replaceInstUsesWith(CI, IntCast);
      }
    }
  }

  // icmp ne A, B is equal to xor A, B when A and B only really have one bit.
  // It is also profitable to transform icmp eq into not(xor(A, B)) because that
  // may lead to additional simplifications.
  if (ICI->isEquality() && CI.getType() == ICI->getOperand(0)->getType()) {
    if (IntegerType *ITy = dyn_cast<IntegerType>(CI.getType())) {
      Value *LHS = ICI->getOperand(0);
      Value *RHS = ICI->getOperand(1);

      KnownBits KnownLHS = computeKnownBits(LHS, 0, &CI);
      KnownBits KnownRHS = computeKnownBits(RHS, 0, &CI);

      if (KnownLHS.Zero == KnownRHS.Zero && KnownLHS.One == KnownRHS.One) {
        APInt KnownBits = KnownLHS.Zero | KnownLHS.One;
        APInt UnknownBit = ~KnownBits;
        if (UnknownBit.countPopulation() == 1) {
          if (!DoTransform) return ICI;

          Value *Result = Builder.CreateXor(LHS, RHS);

          // Mask off any bits that are set and won't be shifted away.
          if (KnownLHS.One.uge(UnknownBit))
            Result = Builder.CreateAnd(Result,
                                        ConstantInt::get(ITy, UnknownBit));

          // Shift the bit we're testing down to the lsb.
          Result = Builder.CreateLShr(
               Result, ConstantInt::get(ITy, UnknownBit.countTrailingZeros()));

          if (ICI->getPredicate() == ICmpInst::ICMP_EQ)
            Result = Builder.CreateXor(Result, ConstantInt::get(ITy, 1));
          Result->takeName(ICI);
          return replaceInstUsesWith(CI, Result);
        }
      }
    }
  }

  return nullptr;
}

/// Determine if the specified value can be computed in the specified wider type
/// and produce the same low bits. If not, return false.
///
/// If this function returns true, it can also return a non-zero number of bits
/// (in BitsToClear) which indicates that the value it computes is correct for
/// the zero extend, but that the additional BitsToClear bits need to be zero'd
/// out.  For example, to promote something like:
///
///   %B = trunc i64 %A to i32
///   %C = lshr i32 %B, 8
///   %E = zext i32 %C to i64
///
/// CanEvaluateZExtd for the 'lshr' will return true, and BitsToClear will be
/// set to 8 to indicate that the promoted value needs to have bits 24-31
/// cleared in addition to bits 32-63.  Since an 'and' will be generated to
/// clear the top bits anyway, doing this has no extra cost.
///
/// This function works on both vectors and scalars.
static bool canEvaluateZExtd(Value *V, Type *Ty, unsigned &BitsToClear,
                             InstCombiner &IC, Instruction *CxtI) {
  BitsToClear = 0;
  if (canAlwaysEvaluateInType(V, Ty))
    return true;
  if (canNotEvaluateInType(V, Ty))
    return false;

  auto *I = cast<Instruction>(V);
  unsigned Tmp;
  switch (I->getOpcode()) {
  case Instruction::ZExt:  // zext(zext(x)) -> zext(x).
  case Instruction::SExt:  // zext(sext(x)) -> sext(x).
  case Instruction::Trunc: // zext(trunc(x)) -> trunc(x) or zext(x)
    return true;
  case Instruction::And:
  case Instruction::Or:
  case Instruction::Xor:
  case Instruction::Add:
  case Instruction::Sub:
  case Instruction::Mul:
    if (!canEvaluateZExtd(I->getOperand(0), Ty, BitsToClear, IC, CxtI) ||
        !canEvaluateZExtd(I->getOperand(1), Ty, Tmp, IC, CxtI))
      return false;
    // These can all be promoted if neither operand has 'bits to clear'.
    if (BitsToClear == 0 && Tmp == 0)
      return true;

    // If the operation is an AND/OR/XOR and the bits to clear are zero in the
    // other side, BitsToClear is ok.
    if (Tmp == 0 && I->isBitwiseLogicOp()) {
      // We use MaskedValueIsZero here for generality, but the case we care
      // about the most is constant RHS.
      unsigned VSize = V->getType()->getScalarSizeInBits();
      if (IC.MaskedValueIsZero(I->getOperand(1),
                               APInt::getHighBitsSet(VSize, BitsToClear),
                               0, CxtI)) {
        // If this is an And instruction and all of the BitsToClear are
        // known to be zero we can reset BitsToClear.
        if (I->getOpcode() == Instruction::And)
          BitsToClear = 0;
        return true;
      }
    }

    // Otherwise, we don't know how to analyze this BitsToClear case yet.
    return false;

  case Instruction::Shl: {
    // We can promote shl(x, cst) if we can promote x.  Since shl overwrites the
    // upper bits we can reduce BitsToClear by the shift amount.
    const APInt *Amt;
    if (match(I->getOperand(1), m_APInt(Amt))) {
      if (!canEvaluateZExtd(I->getOperand(0), Ty, BitsToClear, IC, CxtI))
        return false;
      uint64_t ShiftAmt = Amt->getZExtValue();
      BitsToClear = ShiftAmt < BitsToClear ? BitsToClear - ShiftAmt : 0;
      return true;
    }
    return false;
  }
  case Instruction::LShr: {
    // We can promote lshr(x, cst) if we can promote x.  This requires the
    // ultimate 'and' to clear out the high zero bits we're clearing out though.
    const APInt *Amt;
    if (match(I->getOperand(1), m_APInt(Amt))) {
      if (!canEvaluateZExtd(I->getOperand(0), Ty, BitsToClear, IC, CxtI))
        return false;
      BitsToClear += Amt->getZExtValue();
      if (BitsToClear > V->getType()->getScalarSizeInBits())
        BitsToClear = V->getType()->getScalarSizeInBits();
      return true;
    }
    // Cannot promote variable LSHR.
    return false;
  }
  case Instruction::Select:
    if (!canEvaluateZExtd(I->getOperand(1), Ty, Tmp, IC, CxtI) ||
        !canEvaluateZExtd(I->getOperand(2), Ty, BitsToClear, IC, CxtI) ||
        // TODO: If important, we could handle the case when the BitsToClear are
        // known zero in the disagreeing side.
        Tmp != BitsToClear)
      return false;
    return true;

  case Instruction::PHI: {
    // We can change a phi if we can change all operands.  Note that we never
    // get into trouble with cyclic PHIs here because we only consider
    // instructions with a single use.
    PHINode *PN = cast<PHINode>(I);
    if (!canEvaluateZExtd(PN->getIncomingValue(0), Ty, BitsToClear, IC, CxtI))
      return false;
    for (unsigned i = 1, e = PN->getNumIncomingValues(); i != e; ++i)
      if (!canEvaluateZExtd(PN->getIncomingValue(i), Ty, Tmp, IC, CxtI) ||
          // TODO: If important, we could handle the case when the BitsToClear
          // are known zero in the disagreeing input.
          Tmp != BitsToClear)
        return false;
    return true;
  }
  default:
    // TODO: Can handle more cases here.
    return false;
  }
}

Instruction *InstCombiner::visitZExt(ZExtInst &CI) {
  // If this zero extend is only used by a truncate, let the truncate be
  // eliminated before we try to optimize this zext.
  if (CI.hasOneUse() && isa<TruncInst>(CI.user_back()))
    return nullptr;

  // If one of the common conversion will work, do it.
  if (Instruction *Result = commonCastTransforms(CI))
    return Result;

  Value *Src = CI.getOperand(0);
  Type *SrcTy = Src->getType(), *DestTy = CI.getType();

  // Attempt to extend the entire input expression tree to the destination
  // type.   Only do this if the dest type is a simple type, don't convert the
  // expression tree to something weird like i93 unless the source is also
  // strange.
  unsigned BitsToClear;
  if ((DestTy->isVectorTy() || shouldChangeType(SrcTy, DestTy)) &&
      canEvaluateZExtd(Src, DestTy, BitsToClear, *this, &CI)) {
    assert(BitsToClear <= SrcTy->getScalarSizeInBits() &&
           "Can't clear more bits than in SrcTy");

    // Okay, we can transform this!  Insert the new expression now.
    LLVM_DEBUG(
        dbgs() << "ICE: EvaluateInDifferentType converting expression type"
                  " to avoid zero extend: "
               << CI << '\n');
    Value *Res = EvaluateInDifferentType(Src, DestTy, false);
    assert(Res->getType() == DestTy);

    // Preserve debug values referring to Src if the zext is its last use.
    if (auto *SrcOp = dyn_cast<Instruction>(Src))
      if (SrcOp->hasOneUse())
        replaceAllDbgUsesWith(*SrcOp, *Res, CI, DT);

    uint32_t SrcBitsKept = SrcTy->getScalarSizeInBits()-BitsToClear;
    uint32_t DestBitSize = DestTy->getScalarSizeInBits();

    // If the high bits are already filled with zeros, just replace this
    // cast with the result.
    if (MaskedValueIsZero(Res,
                          APInt::getHighBitsSet(DestBitSize,
                                                DestBitSize-SrcBitsKept),
                             0, &CI))
      return replaceInstUsesWith(CI, Res);

    // We need to emit an AND to clear the high bits.
    Constant *C = ConstantInt::get(Res->getType(),
                               APInt::getLowBitsSet(DestBitSize, SrcBitsKept));
    return BinaryOperator::CreateAnd(Res, C);
  }

  // If this is a TRUNC followed by a ZEXT then we are dealing with integral
  // types and if the sizes are just right we can convert this into a logical
  // 'and' which will be much cheaper than the pair of casts.
  if (TruncInst *CSrc = dyn_cast<TruncInst>(Src)) {   // A->B->C cast
    // TODO: Subsume this into EvaluateInDifferentType.

    // Get the sizes of the types involved.  We know that the intermediate type
    // will be smaller than A or C, but don't know the relation between A and C.
    Value *A = CSrc->getOperand(0);
    unsigned SrcSize = A->getType()->getScalarSizeInBits();
    unsigned MidSize = CSrc->getType()->getScalarSizeInBits();
    unsigned DstSize = CI.getType()->getScalarSizeInBits();
    // If we're actually extending zero bits, then if
    // SrcSize <  DstSize: zext(a & mask)
    // SrcSize == DstSize: a & mask
    // SrcSize  > DstSize: trunc(a) & mask
    if (SrcSize < DstSize) {
      APInt AndValue(APInt::getLowBitsSet(SrcSize, MidSize));
      Constant *AndConst = ConstantInt::get(A->getType(), AndValue);
      Value *And = Builder.CreateAnd(A, AndConst, CSrc->getName() + ".mask");
      return new ZExtInst(And, CI.getType());
    }

    if (SrcSize == DstSize) {
      APInt AndValue(APInt::getLowBitsSet(SrcSize, MidSize));
      return BinaryOperator::CreateAnd(A, ConstantInt::get(A->getType(),
                                                           AndValue));
    }
    if (SrcSize > DstSize) {
      Value *Trunc = Builder.CreateTrunc(A, CI.getType());
      APInt AndValue(APInt::getLowBitsSet(DstSize, MidSize));
      return BinaryOperator::CreateAnd(Trunc,
                                       ConstantInt::get(Trunc->getType(),
                                                        AndValue));
    }
  }

  if (ICmpInst *ICI = dyn_cast<ICmpInst>(Src))
    return transformZExtICmp(ICI, CI);

  BinaryOperator *SrcI = dyn_cast<BinaryOperator>(Src);
  if (SrcI && SrcI->getOpcode() == Instruction::Or) {
    // zext (or icmp, icmp) -> or (zext icmp), (zext icmp) if at least one
    // of the (zext icmp) can be eliminated. If so, immediately perform the
    // according elimination.
    ICmpInst *LHS = dyn_cast<ICmpInst>(SrcI->getOperand(0));
    ICmpInst *RHS = dyn_cast<ICmpInst>(SrcI->getOperand(1));
    if (LHS && RHS && LHS->hasOneUse() && RHS->hasOneUse() &&
        (transformZExtICmp(LHS, CI, false) ||
         transformZExtICmp(RHS, CI, false))) {
      // zext (or icmp, icmp) -> or (zext icmp), (zext icmp)
      Value *LCast = Builder.CreateZExt(LHS, CI.getType(), LHS->getName());
      Value *RCast = Builder.CreateZExt(RHS, CI.getType(), RHS->getName());
      BinaryOperator *Or = BinaryOperator::Create(Instruction::Or, LCast, RCast);

      // Perform the elimination.
      if (auto *LZExt = dyn_cast<ZExtInst>(LCast))
        transformZExtICmp(LHS, *LZExt);
      if (auto *RZExt = dyn_cast<ZExtInst>(RCast))
        transformZExtICmp(RHS, *RZExt);

      return Or;
    }
  }

  // zext(trunc(X) & C) -> (X & zext(C)).
  Constant *C;
  Value *X;
  if (SrcI &&
      match(SrcI, m_OneUse(m_And(m_Trunc(m_Value(X)), m_Constant(C)))) &&
      X->getType() == CI.getType())
    return BinaryOperator::CreateAnd(X, ConstantExpr::getZExt(C, CI.getType()));

  // zext((trunc(X) & C) ^ C) -> ((X & zext(C)) ^ zext(C)).
  Value *And;
  if (SrcI && match(SrcI, m_OneUse(m_Xor(m_Value(And), m_Constant(C)))) &&
      match(And, m_OneUse(m_And(m_Trunc(m_Value(X)), m_Specific(C)))) &&
      X->getType() == CI.getType()) {
    Constant *ZC = ConstantExpr::getZExt(C, CI.getType());
    return BinaryOperator::CreateXor(Builder.CreateAnd(X, ZC), ZC);
  }

  return nullptr;
}

/// Transform (sext icmp) to bitwise / integer operations to eliminate the icmp.
Instruction *InstCombiner::transformSExtICmp(ICmpInst *ICI, Instruction &CI) {
  Value *Op0 = ICI->getOperand(0), *Op1 = ICI->getOperand(1);
  ICmpInst::Predicate Pred = ICI->getPredicate();

  // Don't bother if Op1 isn't of vector or integer type.
  if (!Op1->getType()->isIntOrIntVectorTy())
    return nullptr;

  if ((Pred == ICmpInst::ICMP_SLT && match(Op1, m_ZeroInt())) ||
      (Pred == ICmpInst::ICMP_SGT && match(Op1, m_AllOnes()))) {
    // (x <s  0) ? -1 : 0 -> ashr x, 31        -> all ones if negative
    // (x >s -1) ? -1 : 0 -> not (ashr x, 31)  -> all ones if positive
    Value *Sh = ConstantInt::get(Op0->getType(),
                                 Op0->getType()->getScalarSizeInBits() - 1);
    Value *In = Builder.CreateAShr(Op0, Sh, Op0->getName() + ".lobit");
    if (In->getType() != CI.getType())
      In = Builder.CreateIntCast(In, CI.getType(), true /*SExt*/);

    if (Pred == ICmpInst::ICMP_SGT)
      In = Builder.CreateNot(In, In->getName() + ".not");
    return replaceInstUsesWith(CI, In);
  }

  if (ConstantInt *Op1C = dyn_cast<ConstantInt>(Op1)) {
    // If we know that only one bit of the LHS of the icmp can be set and we
    // have an equality comparison with zero or a power of 2, we can transform
    // the icmp and sext into bitwise/integer operations.
    if (ICI->hasOneUse() &&
        ICI->isEquality() && (Op1C->isZero() || Op1C->getValue().isPowerOf2())){
      KnownBits Known = computeKnownBits(Op0, 0, &CI);

      APInt KnownZeroMask(~Known.Zero);
      if (KnownZeroMask.isPowerOf2()) {
        Value *In = ICI->getOperand(0);

        // If the icmp tests for a known zero bit we can constant fold it.
        if (!Op1C->isZero() && Op1C->getValue() != KnownZeroMask) {
          Value *V = Pred == ICmpInst::ICMP_NE ?
                       ConstantInt::getAllOnesValue(CI.getType()) :
                       ConstantInt::getNullValue(CI.getType());
          return replaceInstUsesWith(CI, V);
        }

        if (!Op1C->isZero() == (Pred == ICmpInst::ICMP_NE)) {
          // sext ((x & 2^n) == 0)   -> (x >> n) - 1
          // sext ((x & 2^n) != 2^n) -> (x >> n) - 1
          unsigned ShiftAmt = KnownZeroMask.countTrailingZeros();
          // Perform a right shift to place the desired bit in the LSB.
          if (ShiftAmt)
            In = Builder.CreateLShr(In,
                                    ConstantInt::get(In->getType(), ShiftAmt));

          // At this point "In" is either 1 or 0. Subtract 1 to turn
          // {1, 0} -> {0, -1}.
          In = Builder.CreateAdd(In,
                                 ConstantInt::getAllOnesValue(In->getType()),
                                 "sext");
        } else {
          // sext ((x & 2^n) != 0)   -> (x << bitwidth-n) a>> bitwidth-1
          // sext ((x & 2^n) == 2^n) -> (x << bitwidth-n) a>> bitwidth-1
          unsigned ShiftAmt = KnownZeroMask.countLeadingZeros();
          // Perform a left shift to place the desired bit in the MSB.
          if (ShiftAmt)
            In = Builder.CreateShl(In,
                                   ConstantInt::get(In->getType(), ShiftAmt));

          // Distribute the bit over the whole bit width.
          In = Builder.CreateAShr(In, ConstantInt::get(In->getType(),
                                  KnownZeroMask.getBitWidth() - 1), "sext");
        }

        if (CI.getType() == In->getType())
          return replaceInstUsesWith(CI, In);
        return CastInst::CreateIntegerCast(In, CI.getType(), true/*SExt*/);
      }
    }
  }

  return nullptr;
}

/// Return true if we can take the specified value and return it as type Ty
/// without inserting any new casts and without changing the value of the common
/// low bits.  This is used by code that tries to promote integer operations to
/// a wider types will allow us to eliminate the extension.
///
/// This function works on both vectors and scalars.
///
static bool canEvaluateSExtd(Value *V, Type *Ty) {
  assert(V->getType()->getScalarSizeInBits() < Ty->getScalarSizeInBits() &&
         "Can't sign extend type to a smaller type");
  if (canAlwaysEvaluateInType(V, Ty))
    return true;
  if (canNotEvaluateInType(V, Ty))
    return false;

  auto *I = cast<Instruction>(V);
  switch (I->getOpcode()) {
  case Instruction::SExt:  // sext(sext(x)) -> sext(x)
  case Instruction::ZExt:  // sext(zext(x)) -> zext(x)
  case Instruction::Trunc: // sext(trunc(x)) -> trunc(x) or sext(x)
    return true;
  case Instruction::And:
  case Instruction::Or:
  case Instruction::Xor:
  case Instruction::Add:
  case Instruction::Sub:
  case Instruction::Mul:
    // These operators can all arbitrarily be extended if their inputs can.
    return canEvaluateSExtd(I->getOperand(0), Ty) &&
           canEvaluateSExtd(I->getOperand(1), Ty);

  //case Instruction::Shl:   TODO
  //case Instruction::LShr:  TODO

  case Instruction::Select:
    return canEvaluateSExtd(I->getOperand(1), Ty) &&
           canEvaluateSExtd(I->getOperand(2), Ty);

  case Instruction::PHI: {
    // We can change a phi if we can change all operands.  Note that we never
    // get into trouble with cyclic PHIs here because we only consider
    // instructions with a single use.
    PHINode *PN = cast<PHINode>(I);
    for (Value *IncValue : PN->incoming_values())
      if (!canEvaluateSExtd(IncValue, Ty)) return false;
    return true;
  }
  default:
    // TODO: Can handle more cases here.
    break;
  }

  return false;
}

Instruction *InstCombiner::visitSExt(SExtInst &CI) {
  // If this sign extend is only used by a truncate, let the truncate be
  // eliminated before we try to optimize this sext.
  if (CI.hasOneUse() && isa<TruncInst>(CI.user_back()))
    return nullptr;

  if (Instruction *I = commonCastTransforms(CI))
    return I;

  Value *Src = CI.getOperand(0);
  Type *SrcTy = Src->getType(), *DestTy = CI.getType();

  // If we know that the value being extended is positive, we can use a zext
  // instead.
  KnownBits Known = computeKnownBits(Src, 0, &CI);
  if (Known.isNonNegative()) {
    Value *ZExt = Builder.CreateZExt(Src, DestTy);
    return replaceInstUsesWith(CI, ZExt);
  }

  // Attempt to extend the entire input expression tree to the destination
  // type.   Only do this if the dest type is a simple type, don't convert the
  // expression tree to something weird like i93 unless the source is also
  // strange.
  if ((DestTy->isVectorTy() || shouldChangeType(SrcTy, DestTy)) &&
      canEvaluateSExtd(Src, DestTy)) {
    // Okay, we can transform this!  Insert the new expression now.
    LLVM_DEBUG(
        dbgs() << "ICE: EvaluateInDifferentType converting expression type"
                  " to avoid sign extend: "
               << CI << '\n');
    Value *Res = EvaluateInDifferentType(Src, DestTy, true);
    assert(Res->getType() == DestTy);

    uint32_t SrcBitSize = SrcTy->getScalarSizeInBits();
    uint32_t DestBitSize = DestTy->getScalarSizeInBits();

    // If the high bits are already filled with sign bit, just replace this
    // cast with the result.
    if (ComputeNumSignBits(Res, 0, &CI) > DestBitSize - SrcBitSize)
      return replaceInstUsesWith(CI, Res);

    // We need to emit a shl + ashr to do the sign extend.
    Value *ShAmt = ConstantInt::get(DestTy, DestBitSize-SrcBitSize);
    return BinaryOperator::CreateAShr(Builder.CreateShl(Res, ShAmt, "sext"),
                                      ShAmt);
  }

  // If the input is a trunc from the destination type, then turn sext(trunc(x))
  // into shifts.
  Value *X;
  if (match(Src, m_OneUse(m_Trunc(m_Value(X)))) && X->getType() == DestTy) {
    // sext(trunc(X)) --> ashr(shl(X, C), C)
    unsigned SrcBitSize = SrcTy->getScalarSizeInBits();
    unsigned DestBitSize = DestTy->getScalarSizeInBits();
    Constant *ShAmt = ConstantInt::get(DestTy, DestBitSize - SrcBitSize);
    return BinaryOperator::CreateAShr(Builder.CreateShl(X, ShAmt), ShAmt);
  }

  if (ICmpInst *ICI = dyn_cast<ICmpInst>(Src))
    return transformSExtICmp(ICI, CI);

  // If the input is a shl/ashr pair of a same constant, then this is a sign
  // extension from a smaller value.  If we could trust arbitrary bitwidth
  // integers, we could turn this into a truncate to the smaller bit and then
  // use a sext for the whole extension.  Since we don't, look deeper and check
  // for a truncate.  If the source and dest are the same type, eliminate the
  // trunc and extend and just do shifts.  For example, turn:
  //   %a = trunc i32 %i to i8
  //   %b = shl i8 %a, 6
  //   %c = ashr i8 %b, 6
  //   %d = sext i8 %c to i32
  // into:
  //   %a = shl i32 %i, 30
  //   %d = ashr i32 %a, 30
  Value *A = nullptr;
  // TODO: Eventually this could be subsumed by EvaluateInDifferentType.
  ConstantInt *BA = nullptr, *CA = nullptr;
  if (match(Src, m_AShr(m_Shl(m_Trunc(m_Value(A)), m_ConstantInt(BA)),
                        m_ConstantInt(CA))) &&
      BA == CA && A->getType() == CI.getType()) {
    unsigned MidSize = Src->getType()->getScalarSizeInBits();
    unsigned SrcDstSize = CI.getType()->getScalarSizeInBits();
    unsigned ShAmt = CA->getZExtValue()+SrcDstSize-MidSize;
    Constant *ShAmtV = ConstantInt::get(CI.getType(), ShAmt);
    A = Builder.CreateShl(A, ShAmtV, CI.getName());
    return BinaryOperator::CreateAShr(A, ShAmtV);
  }

  return nullptr;
}


/// Return a Constant* for the specified floating-point constant if it fits
/// in the specified FP type without changing its value.
static bool fitsInFPType(ConstantFP *CFP, const fltSemantics &Sem) {
  bool losesInfo;
  APFloat F = CFP->getValueAPF();
  (void)F.convert(Sem, APFloat::rmNearestTiesToEven, &losesInfo);
  return !losesInfo;
}

static Type *shrinkFPConstant(ConstantFP *CFP) {
  if (CFP->getType() == Type::getPPC_FP128Ty(CFP->getContext()))
    return nullptr;  // No constant folding of this.
  // See if the value can be truncated to half and then reextended.
  if (fitsInFPType(CFP, APFloat::IEEEhalf()))
    return Type::getHalfTy(CFP->getContext());
  // See if the value can be truncated to float and then reextended.
  if (fitsInFPType(CFP, APFloat::IEEEsingle()))
    return Type::getFloatTy(CFP->getContext());
  if (CFP->getType()->isDoubleTy())
    return nullptr;  // Won't shrink.
  if (fitsInFPType(CFP, APFloat::IEEEdouble()))
    return Type::getDoubleTy(CFP->getContext());
  // Don't try to shrink to various long double types.
  return nullptr;
}

// Determine if this is a vector of ConstantFPs and if so, return the minimal
// type we can safely truncate all elements to.
// TODO: Make these support undef elements.
static Type *shrinkFPConstantVector(Value *V) {
  auto *CV = dyn_cast<Constant>(V);
  if (!CV || !CV->getType()->isVectorTy())
    return nullptr;

  Type *MinType = nullptr;

  unsigned NumElts = CV->getType()->getVectorNumElements();
  for (unsigned i = 0; i != NumElts; ++i) {
    auto *CFP = dyn_cast_or_null<ConstantFP>(CV->getAggregateElement(i));
    if (!CFP)
      return nullptr;

    Type *T = shrinkFPConstant(CFP);
    if (!T)
      return nullptr;

    // If we haven't found a type yet or this type has a larger mantissa than
    // our previous type, this is our new minimal type.
    if (!MinType || T->getFPMantissaWidth() > MinType->getFPMantissaWidth())
      MinType = T;
  }

  // Make a vector type from the minimal type.
  return VectorType::get(MinType, NumElts);
}

/// Find the minimum FP type we can safely truncate to.
static Type *getMinimumFPType(Value *V) {
  if (auto *FPExt = dyn_cast<FPExtInst>(V))
    return FPExt->getOperand(0)->getType();

  // If this value is a constant, return the constant in the smallest FP type
  // that can accurately represent it.  This allows us to turn
  // (float)((double)X+2.0) into x+2.0f.
  if (auto *CFP = dyn_cast<ConstantFP>(V))
    if (Type *T = shrinkFPConstant(CFP))
      return T;

  // Try to shrink a vector of FP constants.
  if (Type *T = shrinkFPConstantVector(V))
    return T;

  return V->getType();
}

Instruction *InstCombiner::visitFPTrunc(FPTruncInst &FPT) {
  if (Instruction *I = commonCastTransforms(FPT))
    return I;

  // If we have fptrunc(OpI (fpextend x), (fpextend y)), we would like to
  // simplify this expression to avoid one or more of the trunc/extend
  // operations if we can do so without changing the numerical results.
  //
  // The exact manner in which the widths of the operands interact to limit
  // what we can and cannot do safely varies from operation to operation, and
  // is explained below in the various case statements.
  Type *Ty = FPT.getType();
  BinaryOperator *OpI = dyn_cast<BinaryOperator>(FPT.getOperand(0));
  if (OpI && OpI->hasOneUse()) {
    Type *LHSMinType = getMinimumFPType(OpI->getOperand(0));
    Type *RHSMinType = getMinimumFPType(OpI->getOperand(1));
    unsigned OpWidth = OpI->getType()->getFPMantissaWidth();
    unsigned LHSWidth = LHSMinType->getFPMantissaWidth();
    unsigned RHSWidth = RHSMinType->getFPMantissaWidth();
    unsigned SrcWidth = std::max(LHSWidth, RHSWidth);
    unsigned DstWidth = Ty->getFPMantissaWidth();
    switch (OpI->getOpcode()) {
      default: break;
      case Instruction::FAdd:
      case Instruction::FSub:
        // For addition and subtraction, the infinitely precise result can
        // essentially be arbitrarily wide; proving that double rounding
        // will not occur because the result of OpI is exact (as we will for
        // FMul, for example) is hopeless.  However, we *can* nonetheless
        // frequently know that double rounding cannot occur (or that it is
        // innocuous) by taking advantage of the specific structure of
        // infinitely-precise results that admit double rounding.
        //
        // Specifically, if OpWidth >= 2*DstWdith+1 and DstWidth is sufficient
        // to represent both sources, we can guarantee that the double
        // rounding is innocuous (See p50 of Figueroa's 2000 PhD thesis,
        // "A Rigorous Framework for Fully Supporting the IEEE Standard ..."
        // for proof of this fact).
        //
        // Note: Figueroa does not consider the case where DstFormat !=
        // SrcFormat.  It's possible (likely even!) that this analysis
        // could be tightened for those cases, but they are rare (the main
        // case of interest here is (float)((double)float + float)).
        if (OpWidth >= 2*DstWidth+1 && DstWidth >= SrcWidth) {
          Value *LHS = Builder.CreateFPTrunc(OpI->getOperand(0), Ty);
          Value *RHS = Builder.CreateFPTrunc(OpI->getOperand(1), Ty);
          Instruction *RI = BinaryOperator::Create(OpI->getOpcode(), LHS, RHS);
          RI->copyFastMathFlags(OpI);
          return RI;
        }
        break;
      case Instruction::FMul:
        // For multiplication, the infinitely precise result has at most
        // LHSWidth + RHSWidth significant bits; if OpWidth is sufficient
        // that such a value can be exactly represented, then no double
        // rounding can possibly occur; we can safely perform the operation
        // in the destination format if it can represent both sources.
        if (OpWidth >= LHSWidth + RHSWidth && DstWidth >= SrcWidth) {
          Value *LHS = Builder.CreateFPTrunc(OpI->getOperand(0), Ty);
          Value *RHS = Builder.CreateFPTrunc(OpI->getOperand(1), Ty);
          return BinaryOperator::CreateFMulFMF(LHS, RHS, OpI);
        }
        break;
      case Instruction::FDiv:
        // For division, we use again use the bound from Figueroa's
        // dissertation.  I am entirely certain that this bound can be
        // tightened in the unbalanced operand case by an analysis based on
        // the diophantine rational approximation bound, but the well-known
        // condition used here is a good conservative first pass.
        // TODO: Tighten bound via rigorous analysis of the unbalanced case.
        if (OpWidth >= 2*DstWidth && DstWidth >= SrcWidth) {
          Value *LHS = Builder.CreateFPTrunc(OpI->getOperand(0), Ty);
          Value *RHS = Builder.CreateFPTrunc(OpI->getOperand(1), Ty);
          return BinaryOperator::CreateFDivFMF(LHS, RHS, OpI);
        }
        break;
      case Instruction::FRem: {
        // Remainder is straightforward.  Remainder is always exact, so the
        // type of OpI doesn't enter into things at all.  We simply evaluate
        // in whichever source type is larger, then convert to the
        // destination type.
        if (SrcWidth == OpWidth)
          break;
        Value *LHS, *RHS;
        if (LHSWidth == SrcWidth) {
           LHS = Builder.CreateFPTrunc(OpI->getOperand(0), LHSMinType);
           RHS = Builder.CreateFPTrunc(OpI->getOperand(1), LHSMinType);
        } else {
           LHS = Builder.CreateFPTrunc(OpI->getOperand(0), RHSMinType);
           RHS = Builder.CreateFPTrunc(OpI->getOperand(1), RHSMinType);
        }

        Value *ExactResult = Builder.CreateFRemFMF(LHS, RHS, OpI);
        return CastInst::CreateFPCast(ExactResult, Ty);
      }
    }

    // (fptrunc (fneg x)) -> (fneg (fptrunc x))
    if (BinaryOperator::isFNeg(OpI)) {
      Value *InnerTrunc = Builder.CreateFPTrunc(OpI->getOperand(1), Ty);
      return BinaryOperator::CreateFNegFMF(InnerTrunc, OpI);
    }
  }

  if (auto *II = dyn_cast<IntrinsicInst>(FPT.getOperand(0))) {
    switch (II->getIntrinsicID()) {
    default: break;
    case Intrinsic::ceil:
    case Intrinsic::fabs:
    case Intrinsic::floor:
    case Intrinsic::nearbyint:
    case Intrinsic::rint:
    case Intrinsic::round:
    case Intrinsic::trunc: {
      Value *Src = II->getArgOperand(0);
      if (!Src->hasOneUse())
        break;

      // Except for fabs, this transformation requires the input of the unary FP
      // operation to be itself an fpext from the type to which we're
      // truncating.
      if (II->getIntrinsicID() != Intrinsic::fabs) {
        FPExtInst *FPExtSrc = dyn_cast<FPExtInst>(Src);
        if (!FPExtSrc || FPExtSrc->getSrcTy() != Ty)
          break;
      }

      // Do unary FP operation on smaller type.
      // (fptrunc (fabs x)) -> (fabs (fptrunc x))
      Value *InnerTrunc = Builder.CreateFPTrunc(Src, Ty);
      Function *Overload = Intrinsic::getDeclaration(FPT.getModule(),
                                                     II->getIntrinsicID(), Ty);
      SmallVector<OperandBundleDef, 1> OpBundles;
      II->getOperandBundlesAsDefs(OpBundles);
      CallInst *NewCI = CallInst::Create(Overload, { InnerTrunc }, OpBundles,
                                         II->getName());
      NewCI->copyFastMathFlags(II);
      return NewCI;
    }
    }
  }

  if (Instruction *I = shrinkInsertElt(FPT, Builder))
    return I;

  return nullptr;
}

Instruction *InstCombiner::visitFPExt(CastInst &CI) {
  return commonCastTransforms(CI);
}

// fpto{s/u}i({u/s}itofp(X)) --> X or zext(X) or sext(X) or trunc(X)
// This is safe if the intermediate type has enough bits in its mantissa to
// accurately represent all values of X.  For example, this won't work with
// i64 -> float -> i64.
Instruction *InstCombiner::FoldItoFPtoI(Instruction &FI) {
  if (!isa<UIToFPInst>(FI.getOperand(0)) && !isa<SIToFPInst>(FI.getOperand(0)))
    return nullptr;
  Instruction *OpI = cast<Instruction>(FI.getOperand(0));

  Value *SrcI = OpI->getOperand(0);
  Type *FITy = FI.getType();
  Type *OpITy = OpI->getType();
  Type *SrcTy = SrcI->getType();
  bool IsInputSigned = isa<SIToFPInst>(OpI);
  bool IsOutputSigned = isa<FPToSIInst>(FI);

  // We can safely assume the conversion won't overflow the output range,
  // because (for example) (uint8_t)18293.f is undefined behavior.

  // Since we can assume the conversion won't overflow, our decision as to
  // whether the input will fit in the float should depend on the minimum
  // of the input range and output range.

  // This means this is also safe for a signed input and unsigned output, since
  // a negative input would lead to undefined behavior.
  int InputSize = (int)SrcTy->getScalarSizeInBits() - IsInputSigned;
  int OutputSize = (int)FITy->getScalarSizeInBits() - IsOutputSigned;
  int ActualSize = std::min(InputSize, OutputSize);

  if (ActualSize <= OpITy->getFPMantissaWidth()) {
    if (FITy->getScalarSizeInBits() > SrcTy->getScalarSizeInBits()) {
      if (IsInputSigned && IsOutputSigned)
        return new SExtInst(SrcI, FITy);
      return new ZExtInst(SrcI, FITy);
    }
    if (FITy->getScalarSizeInBits() < SrcTy->getScalarSizeInBits())
      return new TruncInst(SrcI, FITy);
    if (SrcTy == FITy)
      return replaceInstUsesWith(FI, SrcI);
    return new BitCastInst(SrcI, FITy);
  }
  return nullptr;
}

Instruction *InstCombiner::visitFPToUI(FPToUIInst &FI) {
  Instruction *OpI = dyn_cast<Instruction>(FI.getOperand(0));
  if (!OpI)
    return commonCastTransforms(FI);

  if (Instruction *I = FoldItoFPtoI(FI))
    return I;

  return commonCastTransforms(FI);
}

Instruction *InstCombiner::visitFPToSI(FPToSIInst &FI) {
  Instruction *OpI = dyn_cast<Instruction>(FI.getOperand(0));
  if (!OpI)
    return commonCastTransforms(FI);

  if (Instruction *I = FoldItoFPtoI(FI))
    return I;

  return commonCastTransforms(FI);
}

Instruction *InstCombiner::visitUIToFP(CastInst &CI) {
  return commonCastTransforms(CI);
}

Instruction *InstCombiner::visitSIToFP(CastInst &CI) {
  return commonCastTransforms(CI);
}

Instruction *InstCombiner::visitIntToPtr(IntToPtrInst &CI) {
  // If the source integer type is not the intptr_t type for this target, do a
  // trunc or zext to the intptr_t type, then inttoptr of it.  This allows the
  // cast to be exposed to other transforms.
  unsigned AS = CI.getAddressSpace();
  if (CI.getOperand(0)->getType()->getScalarSizeInBits() !=
      DL.getPointerSizeInBits(AS)) {
    Type *Ty = DL.getIntPtrType(CI.getContext(), AS);
    if (CI.getType()->isVectorTy()) // Handle vectors of pointers.
      Ty = VectorType::get(Ty, CI.getType()->getVectorNumElements());

    Value *P = Builder.CreateZExtOrTrunc(CI.getOperand(0), Ty);
    return new IntToPtrInst(P, CI.getType());
  }

  if (Instruction *I = commonCastTransforms(CI))
    return I;

  return nullptr;
}

/// Implement the transforms for cast of pointer (bitcast/ptrtoint)
Instruction *InstCombiner::commonPointerCastTransforms(CastInst &CI) {
  Value *Src = CI.getOperand(0);

  if (GetElementPtrInst *GEP = dyn_cast<GetElementPtrInst>(Src)) {
    // If casting the result of a getelementptr instruction with no offset, turn
    // this into a cast of the original pointer!
    if (GEP->hasAllZeroIndices() &&
        // If CI is an addrspacecast and GEP changes the poiner type, merging
        // GEP into CI would undo canonicalizing addrspacecast with different
        // pointer types, causing infinite loops.
        (!isa<AddrSpaceCastInst>(CI) ||
         GEP->getType() == GEP->getPointerOperandType())) {
      // Changing the cast operand is usually not a good idea but it is safe
      // here because the pointer operand is being replaced with another
      // pointer operand so the opcode doesn't need to change.
      Worklist.Add(GEP);
      CI.setOperand(0, GEP->getOperand(0));
      return &CI;
    }
  }

  return commonCastTransforms(CI);
}

Instruction *InstCombiner::visitPtrToInt(PtrToIntInst &CI) {
  // If the destination integer type is not the intptr_t type for this target,
  // do a ptrtoint to intptr_t then do a trunc or zext.  This allows the cast
  // to be exposed to other transforms.

  Type *Ty = CI.getType();
  unsigned AS = CI.getPointerAddressSpace();

  if (Ty->getScalarSizeInBits() == DL.getIndexSizeInBits(AS))
    return commonPointerCastTransforms(CI);

  Type *PtrTy = DL.getIntPtrType(CI.getContext(), AS);
  if (Ty->isVectorTy()) // Handle vectors of pointers.
    PtrTy = VectorType::get(PtrTy, Ty->getVectorNumElements());

  Value *P = Builder.CreatePtrToInt(CI.getOperand(0), PtrTy);
  return CastInst::CreateIntegerCast(P, Ty, /*isSigned=*/false);
}

/// This input value (which is known to have vector type) is being zero extended
/// or truncated to the specified vector type.
/// Try to replace it with a shuffle (and vector/vector bitcast) if possible.
///
/// The source and destination vector types may have different element types.
static Instruction *optimizeVectorResize(Value *InVal, VectorType *DestTy,
                                         InstCombiner &IC) {
  // We can only do this optimization if the output is a multiple of the input
  // element size, or the input is a multiple of the output element size.
  // Convert the input type to have the same element type as the output.
  VectorType *SrcTy = cast<VectorType>(InVal->getType());

  if (SrcTy->getElementType() != DestTy->getElementType()) {
    // The input types don't need to be identical, but for now they must be the
    // same size.  There is no specific reason we couldn't handle things like
    // <4 x i16> -> <4 x i32> by bitcasting to <2 x i32> but haven't gotten
    // there yet.
    if (SrcTy->getElementType()->getPrimitiveSizeInBits() !=
        DestTy->getElementType()->getPrimitiveSizeInBits())
      return nullptr;

    SrcTy = VectorType::get(DestTy->getElementType(), SrcTy->getNumElements());
    InVal = IC.Builder.CreateBitCast(InVal, SrcTy);
  }

  // Now that the element types match, get the shuffle mask and RHS of the
  // shuffle to use, which depends on whether we're increasing or decreasing the
  // size of the input.
  SmallVector<uint32_t, 16> ShuffleMask;
  Value *V2;

  if (SrcTy->getNumElements() > DestTy->getNumElements()) {
    // If we're shrinking the number of elements, just shuffle in the low
    // elements from the input and use undef as the second shuffle input.
    V2 = UndefValue::get(SrcTy);
    for (unsigned i = 0, e = DestTy->getNumElements(); i != e; ++i)
      ShuffleMask.push_back(i);

  } else {
    // If we're increasing the number of elements, shuffle in all of the
    // elements from InVal and fill the rest of the result elements with zeros
    // from a constant zero.
    V2 = Constant::getNullValue(SrcTy);
    unsigned SrcElts = SrcTy->getNumElements();
    for (unsigned i = 0, e = SrcElts; i != e; ++i)
      ShuffleMask.push_back(i);

    // The excess elements reference the first element of the zero input.
    for (unsigned i = 0, e = DestTy->getNumElements()-SrcElts; i != e; ++i)
      ShuffleMask.push_back(SrcElts);
  }

  return new ShuffleVectorInst(InVal, V2,
                               ConstantDataVector::get(V2->getContext(),
                                                       ShuffleMask));
}

static bool isMultipleOfTypeSize(unsigned Value, Type *Ty) {
  return Value % Ty->getPrimitiveSizeInBits() == 0;
}

static unsigned getTypeSizeIndex(unsigned Value, Type *Ty) {
  return Value / Ty->getPrimitiveSizeInBits();
}

/// V is a value which is inserted into a vector of VecEltTy.
/// Look through the value to see if we can decompose it into
/// insertions into the vector.  See the example in the comment for
/// OptimizeIntegerToVectorInsertions for the pattern this handles.
/// The type of V is always a non-zero multiple of VecEltTy's size.
/// Shift is the number of bits between the lsb of V and the lsb of
/// the vector.
///
/// This returns false if the pattern can't be matched or true if it can,
/// filling in Elements with the elements found here.
static bool collectInsertionElements(Value *V, unsigned Shift,
                                     SmallVectorImpl<Value *> &Elements,
                                     Type *VecEltTy, bool isBigEndian) {
  assert(isMultipleOfTypeSize(Shift, VecEltTy) &&
         "Shift should be a multiple of the element type size");

  // Undef values never contribute useful bits to the result.
  if (isa<UndefValue>(V)) return true;

  // If we got down to a value of the right type, we win, try inserting into the
  // right element.
  if (V->getType() == VecEltTy) {
    // Inserting null doesn't actually insert any elements.
    if (Constant *C = dyn_cast<Constant>(V))
      if (C->isNullValue())
        return true;

    unsigned ElementIndex = getTypeSizeIndex(Shift, VecEltTy);
    if (isBigEndian)
      ElementIndex = Elements.size() - ElementIndex - 1;

    // Fail if multiple elements are inserted into this slot.
    if (Elements[ElementIndex])
      return false;

    Elements[ElementIndex] = V;
    return true;
  }

  if (Constant *C = dyn_cast<Constant>(V)) {
    // Figure out the # elements this provides, and bitcast it or slice it up
    // as required.
    unsigned NumElts = getTypeSizeIndex(C->getType()->getPrimitiveSizeInBits(),
                                        VecEltTy);
    // If the constant is the size of a vector element, we just need to bitcast
    // it to the right type so it gets properly inserted.
    if (NumElts == 1)
      return collectInsertionElements(ConstantExpr::getBitCast(C, VecEltTy),
                                      Shift, Elements, VecEltTy, isBigEndian);

    // Okay, this is a constant that covers multiple elements.  Slice it up into
    // pieces and insert each element-sized piece into the vector.
    if (!isa<IntegerType>(C->getType()))
      C = ConstantExpr::getBitCast(C, IntegerType::get(V->getContext(),
                                       C->getType()->getPrimitiveSizeInBits()));
    unsigned ElementSize = VecEltTy->getPrimitiveSizeInBits();
    Type *ElementIntTy = IntegerType::get(C->getContext(), ElementSize);

    for (unsigned i = 0; i != NumElts; ++i) {
      unsigned ShiftI = Shift+i*ElementSize;
      Constant *Piece = ConstantExpr::getLShr(C, ConstantInt::get(C->getType(),
                                                                  ShiftI));
      Piece = ConstantExpr::getTrunc(Piece, ElementIntTy);
      if (!collectInsertionElements(Piece, ShiftI, Elements, VecEltTy,
                                    isBigEndian))
        return false;
    }
    return true;
  }

  if (!V->hasOneUse()) return false;

  Instruction *I = dyn_cast<Instruction>(V);
  if (!I) return false;
  switch (I->getOpcode()) {
  default: return false; // Unhandled case.
  case Instruction::BitCast:
    return collectInsertionElements(I->getOperand(0), Shift, Elements, VecEltTy,
                                    isBigEndian);
  case Instruction::ZExt:
    if (!isMultipleOfTypeSize(
                          I->getOperand(0)->getType()->getPrimitiveSizeInBits(),
                              VecEltTy))
      return false;
    return collectInsertionElements(I->getOperand(0), Shift, Elements, VecEltTy,
                                    isBigEndian);
  case Instruction::Or:
    return collectInsertionElements(I->getOperand(0), Shift, Elements, VecEltTy,
                                    isBigEndian) &&
           collectInsertionElements(I->getOperand(1), Shift, Elements, VecEltTy,
                                    isBigEndian);
  case Instruction::Shl: {
    // Must be shifting by a constant that is a multiple of the element size.
    ConstantInt *CI = dyn_cast<ConstantInt>(I->getOperand(1));
    if (!CI) return false;
    Shift += CI->getZExtValue();
    if (!isMultipleOfTypeSize(Shift, VecEltTy)) return false;
    return collectInsertionElements(I->getOperand(0), Shift, Elements, VecEltTy,
                                    isBigEndian);
  }

  }
}


/// If the input is an 'or' instruction, we may be doing shifts and ors to
/// assemble the elements of the vector manually.
/// Try to rip the code out and replace it with insertelements.  This is to
/// optimize code like this:
///
///    %tmp37 = bitcast float %inc to i32
///    %tmp38 = zext i32 %tmp37 to i64
///    %tmp31 = bitcast float %inc5 to i32
///    %tmp32 = zext i32 %tmp31 to i64
///    %tmp33 = shl i64 %tmp32, 32
///    %ins35 = or i64 %tmp33, %tmp38
///    %tmp43 = bitcast i64 %ins35 to <2 x float>
///
/// Into two insertelements that do "buildvector{%inc, %inc5}".
static Value *optimizeIntegerToVectorInsertions(BitCastInst &CI,
                                                InstCombiner &IC) {
  VectorType *DestVecTy = cast<VectorType>(CI.getType());
  Value *IntInput = CI.getOperand(0);

  SmallVector<Value*, 8> Elements(DestVecTy->getNumElements());
  if (!collectInsertionElements(IntInput, 0, Elements,
                                DestVecTy->getElementType(),
                                IC.getDataLayout().isBigEndian()))
    return nullptr;

  // If we succeeded, we know that all of the element are specified by Elements
  // or are zero if Elements has a null entry.  Recast this as a set of
  // insertions.
  Value *Result = Constant::getNullValue(CI.getType());
  for (unsigned i = 0, e = Elements.size(); i != e; ++i) {
    if (!Elements[i]) continue;  // Unset element.

    Result = IC.Builder.CreateInsertElement(Result, Elements[i],
                                            IC.Builder.getInt32(i));
  }

  return Result;
}

/// Canonicalize scalar bitcasts of extracted elements into a bitcast of the
/// vector followed by extract element. The backend tends to handle bitcasts of
/// vectors better than bitcasts of scalars because vector registers are
/// usually not type-specific like scalar integer or scalar floating-point.
static Instruction *canonicalizeBitCastExtElt(BitCastInst &BitCast,
                                              InstCombiner &IC) {
  // TODO: Create and use a pattern matcher for ExtractElementInst.
  auto *ExtElt = dyn_cast<ExtractElementInst>(BitCast.getOperand(0));
  if (!ExtElt || !ExtElt->hasOneUse())
    return nullptr;

  // The bitcast must be to a vectorizable type, otherwise we can't make a new
  // type to extract from.
  Type *DestType = BitCast.getType();
  if (!VectorType::isValidElementType(DestType))
    return nullptr;

  unsigned NumElts = ExtElt->getVectorOperandType()->getNumElements();
  auto *NewVecType = VectorType::get(DestType, NumElts);
  auto *NewBC = IC.Builder.CreateBitCast(ExtElt->getVectorOperand(),
                                         NewVecType, "bc");
  return ExtractElementInst::Create(NewBC, ExtElt->getIndexOperand());
}

/// Change the type of a bitwise logic operation if we can eliminate a bitcast.
static Instruction *foldBitCastBitwiseLogic(BitCastInst &BitCast,
                                            InstCombiner::BuilderTy &Builder) {
  Type *DestTy = BitCast.getType();
  BinaryOperator *BO;
  if (!DestTy->isIntOrIntVectorTy() ||
      !match(BitCast.getOperand(0), m_OneUse(m_BinOp(BO))) ||
      !BO->isBitwiseLogicOp())
    return nullptr;

  // FIXME: This transform is restricted to vector types to avoid backend
  // problems caused by creating potentially illegal operations. If a fix-up is
  // added to handle that situation, we can remove this check.
  if (!DestTy->isVectorTy() || !BO->getType()->isVectorTy())
    return nullptr;

  Value *X;
  if (match(BO->getOperand(0), m_OneUse(m_BitCast(m_Value(X)))) &&
      X->getType() == DestTy && !isa<Constant>(X)) {
    // bitcast(logic(bitcast(X), Y)) --> logic'(X, bitcast(Y))
    Value *CastedOp1 = Builder.CreateBitCast(BO->getOperand(1), DestTy);
    return BinaryOperator::Create(BO->getOpcode(), X, CastedOp1);
  }

  if (match(BO->getOperand(1), m_OneUse(m_BitCast(m_Value(X)))) &&
      X->getType() == DestTy && !isa<Constant>(X)) {
    // bitcast(logic(Y, bitcast(X))) --> logic'(bitcast(Y), X)
    Value *CastedOp0 = Builder.CreateBitCast(BO->getOperand(0), DestTy);
    return BinaryOperator::Create(BO->getOpcode(), CastedOp0, X);
  }

  // Canonicalize vector bitcasts to come before vector bitwise logic with a
  // constant. This eases recognition of special constants for later ops.
  // Example:
  // icmp u/s (a ^ signmask), (b ^ signmask) --> icmp s/u a, b
  Constant *C;
  if (match(BO->getOperand(1), m_Constant(C))) {
    // bitcast (logic X, C) --> logic (bitcast X, C')
    Value *CastedOp0 = Builder.CreateBitCast(BO->getOperand(0), DestTy);
    Value *CastedC = ConstantExpr::getBitCast(C, DestTy);
    return BinaryOperator::Create(BO->getOpcode(), CastedOp0, CastedC);
  }

  return nullptr;
}

/// Change the type of a select if we can eliminate a bitcast.
static Instruction *foldBitCastSelect(BitCastInst &BitCast,
                                      InstCombiner::BuilderTy &Builder) {
  Value *Cond, *TVal, *FVal;
  if (!match(BitCast.getOperand(0),
             m_OneUse(m_Select(m_Value(Cond), m_Value(TVal), m_Value(FVal)))))
    return nullptr;

  // A vector select must maintain the same number of elements in its operands.
  Type *CondTy = Cond->getType();
  Type *DestTy = BitCast.getType();
  if (CondTy->isVectorTy()) {
    if (!DestTy->isVectorTy())
      return nullptr;
    if (DestTy->getVectorNumElements() != CondTy->getVectorNumElements())
      return nullptr;
  }

  // FIXME: This transform is restricted from changing the select between
  // scalars and vectors to avoid backend problems caused by creating
  // potentially illegal operations. If a fix-up is added to handle that
  // situation, we can remove this check.
  if (DestTy->isVectorTy() != TVal->getType()->isVectorTy())
    return nullptr;

  auto *Sel = cast<Instruction>(BitCast.getOperand(0));
  Value *X;
  if (match(TVal, m_OneUse(m_BitCast(m_Value(X)))) && X->getType() == DestTy &&
      !isa<Constant>(X)) {
    // bitcast(select(Cond, bitcast(X), Y)) --> select'(Cond, X, bitcast(Y))
    Value *CastedVal = Builder.CreateBitCast(FVal, DestTy);
    return SelectInst::Create(Cond, X, CastedVal, "", nullptr, Sel);
  }

  if (match(FVal, m_OneUse(m_BitCast(m_Value(X)))) && X->getType() == DestTy &&
      !isa<Constant>(X)) {
    // bitcast(select(Cond, Y, bitcast(X))) --> select'(Cond, bitcast(Y), X)
    Value *CastedVal = Builder.CreateBitCast(TVal, DestTy);
    return SelectInst::Create(Cond, CastedVal, X, "", nullptr, Sel);
  }

  return nullptr;
}

/// Check if all users of CI are StoreInsts.
static bool hasStoreUsersOnly(CastInst &CI) {
  for (User *U : CI.users()) {
    if (!isa<StoreInst>(U))
      return false;
  }
  return true;
}

/// This function handles following case
///
///     A  ->  B    cast
///     PHI
///     B  ->  A    cast
///
/// All the related PHI nodes can be replaced by new PHI nodes with type A.
/// The uses of \p CI can be changed to the new PHI node corresponding to \p PN.
Instruction *InstCombiner::optimizeBitCastFromPhi(CastInst &CI, PHINode *PN) {
  // BitCast used by Store can be handled in InstCombineLoadStoreAlloca.cpp.
  if (hasStoreUsersOnly(CI))
    return nullptr;

  Value *Src = CI.getOperand(0);
  Type *SrcTy = Src->getType();         // Type B
  Type *DestTy = CI.getType();          // Type A

  SmallVector<PHINode *, 4> PhiWorklist;
  SmallSetVector<PHINode *, 4> OldPhiNodes;

  // Find all of the A->B casts and PHI nodes.
  // We need to inpect all related PHI nodes, but PHIs can be cyclic, so
  // OldPhiNodes is used to track all known PHI nodes, before adding a new
  // PHI to PhiWorklist, it is checked against and added to OldPhiNodes first.
  PhiWorklist.push_back(PN);
  OldPhiNodes.insert(PN);
  while (!PhiWorklist.empty()) {
    auto *OldPN = PhiWorklist.pop_back_val();
    for (Value *IncValue : OldPN->incoming_values()) {
      if (isa<Constant>(IncValue))
        continue;

      if (auto *LI = dyn_cast<LoadInst>(IncValue)) {
        // If there is a sequence of one or more load instructions, each loaded
        // value is used as address of later load instruction, bitcast is
        // necessary to change the value type, don't optimize it. For
        // simplicity we give up if the load address comes from another load.
        Value *Addr = LI->getOperand(0);
        if (Addr == &CI || isa<LoadInst>(Addr))
          return nullptr;
        if (LI->hasOneUse() && LI->isSimple())
          continue;
        // If a LoadInst has more than one use, changing the type of loaded
        // value may create another bitcast.
        return nullptr;
      }

      if (auto *PNode = dyn_cast<PHINode>(IncValue)) {
        if (OldPhiNodes.insert(PNode))
          PhiWorklist.push_back(PNode);
        continue;
      }

      auto *BCI = dyn_cast<BitCastInst>(IncValue);
      // We can't handle other instructions.
      if (!BCI)
        return nullptr;

      // Verify it's a A->B cast.
      Type *TyA = BCI->getOperand(0)->getType();
      Type *TyB = BCI->getType();
      if (TyA != DestTy || TyB != SrcTy)
        return nullptr;
    }
  }

  // For each old PHI node, create a corresponding new PHI node with a type A.
  SmallDenseMap<PHINode *, PHINode *> NewPNodes;
  for (auto *OldPN : OldPhiNodes) {
    Builder.SetInsertPoint(OldPN);
    PHINode *NewPN = Builder.CreatePHI(DestTy, OldPN->getNumOperands());
    NewPNodes[OldPN] = NewPN;
  }

  // Fill in the operands of new PHI nodes.
  for (auto *OldPN : OldPhiNodes) {
    PHINode *NewPN = NewPNodes[OldPN];
    for (unsigned j = 0, e = OldPN->getNumOperands(); j != e; ++j) {
      Value *V = OldPN->getOperand(j);
      Value *NewV = nullptr;
      if (auto *C = dyn_cast<Constant>(V)) {
        NewV = ConstantExpr::getBitCast(C, DestTy);
      } else if (auto *LI = dyn_cast<LoadInst>(V)) {
        Builder.SetInsertPoint(LI->getNextNode());
        NewV = Builder.CreateBitCast(LI, DestTy);
        Worklist.Add(LI);
      } else if (auto *BCI = dyn_cast<BitCastInst>(V)) {
        NewV = BCI->getOperand(0);
      } else if (auto *PrevPN = dyn_cast<PHINode>(V)) {
        NewV = NewPNodes[PrevPN];
      }
      assert(NewV);
      NewPN->addIncoming(NewV, OldPN->getIncomingBlock(j));
    }
  }

  // If there is a store with type B, change it to type A.
  for (User *U : PN->users()) {
    auto *SI = dyn_cast<StoreInst>(U);
    if (SI && SI->isSimple() && SI->getOperand(0) == PN) {
      Builder.SetInsertPoint(SI);
      auto *NewBC =
          cast<BitCastInst>(Builder.CreateBitCast(NewPNodes[PN], SrcTy));
      SI->setOperand(0, NewBC);
      Worklist.Add(SI);
      assert(hasStoreUsersOnly(*NewBC));
    }
  }

  return replaceInstUsesWith(CI, NewPNodes[PN]);
}

Instruction *InstCombiner::visitBitCast(BitCastInst &CI) {
  // If the operands are integer typed then apply the integer transforms,
  // otherwise just apply the common ones.
  Value *Src = CI.getOperand(0);
  Type *SrcTy = Src->getType();
  Type *DestTy = CI.getType();

  // Get rid of casts from one type to the same type. These are useless and can
  // be replaced by the operand.
  if (DestTy == Src->getType())
    return replaceInstUsesWith(CI, Src);

  if (PointerType *DstPTy = dyn_cast<PointerType>(DestTy)) {
    PointerType *SrcPTy = cast<PointerType>(SrcTy);
    Type *DstElTy = DstPTy->getElementType();
    Type *SrcElTy = SrcPTy->getElementType();

    // If we are casting a alloca to a pointer to a type of the same
    // size, rewrite the allocation instruction to allocate the "right" type.
    // There is no need to modify malloc calls because it is their bitcast that
    // needs to be cleaned up.
    if (AllocaInst *AI = dyn_cast<AllocaInst>(Src))
      if (Instruction *V = PromoteCastOfAllocation(CI, *AI))
        return V;

    // When the type pointed to is not sized the cast cannot be
    // turned into a gep.
    Type *PointeeType =
        cast<PointerType>(Src->getType()->getScalarType())->getElementType();
    if (!PointeeType->isSized())
      return nullptr;

    // If the source and destination are pointers, and this cast is equivalent
    // to a getelementptr X, 0, 0, 0...  turn it into the appropriate gep.
    // This can enhance SROA and other transforms that want type-safe pointers.
    unsigned NumZeros = 0;
    while (SrcElTy != DstElTy &&
           isa<CompositeType>(SrcElTy) && !SrcElTy->isPointerTy() &&
           SrcElTy->getNumContainedTypes() /* not "{}" */) {
      SrcElTy = cast<CompositeType>(SrcElTy)->getTypeAtIndex(0U);
      ++NumZeros;
    }

    // If we found a path from the src to dest, create the getelementptr now.
    if (SrcElTy == DstElTy) {
      SmallVector<Value *, 8> Idxs(NumZeros + 1, Builder.getInt32(0));
      return GetElementPtrInst::CreateInBounds(Src, Idxs);
    }
  }

  if (VectorType *DestVTy = dyn_cast<VectorType>(DestTy)) {
    if (DestVTy->getNumElements() == 1 && !SrcTy->isVectorTy()) {
      Value *Elem = Builder.CreateBitCast(Src, DestVTy->getElementType());
      return InsertElementInst::Create(UndefValue::get(DestTy), Elem,
                     Constant::getNullValue(Type::getInt32Ty(CI.getContext())));
      // FIXME: Canonicalize bitcast(insertelement) -> insertelement(bitcast)
    }

    if (isa<IntegerType>(SrcTy)) {
      // If this is a cast from an integer to vector, check to see if the input
      // is a trunc or zext of a bitcast from vector.  If so, we can replace all
      // the casts with a shuffle and (potentially) a bitcast.
      if (isa<TruncInst>(Src) || isa<ZExtInst>(Src)) {
        CastInst *SrcCast = cast<CastInst>(Src);
        if (BitCastInst *BCIn = dyn_cast<BitCastInst>(SrcCast->getOperand(0)))
          if (isa<VectorType>(BCIn->getOperand(0)->getType()))
            if (Instruction *I = optimizeVectorResize(BCIn->getOperand(0),
                                               cast<VectorType>(DestTy), *this))
              return I;
      }

      // If the input is an 'or' instruction, we may be doing shifts and ors to
      // assemble the elements of the vector manually.  Try to rip the code out
      // and replace it with insertelements.
      if (Value *V = optimizeIntegerToVectorInsertions(CI, *this))
        return replaceInstUsesWith(CI, V);
    }
  }

  if (VectorType *SrcVTy = dyn_cast<VectorType>(SrcTy)) {
    if (SrcVTy->getNumElements() == 1) {
      // If our destination is not a vector, then make this a straight
      // scalar-scalar cast.
      if (!DestTy->isVectorTy()) {
        Value *Elem =
          Builder.CreateExtractElement(Src,
                     Constant::getNullValue(Type::getInt32Ty(CI.getContext())));
        return CastInst::Create(Instruction::BitCast, Elem, DestTy);
      }

      // Otherwise, see if our source is an insert. If so, then use the scalar
      // component directly.
      if (InsertElementInst *IEI =
            dyn_cast<InsertElementInst>(CI.getOperand(0)))
        return CastInst::Create(Instruction::BitCast, IEI->getOperand(1),
                                DestTy);
    }
  }

  if (ShuffleVectorInst *SVI = dyn_cast<ShuffleVectorInst>(Src)) {
    // Okay, we have (bitcast (shuffle ..)).  Check to see if this is
    // a bitcast to a vector with the same # elts.
    if (SVI->hasOneUse() && DestTy->isVectorTy() &&
        DestTy->getVectorNumElements() == SVI->getType()->getNumElements() &&
        SVI->getType()->getNumElements() ==
        SVI->getOperand(0)->getType()->getVectorNumElements()) {
      BitCastInst *Tmp;
      // If either of the operands is a cast from CI.getType(), then
      // evaluating the shuffle in the casted destination's type will allow
      // us to eliminate at least one cast.
      if (((Tmp = dyn_cast<BitCastInst>(SVI->getOperand(0))) &&
           Tmp->getOperand(0)->getType() == DestTy) ||
          ((Tmp = dyn_cast<BitCastInst>(SVI->getOperand(1))) &&
           Tmp->getOperand(0)->getType() == DestTy)) {
        Value *LHS = Builder.CreateBitCast(SVI->getOperand(0), DestTy);
        Value *RHS = Builder.CreateBitCast(SVI->getOperand(1), DestTy);
        // Return a new shuffle vector.  Use the same element ID's, as we
        // know the vector types match #elts.
        return new ShuffleVectorInst(LHS, RHS, SVI->getOperand(2));
      }
    }
  }

  // Handle the A->B->A cast, and there is an intervening PHI node.
  if (PHINode *PN = dyn_cast<PHINode>(Src))
    if (Instruction *I = optimizeBitCastFromPhi(CI, PN))
      return I;

  if (Instruction *I = canonicalizeBitCastExtElt(CI, *this))
    return I;

  if (Instruction *I = foldBitCastBitwiseLogic(CI, Builder))
    return I;

  if (Instruction *I = foldBitCastSelect(CI, Builder))
    return I;

  if (SrcTy->isPointerTy())
    return commonPointerCastTransforms(CI);
  return commonCastTransforms(CI);
}

Instruction *InstCombiner::visitAddrSpaceCast(AddrSpaceCastInst &CI) {
  // If the destination pointer element type is not the same as the source's
  // first do a bitcast to the destination type, and then the addrspacecast.
  // This allows the cast to be exposed to other transforms.
  Value *Src = CI.getOperand(0);
  PointerType *SrcTy = cast<PointerType>(Src->getType()->getScalarType());
  PointerType *DestTy = cast<PointerType>(CI.getType()->getScalarType());

  Type *DestElemTy = DestTy->getElementType();
  if (SrcTy->getElementType() != DestElemTy) {
    Type *MidTy = PointerType::get(DestElemTy, SrcTy->getAddressSpace());
    if (VectorType *VT = dyn_cast<VectorType>(CI.getType())) {
      // Handle vectors of pointers.
      MidTy = VectorType::get(MidTy, VT->getNumElements());
    }

    Value *NewBitCast = Builder.CreateBitCast(Src, MidTy);
    return new AddrSpaceCastInst(NewBitCast, CI.getType());
  }

  return commonPointerCastTransforms(CI);
}<|MERGE_RESOLUTION|>--- conflicted
+++ resolved
@@ -257,7 +257,7 @@
   return Instruction::CastOps(Res);
 }
 
-/// Implement the transforms common to all CastInst visitors.
+/// @brief Implement the transforms common to all CastInst visitors.
 Instruction *InstCombiner::commonCastTransforms(CastInst &CI) {
   Value *Src = CI.getOperand(0);
 
@@ -266,13 +266,6 @@
     if (Instruction::CastOps NewOpc = isEliminableCastPair(CSrc, &CI)) {
       // The first cast (CSrc) is eliminable so we need to fix up or replace
       // the second cast (CI). CSrc will then have a good chance of being dead.
-<<<<<<< HEAD
-      auto *Ty = CI.getType();
-      auto *Res = CastInst::Create(NewOpc, CSrc->getOperand(0), Ty);
-      // Point debug users of the dying cast to the new one.
-      if (CSrc->hasOneUse())
-        replaceAllDbgUsesWith(*CSrc, *Res, CI, DT);
-=======
       auto *Res = CastInst::Create(NewOpc, CSrc->getOperand(0), CI.getType());
 
       // If the eliminable cast has debug users, insert a debug value after the
@@ -286,23 +279,14 @@
               Res, DII->getVariable(), DII->getExpression(),
               DII->getDebugLoc().get(), &*std::next(CI.getIterator()));
       }
->>>>>>> d12f4ffa
       return Res;
     }
   }
 
-  if (auto *Sel = dyn_cast<SelectInst>(Src)) {
-    // We are casting a select. Try to fold the cast into the select, but only
-    // if the select does not have a compare instruction with matching operand
-    // types. Creating a select with operands that are different sizes than its
-    // condition may inhibit other folds and lead to worse codegen.
-    auto *Cmp = dyn_cast<CmpInst>(Sel->getCondition());
-    if (!Cmp || Cmp->getOperand(0)->getType() != Sel->getType())
-      if (Instruction *NV = FoldOpIntoSelect(CI, Sel)) {
-        replaceAllDbgUsesWith(*Sel, *NV, CI, DT);
-        return NV;
-      }
-  }
+  // If we are casting a select, then fold the cast into the select.
+  if (auto *SI = dyn_cast<SelectInst>(Src))
+    if (Instruction *NV = FoldOpIntoSelect(CI, SI))
+      return NV;
 
   // If we are casting a PHI, then fold the cast into the PHI.
   if (auto *PN = dyn_cast<PHINode>(Src)) {
@@ -315,33 +299,6 @@
   }
 
   return nullptr;
-}
-
-/// Constants and extensions/truncates from the destination type are always
-/// free to be evaluated in that type. This is a helper for canEvaluate*.
-static bool canAlwaysEvaluateInType(Value *V, Type *Ty) {
-  if (isa<Constant>(V))
-    return true;
-  Value *X;
-  if ((match(V, m_ZExtOrSExt(m_Value(X))) || match(V, m_Trunc(m_Value(X)))) &&
-      X->getType() == Ty)
-    return true;
-
-  return false;
-}
-
-/// Filter out values that we can not evaluate in the destination type for free.
-/// This is a helper for canEvaluate*.
-static bool canNotEvaluateInType(Value *V, Type *Ty) {
-  assert(!isa<Constant>(V) && "Constant should already be handled.");
-  if (!isa<Instruction>(V))
-    return true;
-  // We don't extend or shrink something that has multiple uses --  doing so
-  // would require duplicating the instruction which isn't profitable.
-  if (!V->hasOneUse())
-    return true;
-
-  return false;
 }
 
 /// Return true if we can evaluate the specified expression tree as type Ty
@@ -357,14 +314,27 @@
 ///
 static bool canEvaluateTruncated(Value *V, Type *Ty, InstCombiner &IC,
                                  Instruction *CxtI) {
-  if (canAlwaysEvaluateInType(V, Ty))
+  // We can always evaluate constants in another type.
+  if (isa<Constant>(V))
     return true;
-  if (canNotEvaluateInType(V, Ty))
-    return false;
-
-  auto *I = cast<Instruction>(V);
+
+  Instruction *I = dyn_cast<Instruction>(V);
+  if (!I) return false;
+
   Type *OrigTy = V->getType();
-  switch (I->getOpcode()) {
+
+  // If this is an extension from the dest type, we can eliminate it, even if it
+  // has multiple uses.
+  if ((isa<ZExtInst>(I) || isa<SExtInst>(I)) &&
+      I->getOperand(0)->getType() == Ty)
+    return true;
+
+  // We can't extend or shrink something that has multiple uses: doing so would
+  // require duplicating the instruction in general, which isn't profitable.
+  if (!I->hasOneUse()) return false;
+
+  unsigned Opc = I->getOpcode();
+  switch (Opc) {
   case Instruction::Add:
   case Instruction::Sub:
   case Instruction::Mul:
@@ -380,12 +350,13 @@
     // UDiv and URem can be truncated if all the truncated bits are zero.
     uint32_t OrigBitWidth = OrigTy->getScalarSizeInBits();
     uint32_t BitWidth = Ty->getScalarSizeInBits();
-    assert(BitWidth < OrigBitWidth && "Unexpected bitwidths!");
-    APInt Mask = APInt::getBitsSetFrom(OrigBitWidth, BitWidth);
-    if (IC.MaskedValueIsZero(I->getOperand(0), Mask, 0, CxtI) &&
-        IC.MaskedValueIsZero(I->getOperand(1), Mask, 0, CxtI)) {
-      return canEvaluateTruncated(I->getOperand(0), Ty, IC, CxtI) &&
-             canEvaluateTruncated(I->getOperand(1), Ty, IC, CxtI);
+    if (BitWidth < OrigBitWidth) {
+      APInt Mask = APInt::getHighBitsSet(OrigBitWidth, OrigBitWidth-BitWidth);
+      if (IC.MaskedValueIsZero(I->getOperand(0), Mask, 0, CxtI) &&
+          IC.MaskedValueIsZero(I->getOperand(1), Mask, 0, CxtI)) {
+        return canEvaluateTruncated(I->getOperand(0), Ty, IC, CxtI) &&
+               canEvaluateTruncated(I->getOperand(1), Ty, IC, CxtI);
+      }
     }
     break;
   }
@@ -408,9 +379,9 @@
     if (match(I->getOperand(1), m_APInt(Amt))) {
       uint32_t OrigBitWidth = OrigTy->getScalarSizeInBits();
       uint32_t BitWidth = Ty->getScalarSizeInBits();
-      if (Amt->getLimitedValue(BitWidth) < BitWidth &&
-          IC.MaskedValueIsZero(I->getOperand(0),
-            APInt::getBitsSetFrom(OrigBitWidth, BitWidth), 0, CxtI)) {
+      if (IC.MaskedValueIsZero(I->getOperand(0),
+            APInt::getHighBitsSet(OrigBitWidth, OrigBitWidth-BitWidth), 0, CxtI) &&
+          Amt->getLimitedValue(BitWidth) < BitWidth) {
         return canEvaluateTruncated(I->getOperand(0), Ty, IC, CxtI);
       }
     }
@@ -687,27 +658,6 @@
   if (Instruction *Result = commonCastTransforms(CI))
     return Result;
 
-  Value *Src = CI.getOperand(0);
-  Type *DestTy = CI.getType(), *SrcTy = Src->getType();
-
-  // Attempt to truncate the entire input expression tree to the destination
-  // type.   Only do this if the dest type is a simple type, don't convert the
-  // expression tree to something weird like i93 unless the source is also
-  // strange.
-  if ((DestTy->isVectorTy() || shouldChangeType(SrcTy, DestTy)) &&
-      canEvaluateTruncated(Src, DestTy, *this, &CI)) {
-
-    // If this cast is a truncate, evaluting in a different type always
-    // eliminates the cast, so it is always a win.
-    LLVM_DEBUG(
-        dbgs() << "ICE: EvaluateInDifferentType converting expression type"
-                  " to avoid cast: "
-               << CI << '\n');
-    Value *Res = EvaluateInDifferentType(Src, DestTy, false);
-    assert(Res->getType() == DestTy);
-    return replaceInstUsesWith(CI, Res);
-  }
-
   // Test if the trunc is the user of a select which is part of a
   // minimum or maximum operation. If so, don't do any more simplification.
   // Even simplifying demanded bits can break the canonical form of a
@@ -721,6 +671,25 @@
   // purpose is to compute bits we don't care about.
   if (SimplifyDemandedInstructionBits(CI))
     return &CI;
+
+  Value *Src = CI.getOperand(0);
+  Type *DestTy = CI.getType(), *SrcTy = Src->getType();
+
+  // Attempt to truncate the entire input expression tree to the destination
+  // type.   Only do this if the dest type is a simple type, don't convert the
+  // expression tree to something weird like i93 unless the source is also
+  // strange.
+  if ((DestTy->isVectorTy() || shouldChangeType(SrcTy, DestTy)) &&
+      canEvaluateTruncated(Src, DestTy, *this, &CI)) {
+
+    // If this cast is a truncate, evaluting in a different type always
+    // eliminates the cast, so it is always a win.
+    DEBUG(dbgs() << "ICE: EvaluateInDifferentType converting expression type"
+          " to avoid cast: " << CI << '\n');
+    Value *Res = EvaluateInDifferentType(Src, DestTy, false);
+    assert(Res->getType() == DestTy);
+    return replaceInstUsesWith(CI, Res);
+  }
 
   // Canonicalize trunc x to i1 -> (icmp ne (and x, 1), 0), likewise for vector.
   if (DestTy->getScalarSizeInBits() == 1) {
@@ -961,14 +930,23 @@
 static bool canEvaluateZExtd(Value *V, Type *Ty, unsigned &BitsToClear,
                              InstCombiner &IC, Instruction *CxtI) {
   BitsToClear = 0;
-  if (canAlwaysEvaluateInType(V, Ty))
+  if (isa<Constant>(V))
     return true;
-  if (canNotEvaluateInType(V, Ty))
-    return false;
-
-  auto *I = cast<Instruction>(V);
-  unsigned Tmp;
-  switch (I->getOpcode()) {
+
+  Instruction *I = dyn_cast<Instruction>(V);
+  if (!I) return false;
+
+  // If the input is a truncate from the destination type, we can trivially
+  // eliminate it.
+  if (isa<TruncInst>(I) && I->getOperand(0)->getType() == Ty)
+    return true;
+
+  // We can't extend or shrink something that has multiple uses: doing so would
+  // require duplicating the instruction in general, which isn't profitable.
+  if (!I->hasOneUse()) return false;
+
+  unsigned Opc = I->getOpcode(), Tmp;
+  switch (Opc) {
   case Instruction::ZExt:  // zext(zext(x)) -> zext(x).
   case Instruction::SExt:  // zext(sext(x)) -> sext(x).
   case Instruction::Trunc: // zext(trunc(x)) -> trunc(x) or zext(x)
@@ -997,7 +975,7 @@
                                0, CxtI)) {
         // If this is an And instruction and all of the BitsToClear are
         // known to be zero we can reset BitsToClear.
-        if (I->getOpcode() == Instruction::And)
+        if (Opc == Instruction::And)
           BitsToClear = 0;
         return true;
       }
@@ -1088,17 +1066,10 @@
            "Can't clear more bits than in SrcTy");
 
     // Okay, we can transform this!  Insert the new expression now.
-    LLVM_DEBUG(
-        dbgs() << "ICE: EvaluateInDifferentType converting expression type"
-                  " to avoid zero extend: "
-               << CI << '\n');
+    DEBUG(dbgs() << "ICE: EvaluateInDifferentType converting expression type"
+          " to avoid zero extend: " << CI << '\n');
     Value *Res = EvaluateInDifferentType(Src, DestTy, false);
     assert(Res->getType() == DestTy);
-
-    // Preserve debug values referring to Src if the zext is its last use.
-    if (auto *SrcOp = dyn_cast<Instruction>(Src))
-      if (SrcOp->hasOneUse())
-        replaceAllDbgUsesWith(*SrcOp, *Res, CI, DT);
 
     uint32_t SrcBitsKept = SrcTy->getScalarSizeInBits()-BitsToClear;
     uint32_t DestBitSize = DestTy->getScalarSizeInBits();
@@ -1211,19 +1182,22 @@
   if (!Op1->getType()->isIntOrIntVectorTy())
     return nullptr;
 
-  if ((Pred == ICmpInst::ICMP_SLT && match(Op1, m_ZeroInt())) ||
-      (Pred == ICmpInst::ICMP_SGT && match(Op1, m_AllOnes()))) {
+  if (Constant *Op1C = dyn_cast<Constant>(Op1)) {
     // (x <s  0) ? -1 : 0 -> ashr x, 31        -> all ones if negative
     // (x >s -1) ? -1 : 0 -> not (ashr x, 31)  -> all ones if positive
-    Value *Sh = ConstantInt::get(Op0->getType(),
-                                 Op0->getType()->getScalarSizeInBits() - 1);
-    Value *In = Builder.CreateAShr(Op0, Sh, Op0->getName() + ".lobit");
-    if (In->getType() != CI.getType())
-      In = Builder.CreateIntCast(In, CI.getType(), true /*SExt*/);
-
-    if (Pred == ICmpInst::ICMP_SGT)
-      In = Builder.CreateNot(In, In->getName() + ".not");
-    return replaceInstUsesWith(CI, In);
+    if ((Pred == ICmpInst::ICMP_SLT && Op1C->isNullValue()) ||
+        (Pred == ICmpInst::ICMP_SGT && Op1C->isAllOnesValue())) {
+
+      Value *Sh = ConstantInt::get(Op0->getType(),
+                                   Op0->getType()->getScalarSizeInBits()-1);
+      Value *In = Builder.CreateAShr(Op0, Sh, Op0->getName() + ".lobit");
+      if (In->getType() != CI.getType())
+        In = Builder.CreateIntCast(In, CI.getType(), true /*SExt*/);
+
+      if (Pred == ICmpInst::ICMP_SGT)
+        In = Builder.CreateNot(In, In->getName() + ".not");
+      return replaceInstUsesWith(CI, In);
+    }
   }
 
   if (ConstantInt *Op1C = dyn_cast<ConstantInt>(Op1)) {
@@ -1294,12 +1268,21 @@
 static bool canEvaluateSExtd(Value *V, Type *Ty) {
   assert(V->getType()->getScalarSizeInBits() < Ty->getScalarSizeInBits() &&
          "Can't sign extend type to a smaller type");
-  if (canAlwaysEvaluateInType(V, Ty))
+  // If this is a constant, it can be trivially promoted.
+  if (isa<Constant>(V))
     return true;
-  if (canNotEvaluateInType(V, Ty))
-    return false;
-
-  auto *I = cast<Instruction>(V);
+
+  Instruction *I = dyn_cast<Instruction>(V);
+  if (!I) return false;
+
+  // If this is a truncate from the dest type, we can trivially eliminate it.
+  if (isa<TruncInst>(I) && I->getOperand(0)->getType() == Ty)
+    return true;
+
+  // We can't extend or shrink something that has multiple uses: doing so would
+  // require duplicating the instruction in general, which isn't profitable.
+  if (!I->hasOneUse()) return false;
+
   switch (I->getOpcode()) {
   case Instruction::SExt:  // sext(sext(x)) -> sext(x)
   case Instruction::ZExt:  // sext(zext(x)) -> zext(x)
@@ -1366,10 +1349,8 @@
   if ((DestTy->isVectorTy() || shouldChangeType(SrcTy, DestTy)) &&
       canEvaluateSExtd(Src, DestTy)) {
     // Okay, we can transform this!  Insert the new expression now.
-    LLVM_DEBUG(
-        dbgs() << "ICE: EvaluateInDifferentType converting expression type"
-                  " to avoid sign extend: "
-               << CI << '\n');
+    DEBUG(dbgs() << "ICE: EvaluateInDifferentType converting expression type"
+          " to avoid sign extend: " << CI << '\n');
     Value *Res = EvaluateInDifferentType(Src, DestTy, true);
     assert(Res->getType() == DestTy);
 
@@ -1434,83 +1415,45 @@
 
 /// Return a Constant* for the specified floating-point constant if it fits
 /// in the specified FP type without changing its value.
-static bool fitsInFPType(ConstantFP *CFP, const fltSemantics &Sem) {
+static Constant *fitsInFPType(ConstantFP *CFP, const fltSemantics &Sem) {
   bool losesInfo;
   APFloat F = CFP->getValueAPF();
   (void)F.convert(Sem, APFloat::rmNearestTiesToEven, &losesInfo);
-  return !losesInfo;
-}
-
-static Type *shrinkFPConstant(ConstantFP *CFP) {
-  if (CFP->getType() == Type::getPPC_FP128Ty(CFP->getContext()))
-    return nullptr;  // No constant folding of this.
-  // See if the value can be truncated to half and then reextended.
-  if (fitsInFPType(CFP, APFloat::IEEEhalf()))
-    return Type::getHalfTy(CFP->getContext());
-  // See if the value can be truncated to float and then reextended.
-  if (fitsInFPType(CFP, APFloat::IEEEsingle()))
-    return Type::getFloatTy(CFP->getContext());
-  if (CFP->getType()->isDoubleTy())
-    return nullptr;  // Won't shrink.
-  if (fitsInFPType(CFP, APFloat::IEEEdouble()))
-    return Type::getDoubleTy(CFP->getContext());
-  // Don't try to shrink to various long double types.
+  if (!losesInfo)
+    return ConstantFP::get(CFP->getContext(), F);
   return nullptr;
 }
 
-// Determine if this is a vector of ConstantFPs and if so, return the minimal
-// type we can safely truncate all elements to.
-// TODO: Make these support undef elements.
-static Type *shrinkFPConstantVector(Value *V) {
-  auto *CV = dyn_cast<Constant>(V);
-  if (!CV || !CV->getType()->isVectorTy())
-    return nullptr;
-
-  Type *MinType = nullptr;
-
-  unsigned NumElts = CV->getType()->getVectorNumElements();
-  for (unsigned i = 0; i != NumElts; ++i) {
-    auto *CFP = dyn_cast_or_null<ConstantFP>(CV->getAggregateElement(i));
-    if (!CFP)
-      return nullptr;
-
-    Type *T = shrinkFPConstant(CFP);
-    if (!T)
-      return nullptr;
-
-    // If we haven't found a type yet or this type has a larger mantissa than
-    // our previous type, this is our new minimal type.
-    if (!MinType || T->getFPMantissaWidth() > MinType->getFPMantissaWidth())
-      MinType = T;
-  }
-
-  // Make a vector type from the minimal type.
-  return VectorType::get(MinType, NumElts);
-}
-
-/// Find the minimum FP type we can safely truncate to.
-static Type *getMinimumFPType(Value *V) {
-  if (auto *FPExt = dyn_cast<FPExtInst>(V))
-    return FPExt->getOperand(0)->getType();
+/// Look through floating-point extensions until we get the source value.
+static Value *lookThroughFPExtensions(Value *V) {
+  while (auto *FPExt = dyn_cast<FPExtInst>(V))
+    V = FPExt->getOperand(0);
 
   // If this value is a constant, return the constant in the smallest FP type
   // that can accurately represent it.  This allows us to turn
   // (float)((double)X+2.0) into x+2.0f.
-  if (auto *CFP = dyn_cast<ConstantFP>(V))
-    if (Type *T = shrinkFPConstant(CFP))
-      return T;
-
-  // Try to shrink a vector of FP constants.
-  if (Type *T = shrinkFPConstantVector(V))
-    return T;
-
-  return V->getType();
-}
-
-Instruction *InstCombiner::visitFPTrunc(FPTruncInst &FPT) {
-  if (Instruction *I = commonCastTransforms(FPT))
+  if (auto *CFP = dyn_cast<ConstantFP>(V)) {
+    if (CFP->getType() == Type::getPPC_FP128Ty(V->getContext()))
+      return V;  // No constant folding of this.
+    // See if the value can be truncated to half and then reextended.
+    if (Value *V = fitsInFPType(CFP, APFloat::IEEEhalf()))
+      return V;
+    // See if the value can be truncated to float and then reextended.
+    if (Value *V = fitsInFPType(CFP, APFloat::IEEEsingle()))
+      return V;
+    if (CFP->getType()->isDoubleTy())
+      return V;  // Won't shrink.
+    if (Value *V = fitsInFPType(CFP, APFloat::IEEEdouble()))
+      return V;
+    // Don't try to shrink to various long double types.
+  }
+
+  return V;
+}
+
+Instruction *InstCombiner::visitFPTrunc(FPTruncInst &CI) {
+  if (Instruction *I = commonCastTransforms(CI))
     return I;
-
   // If we have fptrunc(OpI (fpextend x), (fpextend y)), we would like to
   // simplify this expression to avoid one or more of the trunc/extend
   // operations if we can do so without changing the numerical results.
@@ -1518,16 +1461,15 @@
   // The exact manner in which the widths of the operands interact to limit
   // what we can and cannot do safely varies from operation to operation, and
   // is explained below in the various case statements.
-  Type *Ty = FPT.getType();
-  BinaryOperator *OpI = dyn_cast<BinaryOperator>(FPT.getOperand(0));
+  BinaryOperator *OpI = dyn_cast<BinaryOperator>(CI.getOperand(0));
   if (OpI && OpI->hasOneUse()) {
-    Type *LHSMinType = getMinimumFPType(OpI->getOperand(0));
-    Type *RHSMinType = getMinimumFPType(OpI->getOperand(1));
+    Value *LHSOrig = lookThroughFPExtensions(OpI->getOperand(0));
+    Value *RHSOrig = lookThroughFPExtensions(OpI->getOperand(1));
     unsigned OpWidth = OpI->getType()->getFPMantissaWidth();
-    unsigned LHSWidth = LHSMinType->getFPMantissaWidth();
-    unsigned RHSWidth = RHSMinType->getFPMantissaWidth();
+    unsigned LHSWidth = LHSOrig->getType()->getFPMantissaWidth();
+    unsigned RHSWidth = RHSOrig->getType()->getFPMantissaWidth();
     unsigned SrcWidth = std::max(LHSWidth, RHSWidth);
-    unsigned DstWidth = Ty->getFPMantissaWidth();
+    unsigned DstWidth = CI.getType()->getFPMantissaWidth();
     switch (OpI->getOpcode()) {
       default: break;
       case Instruction::FAdd:
@@ -1551,9 +1493,12 @@
         // could be tightened for those cases, but they are rare (the main
         // case of interest here is (float)((double)float + float)).
         if (OpWidth >= 2*DstWidth+1 && DstWidth >= SrcWidth) {
-          Value *LHS = Builder.CreateFPTrunc(OpI->getOperand(0), Ty);
-          Value *RHS = Builder.CreateFPTrunc(OpI->getOperand(1), Ty);
-          Instruction *RI = BinaryOperator::Create(OpI->getOpcode(), LHS, RHS);
+          if (LHSOrig->getType() != CI.getType())
+            LHSOrig = Builder.CreateFPExt(LHSOrig, CI.getType());
+          if (RHSOrig->getType() != CI.getType())
+            RHSOrig = Builder.CreateFPExt(RHSOrig, CI.getType());
+          Instruction *RI =
+            BinaryOperator::Create(OpI->getOpcode(), LHSOrig, RHSOrig);
           RI->copyFastMathFlags(OpI);
           return RI;
         }
@@ -1565,9 +1510,14 @@
         // rounding can possibly occur; we can safely perform the operation
         // in the destination format if it can represent both sources.
         if (OpWidth >= LHSWidth + RHSWidth && DstWidth >= SrcWidth) {
-          Value *LHS = Builder.CreateFPTrunc(OpI->getOperand(0), Ty);
-          Value *RHS = Builder.CreateFPTrunc(OpI->getOperand(1), Ty);
-          return BinaryOperator::CreateFMulFMF(LHS, RHS, OpI);
+          if (LHSOrig->getType() != CI.getType())
+            LHSOrig = Builder.CreateFPExt(LHSOrig, CI.getType());
+          if (RHSOrig->getType() != CI.getType())
+            RHSOrig = Builder.CreateFPExt(RHSOrig, CI.getType());
+          Instruction *RI =
+            BinaryOperator::CreateFMul(LHSOrig, RHSOrig);
+          RI->copyFastMathFlags(OpI);
+          return RI;
         }
         break;
       case Instruction::FDiv:
@@ -1578,48 +1528,72 @@
         // condition used here is a good conservative first pass.
         // TODO: Tighten bound via rigorous analysis of the unbalanced case.
         if (OpWidth >= 2*DstWidth && DstWidth >= SrcWidth) {
-          Value *LHS = Builder.CreateFPTrunc(OpI->getOperand(0), Ty);
-          Value *RHS = Builder.CreateFPTrunc(OpI->getOperand(1), Ty);
-          return BinaryOperator::CreateFDivFMF(LHS, RHS, OpI);
+          if (LHSOrig->getType() != CI.getType())
+            LHSOrig = Builder.CreateFPExt(LHSOrig, CI.getType());
+          if (RHSOrig->getType() != CI.getType())
+            RHSOrig = Builder.CreateFPExt(RHSOrig, CI.getType());
+          Instruction *RI =
+            BinaryOperator::CreateFDiv(LHSOrig, RHSOrig);
+          RI->copyFastMathFlags(OpI);
+          return RI;
         }
         break;
-      case Instruction::FRem: {
+      case Instruction::FRem:
         // Remainder is straightforward.  Remainder is always exact, so the
         // type of OpI doesn't enter into things at all.  We simply evaluate
         // in whichever source type is larger, then convert to the
         // destination type.
         if (SrcWidth == OpWidth)
           break;
-        Value *LHS, *RHS;
-        if (LHSWidth == SrcWidth) {
-           LHS = Builder.CreateFPTrunc(OpI->getOperand(0), LHSMinType);
-           RHS = Builder.CreateFPTrunc(OpI->getOperand(1), LHSMinType);
-        } else {
-           LHS = Builder.CreateFPTrunc(OpI->getOperand(0), RHSMinType);
-           RHS = Builder.CreateFPTrunc(OpI->getOperand(1), RHSMinType);
+        if (LHSWidth < SrcWidth)
+          LHSOrig = Builder.CreateFPExt(LHSOrig, RHSOrig->getType());
+        else if (RHSWidth <= SrcWidth)
+          RHSOrig = Builder.CreateFPExt(RHSOrig, LHSOrig->getType());
+        if (LHSOrig != OpI->getOperand(0) || RHSOrig != OpI->getOperand(1)) {
+          Value *ExactResult = Builder.CreateFRem(LHSOrig, RHSOrig);
+          if (Instruction *RI = dyn_cast<Instruction>(ExactResult))
+            RI->copyFastMathFlags(OpI);
+          return CastInst::CreateFPCast(ExactResult, CI.getType());
         }
-
-        Value *ExactResult = Builder.CreateFRemFMF(LHS, RHS, OpI);
-        return CastInst::CreateFPCast(ExactResult, Ty);
-      }
     }
 
     // (fptrunc (fneg x)) -> (fneg (fptrunc x))
     if (BinaryOperator::isFNeg(OpI)) {
-      Value *InnerTrunc = Builder.CreateFPTrunc(OpI->getOperand(1), Ty);
-      return BinaryOperator::CreateFNegFMF(InnerTrunc, OpI);
-    }
-  }
-
-  if (auto *II = dyn_cast<IntrinsicInst>(FPT.getOperand(0))) {
+      Value *InnerTrunc = Builder.CreateFPTrunc(OpI->getOperand(1),
+                                                CI.getType());
+      Instruction *RI = BinaryOperator::CreateFNeg(InnerTrunc);
+      RI->copyFastMathFlags(OpI);
+      return RI;
+    }
+  }
+
+  // (fptrunc (select cond, R1, Cst)) -->
+  // (select cond, (fptrunc R1), (fptrunc Cst))
+  //
+  //  - but only if this isn't part of a min/max operation, else we'll
+  // ruin min/max canonical form which is to have the select and
+  // compare's operands be of the same type with no casts to look through.
+  Value *LHS, *RHS;
+  SelectInst *SI = dyn_cast<SelectInst>(CI.getOperand(0));
+  if (SI &&
+      (isa<ConstantFP>(SI->getOperand(1)) ||
+       isa<ConstantFP>(SI->getOperand(2))) &&
+      matchSelectPattern(SI, LHS, RHS).Flavor == SPF_UNKNOWN) {
+    Value *LHSTrunc = Builder.CreateFPTrunc(SI->getOperand(1), CI.getType());
+    Value *RHSTrunc = Builder.CreateFPTrunc(SI->getOperand(2), CI.getType());
+    return SelectInst::Create(SI->getOperand(0), LHSTrunc, RHSTrunc);
+  }
+
+  IntrinsicInst *II = dyn_cast<IntrinsicInst>(CI.getOperand(0));
+  if (II) {
     switch (II->getIntrinsicID()) {
     default: break;
+    case Intrinsic::fabs:
     case Intrinsic::ceil:
-    case Intrinsic::fabs:
     case Intrinsic::floor:
-    case Intrinsic::nearbyint:
     case Intrinsic::rint:
     case Intrinsic::round:
+    case Intrinsic::nearbyint:
     case Intrinsic::trunc: {
       Value *Src = II->getArgOperand(0);
       if (!Src->hasOneUse())
@@ -1630,26 +1604,30 @@
       // truncating.
       if (II->getIntrinsicID() != Intrinsic::fabs) {
         FPExtInst *FPExtSrc = dyn_cast<FPExtInst>(Src);
-        if (!FPExtSrc || FPExtSrc->getSrcTy() != Ty)
+        if (!FPExtSrc || FPExtSrc->getOperand(0)->getType() != CI.getType())
           break;
       }
 
       // Do unary FP operation on smaller type.
       // (fptrunc (fabs x)) -> (fabs (fptrunc x))
-      Value *InnerTrunc = Builder.CreateFPTrunc(Src, Ty);
-      Function *Overload = Intrinsic::getDeclaration(FPT.getModule(),
-                                                     II->getIntrinsicID(), Ty);
+      Value *InnerTrunc = Builder.CreateFPTrunc(Src, CI.getType());
+      Type *IntrinsicType[] = { CI.getType() };
+      Function *Overload = Intrinsic::getDeclaration(
+        CI.getModule(), II->getIntrinsicID(), IntrinsicType);
+
       SmallVector<OperandBundleDef, 1> OpBundles;
       II->getOperandBundlesAsDefs(OpBundles);
-      CallInst *NewCI = CallInst::Create(Overload, { InnerTrunc }, OpBundles,
-                                         II->getName());
+
+      Value *Args[] = { InnerTrunc };
+      CallInst *NewCI =  CallInst::Create(Overload, Args,
+                                          OpBundles, II->getName());
       NewCI->copyFastMathFlags(II);
       return NewCI;
     }
     }
   }
 
-  if (Instruction *I = shrinkInsertElt(FPT, Builder))
+  if (Instruction *I = shrinkInsertElt(CI, Builder))
     return I;
 
   return nullptr;
@@ -1754,7 +1732,7 @@
   return nullptr;
 }
 
-/// Implement the transforms for cast of pointer (bitcast/ptrtoint)
+/// @brief Implement the transforms for cast of pointer (bitcast/ptrtoint)
 Instruction *InstCombiner::commonPointerCastTransforms(CastInst &CI) {
   Value *Src = CI.getOperand(0);
 
@@ -1787,7 +1765,7 @@
   Type *Ty = CI.getType();
   unsigned AS = CI.getPointerAddressSpace();
 
-  if (Ty->getScalarSizeInBits() == DL.getIndexSizeInBits(AS))
+  if (Ty->getScalarSizeInBits() == DL.getPointerSizeInBits(AS))
     return commonPointerCastTransforms(CI);
 
   Type *PtrTy = DL.getIntPtrType(CI.getContext(), AS);
@@ -2040,13 +2018,13 @@
       !match(BitCast.getOperand(0), m_OneUse(m_BinOp(BO))) ||
       !BO->isBitwiseLogicOp())
     return nullptr;
-
+  
   // FIXME: This transform is restricted to vector types to avoid backend
   // problems caused by creating potentially illegal operations. If a fix-up is
   // added to handle that situation, we can remove this check.
   if (!DestTy->isVectorTy() || !BO->getType()->isVectorTy())
     return nullptr;
-
+  
   Value *X;
   if (match(BO->getOperand(0), m_OneUse(m_BitCast(m_Value(X)))) &&
       X->getType() == DestTy && !isa<Constant>(X)) {
