--- conflicted
+++ resolved
@@ -144,7 +144,7 @@
     return 0;
   }
 
-  /// True if the subtarget should run MachineScheduler after aggressive
+  /// \brief True if the subtarget should run MachineScheduler after aggressive
   /// coalescing.
   ///
   /// This currently replaces the SelectionDAG scheduler with the "source" order
@@ -152,14 +152,14 @@
   /// TargetLowering preference). It does not yet disable the postRA scheduler.
   virtual bool enableMachineScheduler() const;
 
-  /// Support printing of [latency:throughput] comment in output .S file.
+  /// \brief Support printing of [latency:throughput] comment in output .S file.
   virtual bool supportPrintSchedInfo() const { return false; }
 
-  /// True if the machine scheduler should disable the TLI preference
+  /// \brief True if the machine scheduler should disable the TLI preference
   /// for preRA scheduling with the source level scheduler.
   virtual bool enableMachineSchedDefaultSched() const { return true; }
 
-  /// True if the subtarget should enable joining global copies.
+  /// \brief True if the subtarget should enable joining global copies.
   ///
   /// By default this is enabled if the machine scheduler is enabled, but
   /// can be overridden.
@@ -171,17 +171,13 @@
   /// which is the preferred way to influence this.
   virtual bool enablePostRAScheduler() const;
 
-  /// True if the subtarget should run the atomic expansion pass.
+  /// \brief True if the subtarget should run the atomic expansion pass.
   virtual bool enableAtomicExpand() const;
 
   /// True if the subtarget should run the indirectbr expansion pass.
   virtual bool enableIndirectBrExpand() const;
 
-<<<<<<< HEAD
-  /// Override generic scheduling policy within a region.
-=======
   /// \brief Override generic scheduling policy within a region.
->>>>>>> d12f4ffa
   ///
   /// This is a convenient way for targets that don't provide any custom
   /// scheduling heuristics (no custom MachineSchedStrategy) to make
@@ -189,7 +185,7 @@
   virtual void overrideSchedPolicy(MachineSchedPolicy &Policy,
                                    unsigned NumRegionInstrs) const {}
 
-  // Perform target specific adjustments to the latency of a schedule
+  // \brief Perform target specific adjustments to the latency of a schedule
   // dependency.
   virtual void adjustSchedDependency(SUnit *def, SUnit *use, SDep &dep) const {}
 
@@ -204,13 +200,13 @@
     return CriticalPathRCs.clear();
   }
 
-  // Provide an ordered list of schedule DAG mutations for the post-RA
+  // \brief Provide an ordered list of schedule DAG mutations for the post-RA
   // scheduler.
   virtual void getPostRAMutations(
       std::vector<std::unique_ptr<ScheduleDAGMutation>> &Mutations) const {
   }
 
-  // Provide an ordered list of schedule DAG mutations for the machine
+  // \brief Provide an ordered list of schedule DAG mutations for the machine
   // pipeliner.
   virtual void getSMSMutations(
       std::vector<std::unique_ptr<ScheduleDAGMutation>> &Mutations) const {
@@ -222,25 +218,25 @@
     return CodeGenOpt::Default;
   }
 
-  /// True if the subtarget should run the local reassignment
+  /// \brief True if the subtarget should run the local reassignment
   /// heuristic of the register allocator.
   /// This heuristic may be compile time intensive, \p OptLevel provides
   /// a finer grain to tune the register allocator.
   virtual bool enableRALocalReassignment(CodeGenOpt::Level OptLevel) const;
 
-  /// True if the subtarget should consider the cost of local intervals
+  /// \brief True if the subtarget should consider the cost of local intervals
   /// created by a split candidate when choosing the best split candidate. This
   /// heuristic may be compile time intensive.
   virtual bool enableAdvancedRASplitCost() const;
 
-  /// Enable use of alias analysis during code generation (during MI
+  /// \brief Enable use of alias analysis during code generation (during MI
   /// scheduling, DAGCombine, etc.).
   virtual bool useAA() const;
 
-  /// Enable the use of the early if conversion pass.
+  /// \brief Enable the use of the early if conversion pass.
   virtual bool enableEarlyIfConversion() const { return false; }
 
-  /// Return PBQPConstraint(s) for the target.
+  /// \brief Return PBQPConstraint(s) for the target.
   ///
   /// Override to provide custom PBQP constraints.
   virtual std::unique_ptr<PBQPRAConstraint> getCustomPBQPConstraints() const {
@@ -253,11 +249,8 @@
   virtual bool enableSubRegLiveness() const { return false; }
 
   /// Returns string representation of scheduler comment
-  std::string getSchedInfoStr(const MachineInstr &MI) const;
+  std::string getSchedInfoStr(const MachineInstr &MI) const override;
   std::string getSchedInfoStr(MCInst const &MCI) const override;
-
-  /// This is called after a .mir file was loaded.
-  virtual void mirFileLoaded(MachineFunction &MF) const;
 };
 
 } // end namespace llvm
