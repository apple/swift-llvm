//===-- X86TargetMachine.cpp - Define TargetMachine for the X86 -----------===//
//
//                     The LLVM Compiler Infrastructure
//
// This file is distributed under the University of Illinois Open Source
// License. See LICENSE.TXT for details.
//
//===----------------------------------------------------------------------===//
//
// This file defines the X86 specific subclass of TargetMachine.
//
//===----------------------------------------------------------------------===//

#include "X86TargetMachine.h"
#include "MCTargetDesc/X86MCTargetDesc.h"
#include "X86.h"
#include "X86CallLowering.h"
#include "X86LegalizerInfo.h"
#include "X86MacroFusion.h"
#include "X86Subtarget.h"
#include "X86TargetObjectFile.h"
#include "X86TargetTransformInfo.h"
#include "llvm/ADT/Optional.h"
#include "llvm/ADT/STLExtras.h"
#include "llvm/ADT/SmallString.h"
#include "llvm/ADT/StringRef.h"
#include "llvm/ADT/Triple.h"
#include "llvm/Analysis/TargetTransformInfo.h"
#include "llvm/CodeGen/ExecutionDomainFix.h"
#include "llvm/CodeGen/GlobalISel/CallLowering.h"
#include "llvm/CodeGen/GlobalISel/IRTranslator.h"
#include "llvm/CodeGen/GlobalISel/InstructionSelect.h"
#include "llvm/CodeGen/GlobalISel/Legalizer.h"
#include "llvm/CodeGen/GlobalISel/RegBankSelect.h"
#include "llvm/CodeGen/MachineScheduler.h"
#include "llvm/CodeGen/Passes.h"
#include "llvm/CodeGen/TargetPassConfig.h"
#include "llvm/IR/Attributes.h"
#include "llvm/IR/DataLayout.h"
#include "llvm/IR/Function.h"
#include "llvm/Pass.h"
#include "llvm/Support/CodeGen.h"
#include "llvm/Support/CommandLine.h"
#include "llvm/Support/ErrorHandling.h"
#include "llvm/Support/TargetRegistry.h"
#include "llvm/Target/TargetLoweringObjectFile.h"
#include "llvm/Target/TargetOptions.h"
#include <memory>
#include <string>

using namespace llvm;

static cl::opt<bool> EnableMachineCombinerPass("x86-machine-combiner",
                               cl::desc("Enable the machine combiner pass"),
                               cl::init(true), cl::Hidden);

static cl::opt<bool> EnableSpeculativeLoadHardening(
    "x86-speculative-load-hardening",
    cl::desc("Enable speculative load hardening"), cl::init(false), cl::Hidden);

namespace llvm {

void initializeWinEHStatePassPass(PassRegistry &);
void initializeFixupLEAPassPass(PassRegistry &);
void initializeShadowCallStackPass(PassRegistry &);
void initializeX86CallFrameOptimizationPass(PassRegistry &);
void initializeX86CmovConverterPassPass(PassRegistry &);
void initializeX86ExecutionDomainFixPass(PassRegistry &);
void initializeX86DomainReassignmentPass(PassRegistry &);
void initializeX86AvoidSFBPassPass(PassRegistry &);
void initializeX86FlagsCopyLoweringPassPass(PassRegistry &);

} // end namespace llvm

extern "C" void LLVMInitializeX86Target() {
  // Register the target.
  RegisterTargetMachine<X86TargetMachine> X(getTheX86_32Target());
  RegisterTargetMachine<X86TargetMachine> Y(getTheX86_64Target());

  PassRegistry &PR = *PassRegistry::getPassRegistry();
  initializeGlobalISel(PR);
  initializeWinEHStatePassPass(PR);
  initializeFixupBWInstPassPass(PR);
  initializeEvexToVexInstPassPass(PR);
  initializeFixupLEAPassPass(PR);
  initializeShadowCallStackPass(PR);
  initializeX86CallFrameOptimizationPass(PR);
  initializeX86CmovConverterPassPass(PR);
  initializeX86ExecutionDomainFixPass(PR);
  initializeX86DomainReassignmentPass(PR);
  initializeX86AvoidSFBPassPass(PR);
  initializeX86FlagsCopyLoweringPassPass(PR);
}

static std::unique_ptr<TargetLoweringObjectFile> createTLOF(const Triple &TT) {
  if (TT.isOSBinFormatMachO()) {
    if (TT.getArch() == Triple::x86_64)
      return llvm::make_unique<X86_64MachoTargetObjectFile>();
    return llvm::make_unique<TargetLoweringObjectFileMachO>();
  }

  if (TT.isOSFreeBSD())
    return llvm::make_unique<X86FreeBSDTargetObjectFile>();
  if (TT.isOSLinux() || TT.isOSNaCl() || TT.isOSIAMCU())
    return llvm::make_unique<X86LinuxNaClTargetObjectFile>();
  if (TT.isOSSolaris())
    return llvm::make_unique<X86SolarisTargetObjectFile>();
  if (TT.isOSFuchsia())
    return llvm::make_unique<X86FuchsiaTargetObjectFile>();
  if (TT.isOSBinFormatELF())
    return llvm::make_unique<X86ELFTargetObjectFile>();
  if (TT.isOSBinFormatCOFF())
    return llvm::make_unique<TargetLoweringObjectFileCOFF>();
  llvm_unreachable("unknown subtarget type");
}

static std::string computeDataLayout(const Triple &TT) {
  // X86 is little endian
  std::string Ret = "e";

  Ret += DataLayout::getManglingComponent(TT);
  // X86 and x32 have 32 bit pointers.
  if ((TT.isArch64Bit() &&
       (TT.getEnvironment() == Triple::GNUX32 || TT.isOSNaCl())) ||
      !TT.isArch64Bit())
    Ret += "-p:32:32";

  // Some ABIs align 64 bit integers and doubles to 64 bits, others to 32.
  if (TT.isArch64Bit() || TT.isOSWindows() || TT.isOSNaCl())
    Ret += "-i64:64";
  else if (TT.isOSIAMCU())
    Ret += "-i64:32-f64:32";
  else
    Ret += "-f64:32:64";

  // Some ABIs align long double to 128 bits, others to 32.
  if (TT.isOSNaCl() || TT.isOSIAMCU())
    ; // No f80
  else if (TT.isArch64Bit() || TT.isOSDarwin())
    Ret += "-f80:128";
  else
    Ret += "-f80:32";

  if (TT.isOSIAMCU())
    Ret += "-f128:32";

  // The registers can hold 8, 16, 32 or, in x86-64, 64 bits.
  if (TT.isArch64Bit())
    Ret += "-n8:16:32:64";
  else
    Ret += "-n8:16:32";

  // The stack is aligned to 32 bits on some ABIs and 128 bits on others.
  if ((!TT.isArch64Bit() && TT.isOSWindows()) || TT.isOSIAMCU())
    Ret += "-a:0:32-S32";
  else
    Ret += "-S128";

  return Ret;
}

static Reloc::Model getEffectiveRelocModel(const Triple &TT,
                                           Optional<Reloc::Model> RM) {
  bool is64Bit = TT.getArch() == Triple::x86_64;
  if (!RM.hasValue()) {
    // Darwin defaults to PIC in 64 bit mode and dynamic-no-pic in 32 bit mode.
    // Win64 requires rip-rel addressing, thus we force it to PIC. Otherwise we
    // use static relocation model by default.
    if (TT.isOSDarwin()) {
      if (is64Bit)
        return Reloc::PIC_;
      return Reloc::DynamicNoPIC;
    }
    if (TT.isOSWindows() && is64Bit)
      return Reloc::PIC_;
    return Reloc::Static;
  }

  // ELF and X86-64 don't have a distinct DynamicNoPIC model.  DynamicNoPIC
  // is defined as a model for code which may be used in static or dynamic
  // executables but not necessarily a shared library. On X86-32 we just
  // compile in -static mode, in x86-64 we use PIC.
  if (*RM == Reloc::DynamicNoPIC) {
    if (is64Bit)
      return Reloc::PIC_;
    if (!TT.isOSDarwin())
      return Reloc::Static;
  }

  // If we are on Darwin, disallow static relocation model in X86-64 mode, since
  // the Mach-O file format doesn't support it.
  if (*RM == Reloc::Static && TT.isOSDarwin() && is64Bit)
    return Reloc::PIC_;

  return *RM;
}

static CodeModel::Model getEffectiveCodeModel(Optional<CodeModel::Model> CM,
                                              bool JIT, bool Is64Bit) {
  if (CM)
    return *CM;
  if (JIT)
    return Is64Bit ? CodeModel::Large : CodeModel::Small;
  return CodeModel::Small;
}

/// Create an X86 target.
///
X86TargetMachine::X86TargetMachine(const Target &T, const Triple &TT,
                                   StringRef CPU, StringRef FS,
                                   const TargetOptions &Options,
                                   Optional<Reloc::Model> RM,
                                   Optional<CodeModel::Model> CM,
                                   CodeGenOpt::Level OL, bool JIT)
    : LLVMTargetMachine(
          T, computeDataLayout(TT), TT, CPU, FS, Options,
          getEffectiveRelocModel(TT, RM),
          getEffectiveCodeModel(CM, JIT, TT.getArch() == Triple::x86_64), OL),
      TLOF(createTLOF(getTargetTriple())) {
  // Windows stack unwinder gets confused when execution flow "falls through"
  // after a call to 'noreturn' function.
  // To prevent that, we emit a trap for 'unreachable' IR instructions.
  // (which on X86, happens to be the 'ud2' instruction)
  // On PS4, the "return address" of a 'noreturn' call must still be within
  // the calling function, and TrapUnreachable is an easy way to get that.
  // The check here for 64-bit windows is a bit icky, but as we're unlikely
  // to ever want to mix 32 and 64-bit windows code in a single module
  // this should be fine.
  if ((TT.isOSWindows() && TT.getArch() == Triple::x86_64) || TT.isPS4() ||
      TT.isOSBinFormatMachO()) {
    this->Options.TrapUnreachable = true;
    this->Options.NoTrapAfterNoreturn = TT.isOSBinFormatMachO();
  }

  // Outlining is available for x86-64.
  if (TT.getArch() == Triple::x86_64)
    setMachineOutliner(true);

  initAsmInfo();
}

X86TargetMachine::~X86TargetMachine() = default;

const X86Subtarget *
X86TargetMachine::getSubtargetImpl(const Function &F) const {
  Attribute CPUAttr = F.getFnAttribute("target-cpu");
  Attribute FSAttr = F.getFnAttribute("target-features");

  StringRef CPU = !CPUAttr.hasAttribute(Attribute::None)
                      ? CPUAttr.getValueAsString()
                      : (StringRef)TargetCPU;
  StringRef FS = !FSAttr.hasAttribute(Attribute::None)
                     ? FSAttr.getValueAsString()
                     : (StringRef)TargetFS;

  SmallString<512> Key;
  Key.reserve(CPU.size() + FS.size());
  Key += CPU;
  Key += FS;

  // FIXME: This is related to the code below to reset the target options,
  // we need to know whether or not the soft float flag is set on the
  // function before we can generate a subtarget. We also need to use
  // it as a key for the subtarget since that can be the only difference
  // between two functions.
  bool SoftFloat =
      F.getFnAttribute("use-soft-float").getValueAsString() == "true";
  // If the soft float attribute is set on the function turn on the soft float
  // subtarget feature.
  if (SoftFloat)
    Key += FS.empty() ? "+soft-float" : ",+soft-float";

  // Keep track of the key width after all features are added so we can extract
  // the feature string out later.
  unsigned CPUFSWidth = Key.size();

  // Extract prefer-vector-width attribute.
  unsigned PreferVectorWidthOverride = 0;
  if (F.hasFnAttribute("prefer-vector-width")) {
    StringRef Val = F.getFnAttribute("prefer-vector-width").getValueAsString();
    unsigned Width;
    if (!Val.getAsInteger(0, Width)) {
      Key += ",prefer-vector-width=";
      Key += Val;
      PreferVectorWidthOverride = Width;
    }
  }

  // Extract required-vector-width attribute.
  unsigned RequiredVectorWidth = UINT32_MAX;
  if (F.hasFnAttribute("required-vector-width")) {
    StringRef Val = F.getFnAttribute("required-vector-width").getValueAsString();
    unsigned Width;
    if (!Val.getAsInteger(0, Width)) {
      Key += ",required-vector-width=";
      Key += Val;
      RequiredVectorWidth = Width;
    }
  }

  // Extracted here so that we make sure there is backing for the StringRef. If
  // we assigned earlier, its possible the SmallString reallocated leaving a
  // dangling StringRef.
  FS = Key.slice(CPU.size(), CPUFSWidth);

  auto &I = SubtargetMap[Key];
  if (!I) {
    // This needs to be done before we create a new subtarget since any
    // creation will depend on the TM and the code generation flags on the
    // function that reside in TargetOptions.
    resetTargetOptions(F);
    I = llvm::make_unique<X86Subtarget>(TargetTriple, CPU, FS, *this,
                                        Options.StackAlignmentOverride,
                                        PreferVectorWidthOverride,
                                        RequiredVectorWidth);
  }
  return I.get();
}

//===----------------------------------------------------------------------===//
// Command line options for x86
//===----------------------------------------------------------------------===//
static cl::opt<bool>
UseVZeroUpper("x86-use-vzeroupper", cl::Hidden,
  cl::desc("Minimize AVX to SSE transition penalty"),
  cl::init(true));

//===----------------------------------------------------------------------===//
// X86 TTI query.
//===----------------------------------------------------------------------===//

TargetTransformInfo
X86TargetMachine::getTargetTransformInfo(const Function &F) {
  return TargetTransformInfo(X86TTIImpl(this, F));
}

//===----------------------------------------------------------------------===//
// Pass Pipeline Configuration
//===----------------------------------------------------------------------===//

namespace {

/// X86 Code Generator Pass Configuration Options.
class X86PassConfig : public TargetPassConfig {
public:
  X86PassConfig(X86TargetMachine &TM, PassManagerBase &PM)
    : TargetPassConfig(TM, PM) {}

  X86TargetMachine &getX86TargetMachine() const {
    return getTM<X86TargetMachine>();
  }

  ScheduleDAGInstrs *
  createMachineScheduler(MachineSchedContext *C) const override {
    ScheduleDAGMILive *DAG = createGenericSchedLive(C);
    DAG->addMutation(createX86MacroFusionDAGMutation());
    return DAG;
  }

  void addIRPasses() override;
  bool addInstSelector() override;
  bool addIRTranslator() override;
  bool addLegalizeMachineIR() override;
  bool addRegBankSelect() override;
  bool addGlobalInstructionSelect() override;
  bool addILPOpts() override;
  bool addPreISel() override;
  void addMachineSSAOptimization() override;
  void addPreRegAlloc() override;
  void addPostRegAlloc() override;
  void addPreEmitPass() override;
  void addPreEmitPass2() override;
  void addPreSched2() override;
};

class X86ExecutionDomainFix : public ExecutionDomainFix {
public:
  static char ID;
  X86ExecutionDomainFix() : ExecutionDomainFix(ID, X86::VR128XRegClass) {}
  StringRef getPassName() const override {
    return "X86 Execution Dependency Fix";
  }
};
char X86ExecutionDomainFix::ID;

} // end anonymous namespace

INITIALIZE_PASS_BEGIN(X86ExecutionDomainFix, "x86-execution-domain-fix",
  "X86 Execution Domain Fix", false, false)
INITIALIZE_PASS_DEPENDENCY(ReachingDefAnalysis)
INITIALIZE_PASS_END(X86ExecutionDomainFix, "x86-execution-domain-fix",
  "X86 Execution Domain Fix", false, false)

TargetPassConfig *X86TargetMachine::createPassConfig(PassManagerBase &PM) {
  return new X86PassConfig(*this, PM);
}

void X86PassConfig::addIRPasses() {
  addPass(createAtomicExpandPass());

  TargetPassConfig::addIRPasses();

  if (TM->getOptLevel() != CodeGenOpt::None)
    addPass(createInterleavedAccessPass());

  // Add passes that handle indirect branch removal and insertion of a retpoline
  // thunk. These will be a no-op unless a function subtarget has the retpoline
  // feature enabled.
  addPass(createIndirectBrExpandPass());
}

bool X86PassConfig::addInstSelector() {
  // Install an instruction selector.
  addPass(createX86ISelDag(getX86TargetMachine(), getOptLevel()));

  // For ELF, cleanup any local-dynamic TLS accesses.
  if (TM->getTargetTriple().isOSBinFormatELF() &&
      getOptLevel() != CodeGenOpt::None)
    addPass(createCleanupLocalDynamicTLSPass());

  addPass(createX86GlobalBaseRegPass());
  return false;
}

bool X86PassConfig::addIRTranslator() {
  addPass(new IRTranslator());
  return false;
}

bool X86PassConfig::addLegalizeMachineIR() {
  addPass(new Legalizer());
  return false;
}

bool X86PassConfig::addRegBankSelect() {
  addPass(new RegBankSelect());
  return false;
}

bool X86PassConfig::addGlobalInstructionSelect() {
  addPass(new InstructionSelect());
  return false;
}

bool X86PassConfig::addILPOpts() {
  addPass(&EarlyIfConverterID);
  if (EnableMachineCombinerPass)
    addPass(&MachineCombinerID);
  addPass(createX86CmovConverterPass());
  return true;
}

bool X86PassConfig::addPreISel() {
  // Only add this pass for 32-bit x86 Windows.
  const Triple &TT = TM->getTargetTriple();
  if (TT.isOSWindows() && TT.getArch() == Triple::x86)
    addPass(createX86WinEHStatePass());
  return true;
}

void X86PassConfig::addPreRegAlloc() {
  if (getOptLevel() != CodeGenOpt::None) {
    addPass(&LiveRangeShrinkID);
    addPass(createX86FixupSetCC());
    addPass(createX86OptimizeLEAs());
    addPass(createX86CallFrameOptimization());
    addPass(createX86AvoidStoreForwardingBlocks());
  }

  if (EnableSpeculativeLoadHardening)
    addPass(createX86SpeculativeLoadHardeningPass());

  addPass(createX86FlagsCopyLoweringPass());
  addPass(createX86WinAllocaExpander());
}
void X86PassConfig::addMachineSSAOptimization() {
  addPass(createX86DomainReassignmentPass());
  TargetPassConfig::addMachineSSAOptimization();
}

void X86PassConfig::addPostRegAlloc() {
  addPass(createX86FloatingPointStackifierPass());
}

void X86PassConfig::addPreSched2() { addPass(createX86ExpandPseudoPass()); }

void X86PassConfig::addPreEmitPass() {
  if (getOptLevel() != CodeGenOpt::None) {
    addPass(new X86ExecutionDomainFix());
    addPass(createBreakFalseDeps());
  }

  addPass(createShadowCallStackPass());
  addPass(createX86IndirectBranchTrackingPass());

  if (UseVZeroUpper)
    addPass(createX86IssueVZeroUpperPass());

  if (getOptLevel() != CodeGenOpt::None) {
    addPass(createX86FixupBWInsts());
    addPass(createX86PadShortFunctions());
    addPass(createX86FixupLEAs());
    addPass(createX86EvexToVexInsts());
  }
}

void X86PassConfig::addPreEmitPass2() {
  addPass(createX86RetpolineThunksPass());
<<<<<<< HEAD
  // Verify basic block incoming and outgoing cfa offset and register values and
  // correct CFA calculation rule where needed by inserting appropriate CFI
  // instructions.
  const Triple &TT = TM->getTargetTriple();
  if (!TT.isOSDarwin() && !TT.isOSWindows())
    addPass(createCFIInstrInserter());
=======
>>>>>>> d12f4ffa
}<|MERGE_RESOLUTION|>--- conflicted
+++ resolved
@@ -26,7 +26,7 @@
 #include "llvm/ADT/StringRef.h"
 #include "llvm/ADT/Triple.h"
 #include "llvm/Analysis/TargetTransformInfo.h"
-#include "llvm/CodeGen/ExecutionDomainFix.h"
+#include "llvm/CodeGen/ExecutionDepsFix.h"
 #include "llvm/CodeGen/GlobalISel/CallLowering.h"
 #include "llvm/CodeGen/GlobalISel/IRTranslator.h"
 #include "llvm/CodeGen/GlobalISel/InstructionSelect.h"
@@ -34,6 +34,7 @@
 #include "llvm/CodeGen/GlobalISel/RegBankSelect.h"
 #include "llvm/CodeGen/MachineScheduler.h"
 #include "llvm/CodeGen/Passes.h"
+#include "llvm/CodeGen/TargetLoweringObjectFile.h"
 #include "llvm/CodeGen/TargetPassConfig.h"
 #include "llvm/IR/Attributes.h"
 #include "llvm/IR/DataLayout.h"
@@ -43,7 +44,6 @@
 #include "llvm/Support/CommandLine.h"
 #include "llvm/Support/ErrorHandling.h"
 #include "llvm/Support/TargetRegistry.h"
-#include "llvm/Target/TargetLoweringObjectFile.h"
 #include "llvm/Target/TargetOptions.h"
 #include <memory>
 #include <string>
@@ -54,21 +54,14 @@
                                cl::desc("Enable the machine combiner pass"),
                                cl::init(true), cl::Hidden);
 
-static cl::opt<bool> EnableSpeculativeLoadHardening(
-    "x86-speculative-load-hardening",
-    cl::desc("Enable speculative load hardening"), cl::init(false), cl::Hidden);
-
 namespace llvm {
 
 void initializeWinEHStatePassPass(PassRegistry &);
 void initializeFixupLEAPassPass(PassRegistry &);
-void initializeShadowCallStackPass(PassRegistry &);
 void initializeX86CallFrameOptimizationPass(PassRegistry &);
 void initializeX86CmovConverterPassPass(PassRegistry &);
-void initializeX86ExecutionDomainFixPass(PassRegistry &);
+void initializeX86ExecutionDepsFixPass(PassRegistry &);
 void initializeX86DomainReassignmentPass(PassRegistry &);
-void initializeX86AvoidSFBPassPass(PassRegistry &);
-void initializeX86FlagsCopyLoweringPassPass(PassRegistry &);
 
 } // end namespace llvm
 
@@ -83,13 +76,10 @@
   initializeFixupBWInstPassPass(PR);
   initializeEvexToVexInstPassPass(PR);
   initializeFixupLEAPassPass(PR);
-  initializeShadowCallStackPass(PR);
   initializeX86CallFrameOptimizationPass(PR);
   initializeX86CmovConverterPassPass(PR);
-  initializeX86ExecutionDomainFixPass(PR);
+  initializeX86ExecutionDepsFixPass(PR);
   initializeX86DomainReassignmentPass(PR);
-  initializeX86AvoidSFBPassPass(PR);
-  initializeX86FlagsCopyLoweringPassPass(PR);
 }
 
 static std::unique_ptr<TargetLoweringObjectFile> createTLOF(const Triple &TT) {
@@ -109,6 +99,8 @@
     return llvm::make_unique<X86FuchsiaTargetObjectFile>();
   if (TT.isOSBinFormatELF())
     return llvm::make_unique<X86ELFTargetObjectFile>();
+  if (TT.isKnownWindowsMSVCEnvironment() || TT.isWindowsCoreCLREnvironment())
+    return llvm::make_unique<X86WindowsTargetObjectFile>();
   if (TT.isOSBinFormatCOFF())
     return llvm::make_unique<TargetLoweringObjectFileCOFF>();
   llvm_unreachable("unknown subtarget type");
@@ -226,15 +218,8 @@
   // The check here for 64-bit windows is a bit icky, but as we're unlikely
   // to ever want to mix 32 and 64-bit windows code in a single module
   // this should be fine.
-  if ((TT.isOSWindows() && TT.getArch() == Triple::x86_64) || TT.isPS4() ||
-      TT.isOSBinFormatMachO()) {
+  if ((TT.isOSWindows() && TT.getArch() == Triple::x86_64) || TT.isPS4())
     this->Options.TrapUnreachable = true;
-    this->Options.NoTrapAfterNoreturn = TT.isOSBinFormatMachO();
-  }
-
-  // Outlining is available for x86-64.
-  if (TT.getArch() == Triple::x86_64)
-    setMachineOutliner(true);
 
   initAsmInfo();
 }
@@ -270,38 +255,7 @@
   if (SoftFloat)
     Key += FS.empty() ? "+soft-float" : ",+soft-float";
 
-  // Keep track of the key width after all features are added so we can extract
-  // the feature string out later.
-  unsigned CPUFSWidth = Key.size();
-
-  // Extract prefer-vector-width attribute.
-  unsigned PreferVectorWidthOverride = 0;
-  if (F.hasFnAttribute("prefer-vector-width")) {
-    StringRef Val = F.getFnAttribute("prefer-vector-width").getValueAsString();
-    unsigned Width;
-    if (!Val.getAsInteger(0, Width)) {
-      Key += ",prefer-vector-width=";
-      Key += Val;
-      PreferVectorWidthOverride = Width;
-    }
-  }
-
-  // Extract required-vector-width attribute.
-  unsigned RequiredVectorWidth = UINT32_MAX;
-  if (F.hasFnAttribute("required-vector-width")) {
-    StringRef Val = F.getFnAttribute("required-vector-width").getValueAsString();
-    unsigned Width;
-    if (!Val.getAsInteger(0, Width)) {
-      Key += ",required-vector-width=";
-      Key += Val;
-      RequiredVectorWidth = Width;
-    }
-  }
-
-  // Extracted here so that we make sure there is backing for the StringRef. If
-  // we assigned earlier, its possible the SmallString reallocated leaving a
-  // dangling StringRef.
-  FS = Key.slice(CPU.size(), CPUFSWidth);
+  FS = Key.substr(CPU.size());
 
   auto &I = SubtargetMap[Key];
   if (!I) {
@@ -310,9 +264,7 @@
     // function that reside in TargetOptions.
     resetTargetOptions(F);
     I = llvm::make_unique<X86Subtarget>(TargetTriple, CPU, FS, *this,
-                                        Options.StackAlignmentOverride,
-                                        PreferVectorWidthOverride,
-                                        RequiredVectorWidth);
+                                        Options.StackAlignmentOverride);
   }
   return I.get();
 }
@@ -373,23 +325,20 @@
   void addPreSched2() override;
 };
 
-class X86ExecutionDomainFix : public ExecutionDomainFix {
+class X86ExecutionDepsFix : public ExecutionDepsFix {
 public:
   static char ID;
-  X86ExecutionDomainFix() : ExecutionDomainFix(ID, X86::VR128XRegClass) {}
+  X86ExecutionDepsFix() : ExecutionDepsFix(ID, X86::VR128XRegClass) {}
   StringRef getPassName() const override {
     return "X86 Execution Dependency Fix";
   }
 };
-char X86ExecutionDomainFix::ID;
+char X86ExecutionDepsFix::ID;
 
 } // end anonymous namespace
 
-INITIALIZE_PASS_BEGIN(X86ExecutionDomainFix, "x86-execution-domain-fix",
-  "X86 Execution Domain Fix", false, false)
-INITIALIZE_PASS_DEPENDENCY(ReachingDefAnalysis)
-INITIALIZE_PASS_END(X86ExecutionDomainFix, "x86-execution-domain-fix",
-  "X86 Execution Domain Fix", false, false)
+INITIALIZE_PASS(X86ExecutionDepsFix, "x86-execution-deps-fix",
+                "X86 Execution Dependency Fix", false, false)
 
 TargetPassConfig *X86TargetMachine::createPassConfig(PassManagerBase &PM) {
   return new X86PassConfig(*this, PM);
@@ -464,13 +413,8 @@
     addPass(createX86FixupSetCC());
     addPass(createX86OptimizeLEAs());
     addPass(createX86CallFrameOptimization());
-    addPass(createX86AvoidStoreForwardingBlocks());
-  }
-
-  if (EnableSpeculativeLoadHardening)
-    addPass(createX86SpeculativeLoadHardeningPass());
-
-  addPass(createX86FlagsCopyLoweringPass());
+  }
+
   addPass(createX86WinAllocaExpander());
 }
 void X86PassConfig::addMachineSSAOptimization() {
@@ -485,13 +429,8 @@
 void X86PassConfig::addPreSched2() { addPass(createX86ExpandPseudoPass()); }
 
 void X86PassConfig::addPreEmitPass() {
-  if (getOptLevel() != CodeGenOpt::None) {
-    addPass(new X86ExecutionDomainFix());
-    addPass(createBreakFalseDeps());
-  }
-
-  addPass(createShadowCallStackPass());
-  addPass(createX86IndirectBranchTrackingPass());
+  if (getOptLevel() != CodeGenOpt::None)
+    addPass(new X86ExecutionDepsFix());
 
   if (UseVZeroUpper)
     addPass(createX86IssueVZeroUpperPass());
@@ -506,13 +445,4 @@
 
 void X86PassConfig::addPreEmitPass2() {
   addPass(createX86RetpolineThunksPass());
-<<<<<<< HEAD
-  // Verify basic block incoming and outgoing cfa offset and register values and
-  // correct CFA calculation rule where needed by inserting appropriate CFI
-  // instructions.
-  const Triple &TT = TM->getTargetTriple();
-  if (!TT.isOSDarwin() && !TT.isOSWindows())
-    addPass(createCFIInstrInserter());
-=======
->>>>>>> d12f4ffa
 }