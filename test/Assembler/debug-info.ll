; RUN: llvm-as < %s | llvm-dis | llvm-as | llvm-dis | FileCheck %s
; RUN: verify-uselistorder %s

<<<<<<< HEAD
; CHECK: !named = !{!0, !0, !1, !2, !3, !4, !5, !6, !7, !8, !8, !9, !10, !11, !12, !13, !14, !15, !16, !17, !18, !19, !20, !21, !22, !23, !24, !25, !26, !27, !27, !28, !29, !30, !31, !32, !33, !34, !35, !36, !37}
!named = !{!0, !1, !2, !3, !4, !5, !6, !7, !8, !9, !10, !11, !12, !13, !14, !15, !16, !17, !18, !19, !20, !21, !22, !23, !24, !25, !26, !27, !28, !29, !30, !31, !32, !33, !34, !35, !36, !37, !38, !39, !40}
=======
; CHECK: !named = !{!0, !0, !1, !2, !3, !4, !5, !6, !7, !8, !8, !9, !10, !11, !12, !13, !14, !15, !16, !17, !18, !19, !20, !21, !22, !23, !24, !25, !26, !27, !27, !28, !29, !30, !31, !32, !33, !34, !35, !36}
!named = !{!0, !1, !2, !3, !4, !5, !6, !7, !8, !9, !10, !11, !12, !13, !14, !15, !16, !17, !18, !19, !20, !21, !22, !23, !24, !25, !26, !27, !28, !29, !30, !31, !32, !33, !34, !35, !36, !38, !39, !40}
>>>>>>> d12f4ffa

; CHECK:      !0 = !DISubrange(count: 3)
; CHECK-NEXT: !1 = !DISubrange(count: 3, lowerBound: 4)
; CHECK-NEXT: !2 = !DISubrange(count: 3, lowerBound: -5)
!0 = !DISubrange(count: 3)
!1 = !DISubrange(count: 3, lowerBound: 0)

!2 = !DISubrange(count: 3, lowerBound: 4)
!3 = !DISubrange(count: 3, lowerBound: -5)

; CHECK-NEXT: !3 = !DIEnumerator(name: "seven", value: 7)
; CHECK-NEXT: !4 = !DIEnumerator(name: "negeight", value: -8)
; CHECK-NEXT: !5 = !DIEnumerator(name: "", value: 0)
!4 = !DIEnumerator(name: "seven", value: 7)
!5 = !DIEnumerator(name: "negeight", value: -8)
!6 = !DIEnumerator(name: "", value: 0)

; CHECK-NEXT: !6 = !DIBasicType(name: "name", size: 1, align: 2, encoding: DW_ATE_unsigned_char)
; CHECK-NEXT: !7 = !DIBasicType(tag: DW_TAG_unspecified_type, name: "decltype(nullptr)")
; CHECK-NEXT: !8 = !DIBasicType()
!7 = !DIBasicType(tag: DW_TAG_base_type, name: "name", size: 1, align: 2, encoding: DW_ATE_unsigned_char)
!8 = !DIBasicType(tag: DW_TAG_unspecified_type, name: "decltype(nullptr)")
!9 = !DIBasicType()
!10 = !DIBasicType(tag: DW_TAG_base_type, name: "", size: 0, align: 0, encoding: 0)

; CHECK-NEXT: !9 = !DITemplateTypeParameter(type: !6)
; CHECK-NEXT: !10 = !DIFile(filename: "path/to/file", directory: "/path/to/dir")
; CHECK-NEXT: !11 = distinct !{}
; CHECK-NEXT: !12 = !DIFile(filename: "", directory: "")
!11 = !DITemplateTypeParameter(type: !7)
!12 = !DIFile(filename: "path/to/file", directory: "/path/to/dir")
!13 = distinct !{}
!14 = !DIFile(filename: "", directory: "")

; CHECK-NEXT: !13 = !DIDerivedType(tag: DW_TAG_pointer_type, baseType: !6, size: 32, align: 32, dwarfAddressSpace: 1)
!15 = !DIDerivedType(tag: DW_TAG_pointer_type, baseType: !7, size: 32, align: 32, dwarfAddressSpace: 1)

; CHECK-NEXT: !14 = !DICompositeType(tag: DW_TAG_structure_type, name: "MyType", file: !10, line: 2, size: 32, align: 32, identifier: "MangledMyType")
; CHECK-NEXT: !15 = distinct !DICompositeType(tag: DW_TAG_structure_type, name: "Base", scope: !14, file: !10, line: 3, size: 128, align: 32, offset: 64, flags: DIFlagPublic, elements: !16, runtimeLang: DW_LANG_C_plus_plus_11, vtableHolder: !15, templateParams: !18, identifier: "MangledBase")
; CHECK-NEXT: !16 = !{!17}
; CHECK-NEXT: !17 = !DIDerivedType(tag: DW_TAG_member, name: "field", scope: !15, file: !10, line: 4, baseType: !6, size: 32, align: 32, offset: 32, flags: DIFlagPublic)
; CHECK-NEXT: !18 = !{!9}
; CHECK-NEXT: !19 = !DICompositeType(tag: DW_TAG_structure_type, name: "Derived", scope: !14, file: !10, line: 3, baseType: !15, size: 128, align: 32, offset: 64, flags: DIFlagPublic, elements: !20, runtimeLang: DW_LANG_C_plus_plus_11, vtableHolder: !15, templateParams: !18, identifier: "MangledBase")
; CHECK-NEXT: !20 = !{!21}
; CHECK-NEXT: !21 = !DIDerivedType(tag: DW_TAG_inheritance, scope: !19, baseType: !15)
; CHECK-NEXT: !22 = !DIDerivedType(tag: DW_TAG_ptr_to_member_type, baseType: !6, size: 32, align: 32, extraData: !15)
; CHECK-NEXT: !23 = !DICompositeType(tag: DW_TAG_structure_type)
; CHECK-NEXT: !24 = !DICompositeType(tag: DW_TAG_structure_type, runtimeLang: DW_LANG_Cobol85)
!16 = !DICompositeType(tag: DW_TAG_structure_type, name: "MyType", file: !12, line: 2, size: 32, align: 32, identifier: "MangledMyType")
!17 = !DICompositeType(tag: DW_TAG_structure_type, name: "Base", scope: !16, file: !12, line: 3, size: 128, align: 32, offset: 64, flags: DIFlagPublic, elements: !18, runtimeLang: DW_LANG_C_plus_plus_11, vtableHolder: !17, templateParams: !20, identifier: "MangledBase")
!18 = !{!19}
!19 = !DIDerivedType(tag: DW_TAG_member, name: "field", scope: !17, file: !12, line: 4, baseType: !7, size: 32, align: 32, offset: 32, flags: DIFlagPublic)
!20 = !{!11}
!21 = !DICompositeType(tag: DW_TAG_structure_type, name: "Derived", scope: !16, file: !12, line: 3, baseType: !17, size: 128, align: 32, offset: 64, flags: DIFlagPublic, elements: !22, runtimeLang: DW_LANG_C_plus_plus_11, vtableHolder: !17, templateParams: !20, identifier: "MangledBase")
!22 = !{!23}
!23 = !DIDerivedType(tag: DW_TAG_inheritance, scope: !21, baseType: !17)
!24 = !DIDerivedType(tag: DW_TAG_ptr_to_member_type, baseType: !7, size: 32, align: 32, extraData: !17)
!25 = !DICompositeType(tag: DW_TAG_structure_type)
!26 = !DICompositeType(tag: DW_TAG_structure_type, runtimeLang: 6)

; CHECK-NEXT: !25 = !{!6, !6}
; CHECK-NEXT: !26 = !DISubroutineType(flags: DIFlagPublic | DIFlagStaticMember, types: !25)
; CHECK-NEXT: !27 = !DISubroutineType(types: !25)
!27 = !{!7, !7}
!28 = !DISubroutineType(flags: DIFlagPublic | DIFlagStaticMember, types: !27)
!29 = !DISubroutineType(flags: 0, types: !27)
!30 = !DISubroutineType(types: !27)

; CHECK-NEXT: !28 = !DIMacro(type: DW_MACINFO_define, line: 9, name: "Name", value: "Value")
; CHECK-NEXT: !29 = distinct !{!28}
; CHECK-NEXT: !30 = !DIMacroFile(line: 9, file: !12, nodes: !29)
; CHECK-NEXT: !31 = !DIMacroFile(line: 11, file: !12)
!31 = !DIMacro(type: DW_MACINFO_define, line: 9, name: "Name", value: "Value")
!32 = distinct !{!31}
!33 = !DIMacroFile(line: 9, file: !14, nodes: !32)
!34 = !DIMacroFile(type: DW_MACINFO_start_file, line: 11, file: !14)

; CHECK-NEXT: !32 = !DIFile(filename: "file", directory: "dir", checksumkind: CSK_MD5, checksum: "000102030405060708090a0b0c0d0e0f")
!35 = !DIFile(filename: "file", directory: "dir", checksumkind: CSK_MD5, checksum: "000102030405060708090a0b0c0d0e0f")
<<<<<<< HEAD

; CHECK-NEXT: !33 = !DICompositeType(tag: DW_TAG_variant_part, name: "A", scope: !14, size: 64)
; CHECK-NEXT: !34 = !DIDerivedType(tag: DW_TAG_member, scope: !33, baseType: !35, size: 64, align: 64, flags: DIFlagArtificial)
; CHECK-NEXT: !35 = !DIBasicType(name: "u64", size: 64, encoding: DW_ATE_unsigned)
!36 = !DICompositeType(tag: DW_TAG_variant_part, name: "A", scope: !16, size: 64, discriminator: !37)
!37 = !DIDerivedType(tag: DW_TAG_member, scope: !36, baseType: !38, size: 64, align: 64, flags: DIFlagArtificial)
!38 = !DIBasicType(name: "u64", size: 64, encoding: DW_ATE_unsigned)

; CHECK-NEXT: !36 = !DIFile(filename: "file", directory: "dir", source: "int source() { }\0A")
; CHECK-NEXT: !37 = !DIFile(filename: "file", directory: "dir", checksumkind: CSK_MD5, checksum: "3a420e2646916a475e68de8d48f779f5", source: "int source() { }\0A")
!39 = !DIFile(filename: "file", directory: "dir", source: "int source() { }\0A")
!40 = !DIFile(filename: "file", directory: "dir", checksumkind: CSK_MD5, checksum: "3a420e2646916a475e68de8d48f779f5", source: "int source() { }\0A")
=======
!36 = !DIFile(filename: "file", directory: "dir", checksumkind: CSK_None)
!37 = !DIFile(filename: "file", directory: "dir", checksumkind: CSK_None, checksum: "")

; CHECK-NEXT: !34 = !DICompositeType(tag: DW_TAG_variant_part, name: "A", scope: !14, size: 64)
; CHECK-NEXT: !35 = !DIDerivedType(tag: DW_TAG_member, scope: !34, baseType: !36, size: 64, align: 64, flags: DIFlagArtificial)
; CHECK-NEXT: !36 = !DIBasicType(name: "u64", size: 64, encoding: DW_ATE_unsigned)
!38 = !DICompositeType(tag: DW_TAG_variant_part, name: "A", scope: !16, size: 64, discriminator: !39)
!39 = !DIDerivedType(tag: DW_TAG_member, scope: !38, baseType: !40, size: 64, align: 64, flags: DIFlagArtificial)
!40 = !DIBasicType(name: "u64", size: 64, encoding: DW_ATE_unsigned)
>>>>>>> d12f4ffa
<|MERGE_RESOLUTION|>--- conflicted
+++ resolved
@@ -1,13 +1,8 @@
 ; RUN: llvm-as < %s | llvm-dis | llvm-as | llvm-dis | FileCheck %s
 ; RUN: verify-uselistorder %s
 
-<<<<<<< HEAD
-; CHECK: !named = !{!0, !0, !1, !2, !3, !4, !5, !6, !7, !8, !8, !9, !10, !11, !12, !13, !14, !15, !16, !17, !18, !19, !20, !21, !22, !23, !24, !25, !26, !27, !27, !28, !29, !30, !31, !32, !33, !34, !35, !36, !37}
-!named = !{!0, !1, !2, !3, !4, !5, !6, !7, !8, !9, !10, !11, !12, !13, !14, !15, !16, !17, !18, !19, !20, !21, !22, !23, !24, !25, !26, !27, !28, !29, !30, !31, !32, !33, !34, !35, !36, !37, !38, !39, !40}
-=======
 ; CHECK: !named = !{!0, !0, !1, !2, !3, !4, !5, !6, !7, !8, !8, !9, !10, !11, !12, !13, !14, !15, !16, !17, !18, !19, !20, !21, !22, !23, !24, !25, !26, !27, !27, !28, !29, !30, !31, !32, !33, !34, !35, !36}
 !named = !{!0, !1, !2, !3, !4, !5, !6, !7, !8, !9, !10, !11, !12, !13, !14, !15, !16, !17, !18, !19, !20, !21, !22, !23, !24, !25, !26, !27, !28, !29, !30, !31, !32, !33, !34, !35, !36, !38, !39, !40}
->>>>>>> d12f4ffa
 
 ; CHECK:      !0 = !DISubrange(count: 3)
 ; CHECK-NEXT: !1 = !DISubrange(count: 3, lowerBound: 4)
@@ -86,21 +81,8 @@
 !34 = !DIMacroFile(type: DW_MACINFO_start_file, line: 11, file: !14)
 
 ; CHECK-NEXT: !32 = !DIFile(filename: "file", directory: "dir", checksumkind: CSK_MD5, checksum: "000102030405060708090a0b0c0d0e0f")
+; CHECK-NEXT: !33 = !DIFile(filename: "file", directory: "dir")
 !35 = !DIFile(filename: "file", directory: "dir", checksumkind: CSK_MD5, checksum: "000102030405060708090a0b0c0d0e0f")
-<<<<<<< HEAD
-
-; CHECK-NEXT: !33 = !DICompositeType(tag: DW_TAG_variant_part, name: "A", scope: !14, size: 64)
-; CHECK-NEXT: !34 = !DIDerivedType(tag: DW_TAG_member, scope: !33, baseType: !35, size: 64, align: 64, flags: DIFlagArtificial)
-; CHECK-NEXT: !35 = !DIBasicType(name: "u64", size: 64, encoding: DW_ATE_unsigned)
-!36 = !DICompositeType(tag: DW_TAG_variant_part, name: "A", scope: !16, size: 64, discriminator: !37)
-!37 = !DIDerivedType(tag: DW_TAG_member, scope: !36, baseType: !38, size: 64, align: 64, flags: DIFlagArtificial)
-!38 = !DIBasicType(name: "u64", size: 64, encoding: DW_ATE_unsigned)
-
-; CHECK-NEXT: !36 = !DIFile(filename: "file", directory: "dir", source: "int source() { }\0A")
-; CHECK-NEXT: !37 = !DIFile(filename: "file", directory: "dir", checksumkind: CSK_MD5, checksum: "3a420e2646916a475e68de8d48f779f5", source: "int source() { }\0A")
-!39 = !DIFile(filename: "file", directory: "dir", source: "int source() { }\0A")
-!40 = !DIFile(filename: "file", directory: "dir", checksumkind: CSK_MD5, checksum: "3a420e2646916a475e68de8d48f779f5", source: "int source() { }\0A")
-=======
 !36 = !DIFile(filename: "file", directory: "dir", checksumkind: CSK_None)
 !37 = !DIFile(filename: "file", directory: "dir", checksumkind: CSK_None, checksum: "")
 
@@ -109,5 +91,4 @@
 ; CHECK-NEXT: !36 = !DIBasicType(name: "u64", size: 64, encoding: DW_ATE_unsigned)
 !38 = !DICompositeType(tag: DW_TAG_variant_part, name: "A", scope: !16, size: 64, discriminator: !39)
 !39 = !DIDerivedType(tag: DW_TAG_member, scope: !38, baseType: !40, size: 64, align: 64, flags: DIFlagArtificial)
-!40 = !DIBasicType(name: "u64", size: 64, encoding: DW_ATE_unsigned)
->>>>>>> d12f4ffa
+!40 = !DIBasicType(name: "u64", size: 64, encoding: DW_ATE_unsigned)