//===-- AutoUpgrade.cpp - Implement auto-upgrade helper functions ---------===//
//
//                     The LLVM Compiler Infrastructure
//
// This file is distributed under the University of Illinois Open Source
// License. See LICENSE.TXT for details.
//
//===----------------------------------------------------------------------===//
//
// This file implements the auto-upgrade helper functions.
// This is where deprecated IR intrinsics and other IR features are updated to
// current specifications.
//
//===----------------------------------------------------------------------===//

#include "llvm/IR/AutoUpgrade.h"
#include "llvm/ADT/StringSwitch.h"
#include "llvm/IR/Constants.h"
#include "llvm/IR/DIBuilder.h"
#include "llvm/IR/DebugInfo.h"
#include "llvm/IR/DiagnosticInfo.h"
#include "llvm/IR/Function.h"
#include "llvm/IR/IRBuilder.h"
#include "llvm/IR/Instruction.h"
#include "llvm/IR/IntrinsicInst.h"
#include "llvm/IR/LLVMContext.h"
#include "llvm/IR/Module.h"
#include "llvm/IR/Verifier.h"
#include "llvm/Support/ErrorHandling.h"
#include "llvm/Support/Regex.h"
#include <cstring>
using namespace llvm;

static void rename(GlobalValue *GV) { GV->setName(GV->getName() + ".old"); }

// Upgrade the declarations of the SSE4.1 ptest intrinsics whose arguments have
// changed their type from v4f32 to v2i64.
static bool UpgradePTESTIntrinsic(Function* F, Intrinsic::ID IID,
                                  Function *&NewFn) {
  // Check whether this is an old version of the function, which received
  // v4f32 arguments.
  Type *Arg0Type = F->getFunctionType()->getParamType(0);
  if (Arg0Type != VectorType::get(Type::getFloatTy(F->getContext()), 4))
    return false;

  // Yes, it's old, replace it with new version.
  rename(F);
  NewFn = Intrinsic::getDeclaration(F->getParent(), IID);
  return true;
}

// Upgrade the declarations of intrinsic functions whose 8-bit immediate mask
// arguments have changed their type from i32 to i8.
static bool UpgradeX86IntrinsicsWith8BitMask(Function *F, Intrinsic::ID IID,
                                             Function *&NewFn) {
  // Check that the last argument is an i32.
  Type *LastArgType = F->getFunctionType()->getParamType(
     F->getFunctionType()->getNumParams() - 1);
  if (!LastArgType->isIntegerTy(32))
    return false;

  // Move this function aside and map down.
  rename(F);
  NewFn = Intrinsic::getDeclaration(F->getParent(), IID);
  return true;
}

static bool ShouldUpgradeX86Intrinsic(Function *F, StringRef Name) {
  // All of the intrinsics matches below should be marked with which llvm
  // version started autoupgrading them. At some point in the future we would
  // like to use this information to remove upgrade code for some older
  // intrinsics. It is currently undecided how we will determine that future
  // point.
  if (Name=="ssse3.pabs.b.128" || // Added in 6.0
      Name=="ssse3.pabs.w.128" || // Added in 6.0
      Name=="ssse3.pabs.d.128" || // Added in 6.0
      Name.startswith("fma4.vfmadd.s") || // Added in 7.0
      Name.startswith("fma.vfmadd.") || // Added in 7.0
      Name.startswith("fma.vfmsub.") || // Added in 7.0
      Name.startswith("fma.vfmaddsub.") || // Added in 7.0
      Name.startswith("fma.vfmsubadd.") || // Added in 7.0
      Name.startswith("fma.vfnmadd.") || // Added in 7.0
      Name.startswith("fma.vfnmsub.") || // Added in 7.0
      Name.startswith("avx512.mask.vfmadd.") || // Added in 7.0
      Name.startswith("avx512.mask.vfnmadd.") || // Added in 7.0
      Name.startswith("avx512.mask.vfnmsub.") || // Added in 7.0
      Name.startswith("avx512.mask3.vfmadd.") || // Added in 7.0
      Name.startswith("avx512.maskz.vfmadd.") || // Added in 7.0
      Name.startswith("avx512.mask3.vfmsub.") || // Added in 7.0
      Name.startswith("avx512.mask3.vfnmsub.") || // Added in 7.0
      Name.startswith("avx512.mask.vfmaddsub.") || // Added in 7.0
      Name.startswith("avx512.maskz.vfmaddsub.") || // Added in 7.0
      Name.startswith("avx512.mask3.vfmaddsub.") || // Added in 7.0
      Name.startswith("avx512.mask3.vfmsubadd.") || // Added in 7.0
      Name.startswith("avx512.mask.shuf.i") || // Added in 6.0
      Name.startswith("avx512.mask.shuf.f") || // Added in 6.0
      Name.startswith("avx2.pabs.") || // Added in 6.0
      Name.startswith("avx512.mask.pabs.") || // Added in 6.0
      Name.startswith("avx512.broadcastm") || // Added in 6.0
      Name == "sse.sqrt.ss" || // Added in 7.0
      Name == "sse2.sqrt.sd" || // Added in 7.0
      Name.startswith("avx512.mask.sqrt.p") || // Added in 7.0
      Name.startswith("avx.sqrt.p") || // Added in 7.0
      Name.startswith("sse2.sqrt.p") || // Added in 7.0
      Name.startswith("sse.sqrt.p") || // Added in 7.0
      Name.startswith("avx512.mask.pbroadcast") || // Added in 6.0
      Name.startswith("sse2.pcmpeq.") || // Added in 3.1
      Name.startswith("sse2.pcmpgt.") || // Added in 3.1
      Name.startswith("avx2.pcmpeq.") || // Added in 3.1
      Name.startswith("avx2.pcmpgt.") || // Added in 3.1
      Name.startswith("avx512.mask.pcmpeq.") || // Added in 3.9
      Name.startswith("avx512.mask.pcmpgt.") || // Added in 3.9
      Name.startswith("avx.vperm2f128.") || // Added in 6.0
      Name == "avx2.vperm2i128" || // Added in 6.0
      Name == "sse.add.ss" || // Added in 4.0
      Name == "sse2.add.sd" || // Added in 4.0
      Name == "sse.sub.ss" || // Added in 4.0
      Name == "sse2.sub.sd" || // Added in 4.0
      Name == "sse.mul.ss" || // Added in 4.0
      Name == "sse2.mul.sd" || // Added in 4.0
      Name == "sse.div.ss" || // Added in 4.0
      Name == "sse2.div.sd" || // Added in 4.0
      Name == "sse41.pmaxsb" || // Added in 3.9
      Name == "sse2.pmaxs.w" || // Added in 3.9
      Name == "sse41.pmaxsd" || // Added in 3.9
      Name == "sse2.pmaxu.b" || // Added in 3.9
      Name == "sse41.pmaxuw" || // Added in 3.9
      Name == "sse41.pmaxud" || // Added in 3.9
      Name == "sse41.pminsb" || // Added in 3.9
      Name == "sse2.pmins.w" || // Added in 3.9
      Name == "sse41.pminsd" || // Added in 3.9
      Name == "sse2.pminu.b" || // Added in 3.9
      Name == "sse41.pminuw" || // Added in 3.9
      Name == "sse41.pminud" || // Added in 3.9
      Name == "avx512.kand.w" || // Added in 7.0
      Name == "avx512.kandn.w" || // Added in 7.0
      Name == "avx512.knot.w" || // Added in 7.0
      Name == "avx512.kor.w" || // Added in 7.0
      Name == "avx512.kxor.w" || // Added in 7.0
      Name == "avx512.kxnor.w" || // Added in 7.0
      Name == "avx512.kortestc.w" || // Added in 7.0
      Name == "avx512.kortestz.w" || // Added in 7.0
      Name.startswith("avx512.mask.pshuf.b.") || // Added in 4.0
      Name.startswith("avx2.pmax") || // Added in 3.9
      Name.startswith("avx2.pmin") || // Added in 3.9
      Name.startswith("avx512.mask.pmax") || // Added in 4.0
      Name.startswith("avx512.mask.pmin") || // Added in 4.0
      Name.startswith("avx2.vbroadcast") || // Added in 3.8
      Name.startswith("avx2.pbroadcast") || // Added in 3.8
      Name.startswith("avx.vpermil.") || // Added in 3.1
      Name.startswith("sse2.pshuf") || // Added in 3.9
      Name.startswith("avx512.pbroadcast") || // Added in 3.9
      Name.startswith("avx512.mask.broadcast.s") || // Added in 3.9
      Name.startswith("avx512.mask.movddup") || // Added in 3.9
      Name.startswith("avx512.mask.movshdup") || // Added in 3.9
      Name.startswith("avx512.mask.movsldup") || // Added in 3.9
      Name.startswith("avx512.mask.pshuf.d.") || // Added in 3.9
      Name.startswith("avx512.mask.pshufl.w.") || // Added in 3.9
      Name.startswith("avx512.mask.pshufh.w.") || // Added in 3.9
      Name.startswith("avx512.mask.shuf.p") || // Added in 4.0
      Name.startswith("avx512.mask.vpermil.p") || // Added in 3.9
      Name.startswith("avx512.mask.perm.df.") || // Added in 3.9
      Name.startswith("avx512.mask.perm.di.") || // Added in 3.9
      Name.startswith("avx512.mask.punpckl") || // Added in 3.9
      Name.startswith("avx512.mask.punpckh") || // Added in 3.9
      Name.startswith("avx512.mask.unpckl.") || // Added in 3.9
      Name.startswith("avx512.mask.unpckh.") || // Added in 3.9
      Name.startswith("avx512.mask.pand.") || // Added in 3.9
      Name.startswith("avx512.mask.pandn.") || // Added in 3.9
      Name.startswith("avx512.mask.por.") || // Added in 3.9
      Name.startswith("avx512.mask.pxor.") || // Added in 3.9
      Name.startswith("avx512.mask.and.") || // Added in 3.9
      Name.startswith("avx512.mask.andn.") || // Added in 3.9
      Name.startswith("avx512.mask.or.") || // Added in 3.9
      Name.startswith("avx512.mask.xor.") || // Added in 3.9
      Name.startswith("avx512.mask.padd.") || // Added in 4.0
      Name.startswith("avx512.mask.psub.") || // Added in 4.0
      Name.startswith("avx512.mask.pmull.") || // Added in 4.0
      Name.startswith("avx512.mask.cvtdq2pd.") || // Added in 4.0
      Name.startswith("avx512.mask.cvtudq2pd.") || // Added in 4.0
      Name == "avx512.mask.cvtudq2ps.128" || // Added in 7.0
      Name == "avx512.mask.cvtudq2ps.256" || // Added in 7.0
      Name == "avx512.mask.cvtqq2pd.128" || // Added in 7.0
      Name == "avx512.mask.cvtqq2pd.256" || // Added in 7.0
      Name == "avx512.mask.cvtuqq2pd.128" || // Added in 7.0
      Name == "avx512.mask.cvtuqq2pd.256" || // Added in 7.0
      Name == "avx512.mask.cvtdq2ps.128" || // Added in 7.0
      Name == "avx512.mask.cvtdq2ps.256" || // Added in 7.0
      Name == "avx512.mask.cvtpd2dq.256" || // Added in 7.0
      Name == "avx512.mask.cvtpd2ps.256" || // Added in 7.0
      Name == "avx512.mask.cvttpd2dq.256" || // Added in 7.0
      Name == "avx512.mask.cvttps2dq.128" || // Added in 7.0
      Name == "avx512.mask.cvttps2dq.256" || // Added in 7.0
      Name == "avx512.mask.cvtps2pd.128" || // Added in 7.0
      Name == "avx512.mask.cvtps2pd.256" || // Added in 7.0
      Name == "avx512.cvtusi2sd" || // Added in 7.0
      Name.startswith("avx512.mask.permvar.") || // Added in 7.0
      Name.startswith("avx512.mask.permvar.") || // Added in 7.0
      Name == "sse2.pmulu.dq" || // Added in 7.0
      Name == "sse41.pmuldq" || // Added in 7.0
      Name == "avx2.pmulu.dq" || // Added in 7.0
      Name == "avx2.pmul.dq" || // Added in 7.0
      Name == "avx512.pmulu.dq.512" || // Added in 7.0
      Name == "avx512.pmul.dq.512" || // Added in 7.0
      Name.startswith("avx512.mask.pmul.dq.") || // Added in 4.0
      Name.startswith("avx512.mask.pmulu.dq.") || // Added in 4.0
      Name.startswith("avx512.mask.pmul.hr.sw.") || // Added in 7.0
      Name.startswith("avx512.mask.pmulh.w.") || // Added in 7.0
      Name.startswith("avx512.mask.pmulhu.w.") || // Added in 7.0
      Name.startswith("avx512.mask.pmaddw.d.") || // Added in 7.0
      Name.startswith("avx512.mask.pmaddubs.w.") || // Added in 7.0
      Name.startswith("avx512.mask.packsswb.") || // Added in 5.0
      Name.startswith("avx512.mask.packssdw.") || // Added in 5.0
      Name.startswith("avx512.mask.packuswb.") || // Added in 5.0
      Name.startswith("avx512.mask.packusdw.") || // Added in 5.0
      Name.startswith("avx512.mask.cmp.b") || // Added in 5.0
      Name.startswith("avx512.mask.cmp.d") || // Added in 5.0
      Name.startswith("avx512.mask.cmp.q") || // Added in 5.0
      Name.startswith("avx512.mask.cmp.w") || // Added in 5.0
      Name.startswith("avx512.mask.cmp.p") || // Added in 7.0
      Name.startswith("avx512.mask.ucmp.") || // Added in 5.0
      Name.startswith("avx512.cvtb2mask.") || // Added in 7.0
      Name.startswith("avx512.cvtw2mask.") || // Added in 7.0
      Name.startswith("avx512.cvtd2mask.") || // Added in 7.0
      Name.startswith("avx512.cvtq2mask.") || // Added in 7.0
      Name.startswith("avx512.mask.vpermilvar.") || // Added in 4.0
      Name.startswith("avx512.mask.psll.d") || // Added in 4.0
      Name.startswith("avx512.mask.psll.q") || // Added in 4.0
      Name.startswith("avx512.mask.psll.w") || // Added in 4.0
      Name.startswith("avx512.mask.psra.d") || // Added in 4.0
      Name.startswith("avx512.mask.psra.q") || // Added in 4.0
      Name.startswith("avx512.mask.psra.w") || // Added in 4.0
      Name.startswith("avx512.mask.psrl.d") || // Added in 4.0
      Name.startswith("avx512.mask.psrl.q") || // Added in 4.0
      Name.startswith("avx512.mask.psrl.w") || // Added in 4.0
      Name.startswith("avx512.mask.pslli") || // Added in 4.0
      Name.startswith("avx512.mask.psrai") || // Added in 4.0
      Name.startswith("avx512.mask.psrli") || // Added in 4.0
      Name.startswith("avx512.mask.psllv") || // Added in 4.0
      Name.startswith("avx512.mask.psrav") || // Added in 4.0
      Name.startswith("avx512.mask.psrlv") || // Added in 4.0
      Name.startswith("sse41.pmovsx") || // Added in 3.8
      Name.startswith("sse41.pmovzx") || // Added in 3.9
      Name.startswith("avx2.pmovsx") || // Added in 3.9
      Name.startswith("avx2.pmovzx") || // Added in 3.9
      Name.startswith("avx512.mask.pmovsx") || // Added in 4.0
      Name.startswith("avx512.mask.pmovzx") || // Added in 4.0
      Name.startswith("avx512.mask.lzcnt.") || // Added in 5.0
      Name.startswith("avx512.mask.pternlog.") || // Added in 7.0
      Name.startswith("avx512.maskz.pternlog.") || // Added in 7.0
      Name.startswith("avx512.mask.vpmadd52") || // Added in 7.0
      Name.startswith("avx512.maskz.vpmadd52") || // Added in 7.0
      Name.startswith("avx512.mask.vpermi2var.") || // Added in 7.0
      Name.startswith("avx512.mask.vpermt2var.") || // Added in 7.0
      Name.startswith("avx512.maskz.vpermt2var.") || // Added in 7.0
      Name.startswith("avx512.mask.vpdpbusd.") || // Added in 7.0
      Name.startswith("avx512.maskz.vpdpbusd.") || // Added in 7.0
      Name.startswith("avx512.mask.vpdpbusds.") || // Added in 7.0
      Name.startswith("avx512.maskz.vpdpbusds.") || // Added in 7.0
      Name.startswith("avx512.mask.vpdpwssd.") || // Added in 7.0
      Name.startswith("avx512.maskz.vpdpwssd.") || // Added in 7.0
      Name.startswith("avx512.mask.vpdpwssds.") || // Added in 7.0
      Name.startswith("avx512.maskz.vpdpwssds.") || // Added in 7.0
      Name.startswith("avx512.mask.dbpsadbw.") || // Added in 7.0
      Name.startswith("avx512.mask.vpshld.") || // Added in 7.0
      Name.startswith("avx512.mask.vpshrd.") || // Added in 7.0
      Name.startswith("avx512.mask.add.p") || // Added in 7.0. 128/256 in 4.0
      Name.startswith("avx512.mask.sub.p") || // Added in 7.0. 128/256 in 4.0
      Name.startswith("avx512.mask.mul.p") || // Added in 7.0. 128/256 in 4.0
      Name.startswith("avx512.mask.div.p") || // Added in 7.0. 128/256 in 4.0
      Name.startswith("avx512.mask.max.p") || // Added in 7.0. 128/256 in 5.0
      Name.startswith("avx512.mask.min.p") || // Added in 7.0. 128/256 in 5.0
      Name.startswith("avx512.mask.fpclass.p") || // Added in 7.0
      Name.startswith("avx512.mask.prorv.") || // Added in 7.0
      Name.startswith("avx512.mask.pror.") || // Added in 7.0
      Name.startswith("avx512.mask.prolv.") || // Added in 7.0
      Name.startswith("avx512.mask.prol.") || // Added in 7.0
      Name == "sse.cvtsi2ss" || // Added in 7.0
      Name == "sse.cvtsi642ss" || // Added in 7.0
      Name == "sse2.cvtsi2sd" || // Added in 7.0
      Name == "sse2.cvtsi642sd" || // Added in 7.0
      Name == "sse2.cvtss2sd" || // Added in 7.0
      Name == "sse2.cvtdq2pd" || // Added in 3.9
      Name == "sse2.cvtdq2ps" || // Added in 7.0
      Name == "sse2.cvtps2pd" || // Added in 3.9
      Name == "avx.cvtdq2.pd.256" || // Added in 3.9
      Name == "avx.cvtdq2.ps.256" || // Added in 7.0
      Name == "avx.cvt.ps2.pd.256" || // Added in 3.9
      Name.startswith("avx.vinsertf128.") || // Added in 3.7
      Name == "avx2.vinserti128" || // Added in 3.7
      Name.startswith("avx512.mask.insert") || // Added in 4.0
      Name.startswith("avx.vextractf128.") || // Added in 3.7
      Name == "avx2.vextracti128" || // Added in 3.7
      Name.startswith("avx512.mask.vextract") || // Added in 4.0
      Name.startswith("sse4a.movnt.") || // Added in 3.9
      Name.startswith("avx.movnt.") || // Added in 3.2
      Name.startswith("avx512.storent.") || // Added in 3.9
      Name == "sse41.movntdqa" || // Added in 5.0
      Name == "avx2.movntdqa" || // Added in 5.0
      Name == "avx512.movntdqa" || // Added in 5.0
      Name == "sse2.storel.dq" || // Added in 3.9
      Name.startswith("sse.storeu.") || // Added in 3.9
      Name.startswith("sse2.storeu.") || // Added in 3.9
      Name.startswith("avx.storeu.") || // Added in 3.9
      Name.startswith("avx512.mask.storeu.") || // Added in 3.9
      Name.startswith("avx512.mask.store.p") || // Added in 3.9
      Name.startswith("avx512.mask.store.b.") || // Added in 3.9
      Name.startswith("avx512.mask.store.w.") || // Added in 3.9
      Name.startswith("avx512.mask.store.d.") || // Added in 3.9
      Name.startswith("avx512.mask.store.q.") || // Added in 3.9
      Name == "avx512.mask.store.ss" || // Added in 7.0
      Name.startswith("avx512.mask.loadu.") || // Added in 3.9
      Name.startswith("avx512.mask.load.") || // Added in 3.9
      Name.startswith("avx512.mask.expand.load.") || // Added in 7.0
      Name.startswith("avx512.mask.compress.store.") || // Added in 7.0
      Name == "sse42.crc32.64.8" || // Added in 3.4
      Name.startswith("avx.vbroadcast.s") || // Added in 3.5
      Name.startswith("avx512.vbroadcast.s") || // Added in 7.0
      Name.startswith("avx512.mask.palignr.") || // Added in 3.9
      Name.startswith("avx512.mask.valign.") || // Added in 4.0
      Name.startswith("sse2.psll.dq") || // Added in 3.7
      Name.startswith("sse2.psrl.dq") || // Added in 3.7
      Name.startswith("avx2.psll.dq") || // Added in 3.7
      Name.startswith("avx2.psrl.dq") || // Added in 3.7
      Name.startswith("avx512.psll.dq") || // Added in 3.9
      Name.startswith("avx512.psrl.dq") || // Added in 3.9
      Name == "sse41.pblendw" || // Added in 3.7
      Name.startswith("sse41.blendp") || // Added in 3.7
      Name.startswith("avx.blend.p") || // Added in 3.7
      Name == "avx2.pblendw" || // Added in 3.7
      Name.startswith("avx2.pblendd.") || // Added in 3.7
      Name.startswith("avx.vbroadcastf128") || // Added in 4.0
      Name == "avx2.vbroadcasti128" || // Added in 3.7
      Name.startswith("avx512.mask.broadcastf") || // Added in 6.0
      Name.startswith("avx512.mask.broadcasti") || // Added in 6.0
      Name == "xop.vpcmov" || // Added in 3.8
      Name == "xop.vpcmov.256" || // Added in 5.0
      Name.startswith("avx512.mask.move.s") || // Added in 4.0
      Name.startswith("avx512.cvtmask2") || // Added in 5.0
      (Name.startswith("xop.vpcom") && // Added in 3.2
       F->arg_size() == 2) ||
      Name.startswith("avx512.ptestm") || //Added in 6.0
      Name.startswith("avx512.ptestnm") || //Added in 6.0
      Name.startswith("sse2.pavg") || // Added in 6.0
      Name.startswith("avx2.pavg") || // Added in 6.0
      Name.startswith("avx512.mask.pavg")) // Added in 6.0
    return true;

  return false;
}

static bool UpgradeX86IntrinsicFunction(Function *F, StringRef Name,
                                        Function *&NewFn) {
  // Only handle intrinsics that start with "x86.".
  if (!Name.startswith("x86."))
    return false;
  // Remove "x86." prefix.
  Name = Name.substr(4);

  if (ShouldUpgradeX86Intrinsic(F, Name)) {
    NewFn = nullptr;
    return true;
  }

  // SSE4.1 ptest functions may have an old signature.
  if (Name.startswith("sse41.ptest")) { // Added in 3.2
    if (Name.substr(11) == "c")
      return UpgradePTESTIntrinsic(F, Intrinsic::x86_sse41_ptestc, NewFn);
    if (Name.substr(11) == "z")
      return UpgradePTESTIntrinsic(F, Intrinsic::x86_sse41_ptestz, NewFn);
    if (Name.substr(11) == "nzc")
      return UpgradePTESTIntrinsic(F, Intrinsic::x86_sse41_ptestnzc, NewFn);
  }
  // Several blend and other instructions with masks used the wrong number of
  // bits.
  if (Name == "sse41.insertps") // Added in 3.6
    return UpgradeX86IntrinsicsWith8BitMask(F, Intrinsic::x86_sse41_insertps,
                                            NewFn);
  if (Name == "sse41.dppd") // Added in 3.6
    return UpgradeX86IntrinsicsWith8BitMask(F, Intrinsic::x86_sse41_dppd,
                                            NewFn);
  if (Name == "sse41.dpps") // Added in 3.6
    return UpgradeX86IntrinsicsWith8BitMask(F, Intrinsic::x86_sse41_dpps,
                                            NewFn);
  if (Name == "sse41.mpsadbw") // Added in 3.6
    return UpgradeX86IntrinsicsWith8BitMask(F, Intrinsic::x86_sse41_mpsadbw,
                                            NewFn);
  if (Name == "avx.dp.ps.256") // Added in 3.6
    return UpgradeX86IntrinsicsWith8BitMask(F, Intrinsic::x86_avx_dp_ps_256,
                                            NewFn);
  if (Name == "avx2.mpsadbw") // Added in 3.6
    return UpgradeX86IntrinsicsWith8BitMask(F, Intrinsic::x86_avx2_mpsadbw,
                                            NewFn);

  // frcz.ss/sd may need to have an argument dropped. Added in 3.2
  if (Name.startswith("xop.vfrcz.ss") && F->arg_size() == 2) {
    rename(F);
    NewFn = Intrinsic::getDeclaration(F->getParent(),
                                      Intrinsic::x86_xop_vfrcz_ss);
    return true;
  }
  if (Name.startswith("xop.vfrcz.sd") && F->arg_size() == 2) {
    rename(F);
    NewFn = Intrinsic::getDeclaration(F->getParent(),
                                      Intrinsic::x86_xop_vfrcz_sd);
    return true;
  }
  // Upgrade any XOP PERMIL2 index operand still using a float/double vector.
  if (Name.startswith("xop.vpermil2")) { // Added in 3.9
    auto Idx = F->getFunctionType()->getParamType(2);
    if (Idx->isFPOrFPVectorTy()) {
      rename(F);
      unsigned IdxSize = Idx->getPrimitiveSizeInBits();
      unsigned EltSize = Idx->getScalarSizeInBits();
      Intrinsic::ID Permil2ID;
      if (EltSize == 64 && IdxSize == 128)
        Permil2ID = Intrinsic::x86_xop_vpermil2pd;
      else if (EltSize == 32 && IdxSize == 128)
        Permil2ID = Intrinsic::x86_xop_vpermil2ps;
      else if (EltSize == 64 && IdxSize == 256)
        Permil2ID = Intrinsic::x86_xop_vpermil2pd_256;
      else
        Permil2ID = Intrinsic::x86_xop_vpermil2ps_256;
      NewFn = Intrinsic::getDeclaration(F->getParent(), Permil2ID);
      return true;
    }
  }

  return false;
}

static bool UpgradeIntrinsicFunction1(Function *F, Function *&NewFn) {
  assert(F && "Illegal to upgrade a non-existent Function.");

  // Quickly eliminate it, if it's not a candidate.
  StringRef Name = F->getName();
  if (Name.size() <= 8 || !Name.startswith("llvm."))
    return false;
  Name = Name.substr(5); // Strip off "llvm."

  switch (Name[0]) {
  default: break;
  case 'a': {
    if (Name.startswith("arm.rbit") || Name.startswith("aarch64.rbit")) {
      NewFn = Intrinsic::getDeclaration(F->getParent(), Intrinsic::bitreverse,
                                        F->arg_begin()->getType());
      return true;
    }
    if (Name.startswith("arm.neon.vclz")) {
      Type* args[2] = {
        F->arg_begin()->getType(),
        Type::getInt1Ty(F->getContext())
      };
      // Can't use Intrinsic::getDeclaration here as it adds a ".i1" to
      // the end of the name. Change name from llvm.arm.neon.vclz.* to
      //  llvm.ctlz.*
      FunctionType* fType = FunctionType::get(F->getReturnType(), args, false);
      NewFn = Function::Create(fType, F->getLinkage(),
                               "llvm.ctlz." + Name.substr(14), F->getParent());
      return true;
    }
    if (Name.startswith("arm.neon.vcnt")) {
      NewFn = Intrinsic::getDeclaration(F->getParent(), Intrinsic::ctpop,
                                        F->arg_begin()->getType());
      return true;
    }
    Regex vldRegex("^arm\\.neon\\.vld([1234]|[234]lane)\\.v[a-z0-9]*$");
    if (vldRegex.match(Name)) {
      auto fArgs = F->getFunctionType()->params();
      SmallVector<Type *, 4> Tys(fArgs.begin(), fArgs.end());
      // Can't use Intrinsic::getDeclaration here as the return types might
      // then only be structurally equal.
      FunctionType* fType = FunctionType::get(F->getReturnType(), Tys, false);
      NewFn = Function::Create(fType, F->getLinkage(),
                               "llvm." + Name + ".p0i8", F->getParent());
      return true;
    }
    Regex vstRegex("^arm\\.neon\\.vst([1234]|[234]lane)\\.v[a-z0-9]*$");
    if (vstRegex.match(Name)) {
      static const Intrinsic::ID StoreInts[] = {Intrinsic::arm_neon_vst1,
                                                Intrinsic::arm_neon_vst2,
                                                Intrinsic::arm_neon_vst3,
                                                Intrinsic::arm_neon_vst4};

      static const Intrinsic::ID StoreLaneInts[] = {
        Intrinsic::arm_neon_vst2lane, Intrinsic::arm_neon_vst3lane,
        Intrinsic::arm_neon_vst4lane
      };

      auto fArgs = F->getFunctionType()->params();
      Type *Tys[] = {fArgs[0], fArgs[1]};
      if (Name.find("lane") == StringRef::npos)
        NewFn = Intrinsic::getDeclaration(F->getParent(),
                                          StoreInts[fArgs.size() - 3], Tys);
      else
        NewFn = Intrinsic::getDeclaration(F->getParent(),
                                          StoreLaneInts[fArgs.size() - 5], Tys);
      return true;
    }
    if (Name == "aarch64.thread.pointer" || Name == "arm.thread.pointer") {
      NewFn = Intrinsic::getDeclaration(F->getParent(), Intrinsic::thread_pointer);
      return true;
    }
    break;
  }

  case 'c': {
    if (Name.startswith("ctlz.") && F->arg_size() == 1) {
      rename(F);
      NewFn = Intrinsic::getDeclaration(F->getParent(), Intrinsic::ctlz,
                                        F->arg_begin()->getType());
      return true;
    }
    if (Name.startswith("cttz.") && F->arg_size() == 1) {
      rename(F);
      NewFn = Intrinsic::getDeclaration(F->getParent(), Intrinsic::cttz,
                                        F->arg_begin()->getType());
      return true;
    }
    break;
  }
  case 'd': {
    if (Name == "dbg.value" && F->arg_size() == 4) {
      rename(F);
      NewFn = Intrinsic::getDeclaration(F->getParent(), Intrinsic::dbg_value);
      return true;
    }
    break;
  }
  case 'i':
  case 'l': {
    bool IsLifetimeStart = Name.startswith("lifetime.start");
    if (IsLifetimeStart || Name.startswith("invariant.start")) {
      Intrinsic::ID ID = IsLifetimeStart ?
        Intrinsic::lifetime_start : Intrinsic::invariant_start;
      auto Args = F->getFunctionType()->params();
      Type* ObjectPtr[1] = {Args[1]};
      if (F->getName() != Intrinsic::getName(ID, ObjectPtr)) {
        rename(F);
        NewFn = Intrinsic::getDeclaration(F->getParent(), ID, ObjectPtr);
        return true;
      }
    }

    bool IsLifetimeEnd = Name.startswith("lifetime.end");
    if (IsLifetimeEnd || Name.startswith("invariant.end")) {
      Intrinsic::ID ID = IsLifetimeEnd ?
        Intrinsic::lifetime_end : Intrinsic::invariant_end;

      auto Args = F->getFunctionType()->params();
      Type* ObjectPtr[1] = {Args[IsLifetimeEnd ? 1 : 2]};
      if (F->getName() != Intrinsic::getName(ID, ObjectPtr)) {
        rename(F);
        NewFn = Intrinsic::getDeclaration(F->getParent(), ID, ObjectPtr);
        return true;
      }
    }
    if (Name.startswith("invariant.group.barrier")) {
      // Rename invariant.group.barrier to launder.invariant.group
      auto Args = F->getFunctionType()->params();
      Type* ObjectPtr[1] = {Args[0]};
      rename(F);
      NewFn = Intrinsic::getDeclaration(F->getParent(),
          Intrinsic::launder_invariant_group, ObjectPtr);
      return true;

    }

    break;
  }
  case 'm': {
    if (Name.startswith("masked.load.")) {
      Type *Tys[] = { F->getReturnType(), F->arg_begin()->getType() };
      if (F->getName() != Intrinsic::getName(Intrinsic::masked_load, Tys)) {
        rename(F);
        NewFn = Intrinsic::getDeclaration(F->getParent(),
                                          Intrinsic::masked_load,
                                          Tys);
        return true;
      }
    }
    if (Name.startswith("masked.store.")) {
      auto Args = F->getFunctionType()->params();
      Type *Tys[] = { Args[0], Args[1] };
      if (F->getName() != Intrinsic::getName(Intrinsic::masked_store, Tys)) {
        rename(F);
        NewFn = Intrinsic::getDeclaration(F->getParent(),
                                          Intrinsic::masked_store,
                                          Tys);
        return true;
      }
    }
    // Renaming gather/scatter intrinsics with no address space overloading
    // to the new overload which includes an address space
    if (Name.startswith("masked.gather.")) {
      Type *Tys[] = {F->getReturnType(), F->arg_begin()->getType()};
      if (F->getName() != Intrinsic::getName(Intrinsic::masked_gather, Tys)) {
        rename(F);
        NewFn = Intrinsic::getDeclaration(F->getParent(),
                                          Intrinsic::masked_gather, Tys);
        return true;
      }
    }
    if (Name.startswith("masked.scatter.")) {
      auto Args = F->getFunctionType()->params();
      Type *Tys[] = {Args[0], Args[1]};
      if (F->getName() != Intrinsic::getName(Intrinsic::masked_scatter, Tys)) {
        rename(F);
        NewFn = Intrinsic::getDeclaration(F->getParent(),
                                          Intrinsic::masked_scatter, Tys);
        return true;
      }
    }
    // Updating the memory intrinsics (memcpy/memmove/memset) that have an
    // alignment parameter to embedding the alignment as an attribute of
    // the pointer args.
    if (Name.startswith("memcpy.") && F->arg_size() == 5) {
      rename(F);
      // Get the types of dest, src, and len
      ArrayRef<Type *> ParamTypes = F->getFunctionType()->params().slice(0, 3);
      NewFn = Intrinsic::getDeclaration(F->getParent(), Intrinsic::memcpy,
                                        ParamTypes);
      return true;
    }
    if (Name.startswith("memmove.") && F->arg_size() == 5) {
      rename(F);
      // Get the types of dest, src, and len
      ArrayRef<Type *> ParamTypes = F->getFunctionType()->params().slice(0, 3);
      NewFn = Intrinsic::getDeclaration(F->getParent(), Intrinsic::memmove,
                                        ParamTypes);
      return true;
    }
    if (Name.startswith("memset.") && F->arg_size() == 5) {
      rename(F);
      // Get the types of dest, and len
      const auto *FT = F->getFunctionType();
      Type *ParamTypes[2] = {
          FT->getParamType(0), // Dest
          FT->getParamType(2)  // len
      };
      NewFn = Intrinsic::getDeclaration(F->getParent(), Intrinsic::memset,
                                        ParamTypes);
      return true;
    }
    break;
  }
  case 'n': {
    if (Name.startswith("nvvm.")) {
      Name = Name.substr(5);

      // The following nvvm intrinsics correspond exactly to an LLVM intrinsic.
      Intrinsic::ID IID = StringSwitch<Intrinsic::ID>(Name)
                              .Cases("brev32", "brev64", Intrinsic::bitreverse)
                              .Case("clz.i", Intrinsic::ctlz)
                              .Case("popc.i", Intrinsic::ctpop)
                              .Default(Intrinsic::not_intrinsic);
      if (IID != Intrinsic::not_intrinsic && F->arg_size() == 1) {
        NewFn = Intrinsic::getDeclaration(F->getParent(), IID,
                                          {F->getReturnType()});
        return true;
      }

      // The following nvvm intrinsics correspond exactly to an LLVM idiom, but
      // not to an intrinsic alone.  We expand them in UpgradeIntrinsicCall.
      //
      // TODO: We could add lohi.i2d.
      bool Expand = StringSwitch<bool>(Name)
                        .Cases("abs.i", "abs.ll", true)
                        .Cases("clz.ll", "popc.ll", "h2f", true)
                        .Cases("max.i", "max.ll", "max.ui", "max.ull", true)
                        .Cases("min.i", "min.ll", "min.ui", "min.ull", true)
                        .Default(false);
      if (Expand) {
        NewFn = nullptr;
        return true;
      }
    }
    break;
  }
  case 'o':
    // We only need to change the name to match the mangling including the
    // address space.
    if (Name.startswith("objectsize.")) {
      Type *Tys[2] = { F->getReturnType(), F->arg_begin()->getType() };
      if (F->arg_size() == 2 ||
          F->getName() != Intrinsic::getName(Intrinsic::objectsize, Tys)) {
        rename(F);
        NewFn = Intrinsic::getDeclaration(F->getParent(), Intrinsic::objectsize,
                                          Tys);
        return true;
      }
    }
    break;

  case 's':
    if (Name == "stackprotectorcheck") {
      NewFn = nullptr;
      return true;
    }
    break;

  case 'x':
    if (UpgradeX86IntrinsicFunction(F, Name, NewFn))
      return true;
  }
  // Remangle our intrinsic since we upgrade the mangling
  auto Result = llvm::Intrinsic::remangleIntrinsicFunction(F);
  if (Result != None) {
    NewFn = Result.getValue();
    return true;
  }

  //  This may not belong here. This function is effectively being overloaded
  //  to both detect an intrinsic which needs upgrading, and to provide the
  //  upgraded form of the intrinsic. We should perhaps have two separate
  //  functions for this.
  return false;
}

bool llvm::UpgradeIntrinsicFunction(Function *F, Function *&NewFn) {
  NewFn = nullptr;
  bool Upgraded = UpgradeIntrinsicFunction1(F, NewFn);
  assert(F != NewFn && "Intrinsic function upgraded to the same function");

  // Upgrade intrinsic attributes.  This does not change the function.
  if (NewFn)
    F = NewFn;
  if (Intrinsic::ID id = F->getIntrinsicID())
    F->setAttributes(Intrinsic::getAttributes(F->getContext(), id));
  return Upgraded;
}

bool llvm::UpgradeGlobalVariable(GlobalVariable *GV) {
  // Nothing to do yet.
  return false;
}

// Handles upgrading SSE2/AVX2/AVX512BW PSLLDQ intrinsics by converting them
// to byte shuffles.
static Value *UpgradeX86PSLLDQIntrinsics(IRBuilder<> &Builder,
                                         Value *Op, unsigned Shift) {
  Type *ResultTy = Op->getType();
  unsigned NumElts = ResultTy->getVectorNumElements() * 8;

  // Bitcast from a 64-bit element type to a byte element type.
  Type *VecTy = VectorType::get(Builder.getInt8Ty(), NumElts);
  Op = Builder.CreateBitCast(Op, VecTy, "cast");

  // We'll be shuffling in zeroes.
  Value *Res = Constant::getNullValue(VecTy);

  // If shift is less than 16, emit a shuffle to move the bytes. Otherwise,
  // we'll just return the zero vector.
  if (Shift < 16) {
    uint32_t Idxs[64];
    // 256/512-bit version is split into 2/4 16-byte lanes.
    for (unsigned l = 0; l != NumElts; l += 16)
      for (unsigned i = 0; i != 16; ++i) {
        unsigned Idx = NumElts + i - Shift;
        if (Idx < NumElts)
          Idx -= NumElts - 16; // end of lane, switch operand.
        Idxs[l + i] = Idx + l;
      }

    Res = Builder.CreateShuffleVector(Res, Op, makeArrayRef(Idxs, NumElts));
  }

  // Bitcast back to a 64-bit element type.
  return Builder.CreateBitCast(Res, ResultTy, "cast");
}

// Handles upgrading SSE2/AVX2/AVX512BW PSRLDQ intrinsics by converting them
// to byte shuffles.
static Value *UpgradeX86PSRLDQIntrinsics(IRBuilder<> &Builder, Value *Op,
                                         unsigned Shift) {
  Type *ResultTy = Op->getType();
  unsigned NumElts = ResultTy->getVectorNumElements() * 8;

  // Bitcast from a 64-bit element type to a byte element type.
  Type *VecTy = VectorType::get(Builder.getInt8Ty(), NumElts);
  Op = Builder.CreateBitCast(Op, VecTy, "cast");

  // We'll be shuffling in zeroes.
  Value *Res = Constant::getNullValue(VecTy);

  // If shift is less than 16, emit a shuffle to move the bytes. Otherwise,
  // we'll just return the zero vector.
  if (Shift < 16) {
    uint32_t Idxs[64];
    // 256/512-bit version is split into 2/4 16-byte lanes.
    for (unsigned l = 0; l != NumElts; l += 16)
      for (unsigned i = 0; i != 16; ++i) {
        unsigned Idx = i + Shift;
        if (Idx >= 16)
          Idx += NumElts - 16; // end of lane, switch operand.
        Idxs[l + i] = Idx + l;
      }

    Res = Builder.CreateShuffleVector(Op, Res, makeArrayRef(Idxs, NumElts));
  }

  // Bitcast back to a 64-bit element type.
  return Builder.CreateBitCast(Res, ResultTy, "cast");
}

static Value *getX86MaskVec(IRBuilder<> &Builder, Value *Mask,
                            unsigned NumElts) {
  llvm::VectorType *MaskTy = llvm::VectorType::get(Builder.getInt1Ty(),
                             cast<IntegerType>(Mask->getType())->getBitWidth());
  Mask = Builder.CreateBitCast(Mask, MaskTy);

  // If we have less than 8 elements, then the starting mask was an i8 and
  // we need to extract down to the right number of elements.
  if (NumElts < 8) {
    uint32_t Indices[4];
    for (unsigned i = 0; i != NumElts; ++i)
      Indices[i] = i;
    Mask = Builder.CreateShuffleVector(Mask, Mask,
                                       makeArrayRef(Indices, NumElts),
                                       "extract");
  }

  return Mask;
}

static Value *EmitX86Select(IRBuilder<> &Builder, Value *Mask,
                            Value *Op0, Value *Op1) {
  // If the mask is all ones just emit the first operation.
  if (const auto *C = dyn_cast<Constant>(Mask))
    if (C->isAllOnesValue())
      return Op0;

  Mask = getX86MaskVec(Builder, Mask, Op0->getType()->getVectorNumElements());
  return Builder.CreateSelect(Mask, Op0, Op1);
}

static Value *EmitX86ScalarSelect(IRBuilder<> &Builder, Value *Mask,
                                  Value *Op0, Value *Op1) {
  // If the mask is all ones just emit the first operation.
  if (const auto *C = dyn_cast<Constant>(Mask))
    if (C->isAllOnesValue())
      return Op0;

  llvm::VectorType *MaskTy =
    llvm::VectorType::get(Builder.getInt1Ty(),
                          Mask->getType()->getIntegerBitWidth());
  Mask = Builder.CreateBitCast(Mask, MaskTy);
  Mask = Builder.CreateExtractElement(Mask, (uint64_t)0);
  return Builder.CreateSelect(Mask, Op0, Op1);
}

// Handle autoupgrade for masked PALIGNR and VALIGND/Q intrinsics.
// PALIGNR handles large immediates by shifting while VALIGN masks the immediate
// so we need to handle both cases. VALIGN also doesn't have 128-bit lanes.
static Value *UpgradeX86ALIGNIntrinsics(IRBuilder<> &Builder, Value *Op0,
                                        Value *Op1, Value *Shift,
                                        Value *Passthru, Value *Mask,
                                        bool IsVALIGN) {
  unsigned ShiftVal = cast<llvm::ConstantInt>(Shift)->getZExtValue();

  unsigned NumElts = Op0->getType()->getVectorNumElements();
  assert((IsVALIGN || NumElts % 16 == 0) && "Illegal NumElts for PALIGNR!");
  assert((!IsVALIGN || NumElts <= 16) && "NumElts too large for VALIGN!");
  assert(isPowerOf2_32(NumElts) && "NumElts not a power of 2!");

  // Mask the immediate for VALIGN.
  if (IsVALIGN)
    ShiftVal &= (NumElts - 1);

  // If palignr is shifting the pair of vectors more than the size of two
  // lanes, emit zero.
  if (ShiftVal >= 32)
    return llvm::Constant::getNullValue(Op0->getType());

  // If palignr is shifting the pair of input vectors more than one lane,
  // but less than two lanes, convert to shifting in zeroes.
  if (ShiftVal > 16) {
    ShiftVal -= 16;
    Op1 = Op0;
    Op0 = llvm::Constant::getNullValue(Op0->getType());
  }

  uint32_t Indices[64];
  // 256-bit palignr operates on 128-bit lanes so we need to handle that
  for (unsigned l = 0; l < NumElts; l += 16) {
    for (unsigned i = 0; i != 16; ++i) {
      unsigned Idx = ShiftVal + i;
      if (!IsVALIGN && Idx >= 16) // Disable wrap for VALIGN.
        Idx += NumElts - 16; // End of lane, switch operand.
      Indices[l + i] = Idx + l;
    }
  }

  Value *Align = Builder.CreateShuffleVector(Op1, Op0,
                                             makeArrayRef(Indices, NumElts),
                                             "palignr");

  return EmitX86Select(Builder, Mask, Align, Passthru);
}

static Value *UpgradeMaskedStore(IRBuilder<> &Builder,
                                 Value *Ptr, Value *Data, Value *Mask,
                                 bool Aligned) {
  // Cast the pointer to the right type.
  Ptr = Builder.CreateBitCast(Ptr,
                              llvm::PointerType::getUnqual(Data->getType()));
  unsigned Align =
    Aligned ? cast<VectorType>(Data->getType())->getBitWidth() / 8 : 1;

  // If the mask is all ones just emit a regular store.
  if (const auto *C = dyn_cast<Constant>(Mask))
    if (C->isAllOnesValue())
      return Builder.CreateAlignedStore(Data, Ptr, Align);

  // Convert the mask from an integer type to a vector of i1.
  unsigned NumElts = Data->getType()->getVectorNumElements();
  Mask = getX86MaskVec(Builder, Mask, NumElts);
  return Builder.CreateMaskedStore(Data, Ptr, Align, Mask);
}

static Value *UpgradeMaskedLoad(IRBuilder<> &Builder,
                                Value *Ptr, Value *Passthru, Value *Mask,
                                bool Aligned) {
  // Cast the pointer to the right type.
  Ptr = Builder.CreateBitCast(Ptr,
                             llvm::PointerType::getUnqual(Passthru->getType()));
  unsigned Align =
    Aligned ? cast<VectorType>(Passthru->getType())->getBitWidth() / 8 : 1;

  // If the mask is all ones just emit a regular store.
  if (const auto *C = dyn_cast<Constant>(Mask))
    if (C->isAllOnesValue())
      return Builder.CreateAlignedLoad(Ptr, Align);

  // Convert the mask from an integer type to a vector of i1.
  unsigned NumElts = Passthru->getType()->getVectorNumElements();
  Mask = getX86MaskVec(Builder, Mask, NumElts);
  return Builder.CreateMaskedLoad(Ptr, Align, Mask, Passthru);
}

static Value *upgradeAbs(IRBuilder<> &Builder, CallInst &CI) {
  Value *Op0 = CI.getArgOperand(0);
  llvm::Type *Ty = Op0->getType();
  Value *Zero = llvm::Constant::getNullValue(Ty);
  Value *Cmp = Builder.CreateICmp(ICmpInst::ICMP_SGT, Op0, Zero);
  Value *Neg = Builder.CreateNeg(Op0);
  Value *Res = Builder.CreateSelect(Cmp, Op0, Neg);

  if (CI.getNumArgOperands() == 3)
    Res = EmitX86Select(Builder,CI.getArgOperand(2), Res, CI.getArgOperand(1));

  return Res;
}

static Value *upgradeIntMinMax(IRBuilder<> &Builder, CallInst &CI,
                               ICmpInst::Predicate Pred) {
  Value *Op0 = CI.getArgOperand(0);
  Value *Op1 = CI.getArgOperand(1);
  Value *Cmp = Builder.CreateICmp(Pred, Op0, Op1);
  Value *Res = Builder.CreateSelect(Cmp, Op0, Op1);

  if (CI.getNumArgOperands() == 4)
    Res = EmitX86Select(Builder, CI.getArgOperand(3), Res, CI.getArgOperand(2));

  return Res;
}

static Value *upgradePMULDQ(IRBuilder<> &Builder, CallInst &CI, bool IsSigned) {
  Type *Ty = CI.getType();

  // Arguments have a vXi32 type so cast to vXi64.
  Value *LHS = Builder.CreateBitCast(CI.getArgOperand(0), Ty);
  Value *RHS = Builder.CreateBitCast(CI.getArgOperand(1), Ty);

  if (IsSigned) {
    // Shift left then arithmetic shift right.
    Constant *ShiftAmt = ConstantInt::get(Ty, 32);
    LHS = Builder.CreateShl(LHS, ShiftAmt);
    LHS = Builder.CreateAShr(LHS, ShiftAmt);
    RHS = Builder.CreateShl(RHS, ShiftAmt);
    RHS = Builder.CreateAShr(RHS, ShiftAmt);
  } else {
    // Clear the upper bits.
    Constant *Mask = ConstantInt::get(Ty, 0xffffffff);
    LHS = Builder.CreateAnd(LHS, Mask);
    RHS = Builder.CreateAnd(RHS, Mask);
  }

  Value *Res = Builder.CreateMul(LHS, RHS);

  if (CI.getNumArgOperands() == 4)
    Res = EmitX86Select(Builder, CI.getArgOperand(3), Res, CI.getArgOperand(2));

  return Res;
}

// Applying mask on vector of i1's and make sure result is at least 8 bits wide.
static Value *ApplyX86MaskOn1BitsVec(IRBuilder<> &Builder, Value *Vec,
                                     Value *Mask) {
  unsigned NumElts = Vec->getType()->getVectorNumElements();
  if (Mask) {
    const auto *C = dyn_cast<Constant>(Mask);
    if (!C || !C->isAllOnesValue())
      Vec = Builder.CreateAnd(Vec, getX86MaskVec(Builder, Mask, NumElts));
  }

  if (NumElts < 8) {
    uint32_t Indices[8];
    for (unsigned i = 0; i != NumElts; ++i)
      Indices[i] = i;
    for (unsigned i = NumElts; i != 8; ++i)
      Indices[i] = NumElts + i % NumElts;
    Vec = Builder.CreateShuffleVector(Vec,
                                      Constant::getNullValue(Vec->getType()),
                                      Indices);
  }
  return Builder.CreateBitCast(Vec, Builder.getIntNTy(std::max(NumElts, 8U)));
}

static Value *upgradeMaskedCompare(IRBuilder<> &Builder, CallInst &CI,
                                   unsigned CC, bool Signed) {
  Value *Op0 = CI.getArgOperand(0);
  unsigned NumElts = Op0->getType()->getVectorNumElements();

  Value *Cmp;
  if (CC == 3) {
    Cmp = Constant::getNullValue(llvm::VectorType::get(Builder.getInt1Ty(), NumElts));
  } else if (CC == 7) {
    Cmp = Constant::getAllOnesValue(llvm::VectorType::get(Builder.getInt1Ty(), NumElts));
  } else {
    ICmpInst::Predicate Pred;
    switch (CC) {
    default: llvm_unreachable("Unknown condition code");
    case 0: Pred = ICmpInst::ICMP_EQ;  break;
    case 1: Pred = Signed ? ICmpInst::ICMP_SLT : ICmpInst::ICMP_ULT; break;
    case 2: Pred = Signed ? ICmpInst::ICMP_SLE : ICmpInst::ICMP_ULE; break;
    case 4: Pred = ICmpInst::ICMP_NE;  break;
    case 5: Pred = Signed ? ICmpInst::ICMP_SGE : ICmpInst::ICMP_UGE; break;
    case 6: Pred = Signed ? ICmpInst::ICMP_SGT : ICmpInst::ICMP_UGT; break;
    }
    Cmp = Builder.CreateICmp(Pred, Op0, CI.getArgOperand(1));
  }

  Value *Mask = CI.getArgOperand(CI.getNumArgOperands() - 1);

  return ApplyX86MaskOn1BitsVec(Builder, Cmp, Mask);
}

// Replace a masked intrinsic with an older unmasked intrinsic.
static Value *UpgradeX86MaskedShift(IRBuilder<> &Builder, CallInst &CI,
                                    Intrinsic::ID IID) {
  Function *Intrin = Intrinsic::getDeclaration(CI.getModule(), IID);
  Value *Rep = Builder.CreateCall(Intrin,
                                 { CI.getArgOperand(0), CI.getArgOperand(1) });
  return EmitX86Select(Builder, CI.getArgOperand(3), Rep, CI.getArgOperand(2));
}

static Value* upgradeMaskedMove(IRBuilder<> &Builder, CallInst &CI) {
  Value* A = CI.getArgOperand(0);
  Value* B = CI.getArgOperand(1);
  Value* Src = CI.getArgOperand(2);
  Value* Mask = CI.getArgOperand(3);

  Value* AndNode = Builder.CreateAnd(Mask, APInt(8, 1));
  Value* Cmp = Builder.CreateIsNotNull(AndNode);
  Value* Extract1 = Builder.CreateExtractElement(B, (uint64_t)0);
  Value* Extract2 = Builder.CreateExtractElement(Src, (uint64_t)0);
  Value* Select = Builder.CreateSelect(Cmp, Extract1, Extract2);
  return Builder.CreateInsertElement(A, Select, (uint64_t)0);
}


static Value* UpgradeMaskToInt(IRBuilder<> &Builder, CallInst &CI) {
  Value* Op = CI.getArgOperand(0);
  Type* ReturnOp = CI.getType();
  unsigned NumElts = CI.getType()->getVectorNumElements();
  Value *Mask = getX86MaskVec(Builder, Op, NumElts);
  return Builder.CreateSExt(Mask, ReturnOp, "vpmovm2");
}

// Replace intrinsic with unmasked version and a select.
static bool upgradeAVX512MaskToSelect(StringRef Name, IRBuilder<> &Builder,
                                      CallInst &CI, Value *&Rep) {
  Name = Name.substr(12); // Remove avx512.mask.

  unsigned VecWidth = CI.getType()->getPrimitiveSizeInBits();
  unsigned EltWidth = CI.getType()->getScalarSizeInBits();
  Intrinsic::ID IID;
  if (Name.startswith("max.p")) {
    if (VecWidth == 128 && EltWidth == 32)
      IID = Intrinsic::x86_sse_max_ps;
    else if (VecWidth == 128 && EltWidth == 64)
      IID = Intrinsic::x86_sse2_max_pd;
    else if (VecWidth == 256 && EltWidth == 32)
      IID = Intrinsic::x86_avx_max_ps_256;
    else if (VecWidth == 256 && EltWidth == 64)
      IID = Intrinsic::x86_avx_max_pd_256;
    else
      llvm_unreachable("Unexpected intrinsic");
  } else if (Name.startswith("min.p")) {
    if (VecWidth == 128 && EltWidth == 32)
      IID = Intrinsic::x86_sse_min_ps;
    else if (VecWidth == 128 && EltWidth == 64)
      IID = Intrinsic::x86_sse2_min_pd;
    else if (VecWidth == 256 && EltWidth == 32)
      IID = Intrinsic::x86_avx_min_ps_256;
    else if (VecWidth == 256 && EltWidth == 64)
      IID = Intrinsic::x86_avx_min_pd_256;
    else
      llvm_unreachable("Unexpected intrinsic");
  } else if (Name.startswith("pshuf.b.")) {
    if (VecWidth == 128)
      IID = Intrinsic::x86_ssse3_pshuf_b_128;
    else if (VecWidth == 256)
      IID = Intrinsic::x86_avx2_pshuf_b;
    else if (VecWidth == 512)
      IID = Intrinsic::x86_avx512_pshuf_b_512;
    else
      llvm_unreachable("Unexpected intrinsic");
  } else if (Name.startswith("pmul.hr.sw.")) {
    if (VecWidth == 128)
      IID = Intrinsic::x86_ssse3_pmul_hr_sw_128;
    else if (VecWidth == 256)
      IID = Intrinsic::x86_avx2_pmul_hr_sw;
    else if (VecWidth == 512)
      IID = Intrinsic::x86_avx512_pmul_hr_sw_512;
    else
      llvm_unreachable("Unexpected intrinsic");
  } else if (Name.startswith("pmulh.w.")) {
    if (VecWidth == 128)
      IID = Intrinsic::x86_sse2_pmulh_w;
    else if (VecWidth == 256)
      IID = Intrinsic::x86_avx2_pmulh_w;
    else if (VecWidth == 512)
      IID = Intrinsic::x86_avx512_pmulh_w_512;
    else
      llvm_unreachable("Unexpected intrinsic");
  } else if (Name.startswith("pmulhu.w.")) {
    if (VecWidth == 128)
      IID = Intrinsic::x86_sse2_pmulhu_w;
    else if (VecWidth == 256)
      IID = Intrinsic::x86_avx2_pmulhu_w;
    else if (VecWidth == 512)
      IID = Intrinsic::x86_avx512_pmulhu_w_512;
    else
      llvm_unreachable("Unexpected intrinsic");
  } else if (Name.startswith("pmaddw.d.")) {
    if (VecWidth == 128)
      IID = Intrinsic::x86_sse2_pmadd_wd;
    else if (VecWidth == 256)
      IID = Intrinsic::x86_avx2_pmadd_wd;
    else if (VecWidth == 512)
      IID = Intrinsic::x86_avx512_pmaddw_d_512;
    else
      llvm_unreachable("Unexpected intrinsic");
  } else if (Name.startswith("pmaddubs.w.")) {
    if (VecWidth == 128)
      IID = Intrinsic::x86_ssse3_pmadd_ub_sw_128;
    else if (VecWidth == 256)
      IID = Intrinsic::x86_avx2_pmadd_ub_sw;
    else if (VecWidth == 512)
      IID = Intrinsic::x86_avx512_pmaddubs_w_512;
    else
      llvm_unreachable("Unexpected intrinsic");
  } else if (Name.startswith("packsswb.")) {
    if (VecWidth == 128)
      IID = Intrinsic::x86_sse2_packsswb_128;
    else if (VecWidth == 256)
      IID = Intrinsic::x86_avx2_packsswb;
    else if (VecWidth == 512)
      IID = Intrinsic::x86_avx512_packsswb_512;
    else
      llvm_unreachable("Unexpected intrinsic");
  } else if (Name.startswith("packssdw.")) {
    if (VecWidth == 128)
      IID = Intrinsic::x86_sse2_packssdw_128;
    else if (VecWidth == 256)
      IID = Intrinsic::x86_avx2_packssdw;
    else if (VecWidth == 512)
      IID = Intrinsic::x86_avx512_packssdw_512;
    else
      llvm_unreachable("Unexpected intrinsic");
  } else if (Name.startswith("packuswb.")) {
    if (VecWidth == 128)
      IID = Intrinsic::x86_sse2_packuswb_128;
    else if (VecWidth == 256)
      IID = Intrinsic::x86_avx2_packuswb;
    else if (VecWidth == 512)
      IID = Intrinsic::x86_avx512_packuswb_512;
    else
      llvm_unreachable("Unexpected intrinsic");
  } else if (Name.startswith("packusdw.")) {
    if (VecWidth == 128)
      IID = Intrinsic::x86_sse41_packusdw;
    else if (VecWidth == 256)
      IID = Intrinsic::x86_avx2_packusdw;
    else if (VecWidth == 512)
      IID = Intrinsic::x86_avx512_packusdw_512;
    else
      llvm_unreachable("Unexpected intrinsic");
  } else if (Name.startswith("vpermilvar.")) {
    if (VecWidth == 128 && EltWidth == 32)
      IID = Intrinsic::x86_avx_vpermilvar_ps;
    else if (VecWidth == 128 && EltWidth == 64)
      IID = Intrinsic::x86_avx_vpermilvar_pd;
    else if (VecWidth == 256 && EltWidth == 32)
      IID = Intrinsic::x86_avx_vpermilvar_ps_256;
    else if (VecWidth == 256 && EltWidth == 64)
      IID = Intrinsic::x86_avx_vpermilvar_pd_256;
    else if (VecWidth == 512 && EltWidth == 32)
      IID = Intrinsic::x86_avx512_vpermilvar_ps_512;
    else if (VecWidth == 512 && EltWidth == 64)
      IID = Intrinsic::x86_avx512_vpermilvar_pd_512;
    else
      llvm_unreachable("Unexpected intrinsic");
  } else if (Name == "cvtpd2dq.256") {
    IID = Intrinsic::x86_avx_cvt_pd2dq_256;
  } else if (Name == "cvtpd2ps.256") {
    IID = Intrinsic::x86_avx_cvt_pd2_ps_256;
  } else if (Name == "cvttpd2dq.256") {
    IID = Intrinsic::x86_avx_cvtt_pd2dq_256;
  } else if (Name == "cvttps2dq.128") {
    IID = Intrinsic::x86_sse2_cvttps2dq;
  } else if (Name == "cvttps2dq.256") {
    IID = Intrinsic::x86_avx_cvtt_ps2dq_256;
  } else if (Name.startswith("permvar.")) {
    bool IsFloat = CI.getType()->isFPOrFPVectorTy();
    if (VecWidth == 256 && EltWidth == 32 && IsFloat)
      IID = Intrinsic::x86_avx2_permps;
    else if (VecWidth == 256 && EltWidth == 32 && !IsFloat)
      IID = Intrinsic::x86_avx2_permd;
    else if (VecWidth == 256 && EltWidth == 64 && IsFloat)
      IID = Intrinsic::x86_avx512_permvar_df_256;
    else if (VecWidth == 256 && EltWidth == 64 && !IsFloat)
      IID = Intrinsic::x86_avx512_permvar_di_256;
    else if (VecWidth == 512 && EltWidth == 32 && IsFloat)
      IID = Intrinsic::x86_avx512_permvar_sf_512;
    else if (VecWidth == 512 && EltWidth == 32 && !IsFloat)
      IID = Intrinsic::x86_avx512_permvar_si_512;
    else if (VecWidth == 512 && EltWidth == 64 && IsFloat)
      IID = Intrinsic::x86_avx512_permvar_df_512;
    else if (VecWidth == 512 && EltWidth == 64 && !IsFloat)
      IID = Intrinsic::x86_avx512_permvar_di_512;
    else if (VecWidth == 128 && EltWidth == 16)
      IID = Intrinsic::x86_avx512_permvar_hi_128;
    else if (VecWidth == 256 && EltWidth == 16)
      IID = Intrinsic::x86_avx512_permvar_hi_256;
    else if (VecWidth == 512 && EltWidth == 16)
      IID = Intrinsic::x86_avx512_permvar_hi_512;
    else if (VecWidth == 128 && EltWidth == 8)
      IID = Intrinsic::x86_avx512_permvar_qi_128;
    else if (VecWidth == 256 && EltWidth == 8)
      IID = Intrinsic::x86_avx512_permvar_qi_256;
    else if (VecWidth == 512 && EltWidth == 8)
      IID = Intrinsic::x86_avx512_permvar_qi_512;
    else
      llvm_unreachable("Unexpected intrinsic");
  } else if (Name.startswith("dbpsadbw.")) {
    if (VecWidth == 128)
      IID = Intrinsic::x86_avx512_dbpsadbw_128;
    else if (VecWidth == 256)
      IID = Intrinsic::x86_avx512_dbpsadbw_256;
    else if (VecWidth == 512)
      IID = Intrinsic::x86_avx512_dbpsadbw_512;
    else
      llvm_unreachable("Unexpected intrinsic");
  } else if (Name.startswith("vpshld.")) {
    if (VecWidth == 128 && Name[7] == 'q')
      IID = Intrinsic::x86_avx512_vpshld_q_128;
    else if (VecWidth == 128 && Name[7] == 'd')
      IID = Intrinsic::x86_avx512_vpshld_d_128;
    else if (VecWidth == 128 && Name[7] == 'w')
      IID = Intrinsic::x86_avx512_vpshld_w_128;
    else if (VecWidth == 256 && Name[7] == 'q')
      IID = Intrinsic::x86_avx512_vpshld_q_256;
    else if (VecWidth == 256 && Name[7] == 'd')
      IID = Intrinsic::x86_avx512_vpshld_d_256;
    else if (VecWidth == 256 && Name[7] == 'w')
      IID = Intrinsic::x86_avx512_vpshld_w_256;
    else if (VecWidth == 512 && Name[7] == 'q')
      IID = Intrinsic::x86_avx512_vpshld_q_512;
    else if (VecWidth == 512 && Name[7] == 'd')
      IID = Intrinsic::x86_avx512_vpshld_d_512;
    else if (VecWidth == 512 && Name[7] == 'w')
      IID = Intrinsic::x86_avx512_vpshld_w_512;
    else
      llvm_unreachable("Unexpected intrinsic");
  } else if (Name.startswith("vpshrd.")) {
    if (VecWidth == 128 && Name[7] == 'q')
      IID = Intrinsic::x86_avx512_vpshrd_q_128;
    else if (VecWidth == 128 && Name[7] == 'd')
      IID = Intrinsic::x86_avx512_vpshrd_d_128;
    else if (VecWidth == 128 && Name[7] == 'w')
      IID = Intrinsic::x86_avx512_vpshrd_w_128;
    else if (VecWidth == 256 && Name[7] == 'q')
      IID = Intrinsic::x86_avx512_vpshrd_q_256;
    else if (VecWidth == 256 && Name[7] == 'd')
      IID = Intrinsic::x86_avx512_vpshrd_d_256;
    else if (VecWidth == 256 && Name[7] == 'w')
      IID = Intrinsic::x86_avx512_vpshrd_w_256;
    else if (VecWidth == 512 && Name[7] == 'q')
      IID = Intrinsic::x86_avx512_vpshrd_q_512;
    else if (VecWidth == 512 && Name[7] == 'd')
      IID = Intrinsic::x86_avx512_vpshrd_d_512;
    else if (VecWidth == 512 && Name[7] == 'w')
      IID = Intrinsic::x86_avx512_vpshrd_w_512;
    else
      llvm_unreachable("Unexpected intrinsic");
  } else if (Name.startswith("prorv.")) {
    if (VecWidth == 128 && EltWidth == 32)
      IID = Intrinsic::x86_avx512_prorv_d_128;
    else if (VecWidth == 256 && EltWidth == 32)
      IID = Intrinsic::x86_avx512_prorv_d_256;
    else if (VecWidth == 512 && EltWidth == 32)
      IID = Intrinsic::x86_avx512_prorv_d_512;
    else if (VecWidth == 128 && EltWidth == 64)
      IID = Intrinsic::x86_avx512_prorv_q_128;
    else if (VecWidth == 256 && EltWidth == 64)
      IID = Intrinsic::x86_avx512_prorv_q_256;
    else if (VecWidth == 512 && EltWidth == 64)
      IID = Intrinsic::x86_avx512_prorv_q_512;
    else
      llvm_unreachable("Unexpected intrinsic");
  } else if (Name.startswith("prolv.")) {
    if (VecWidth == 128 && EltWidth == 32)
      IID = Intrinsic::x86_avx512_prolv_d_128;
    else if (VecWidth == 256 && EltWidth == 32)
      IID = Intrinsic::x86_avx512_prolv_d_256;
    else if (VecWidth == 512 && EltWidth == 32)
      IID = Intrinsic::x86_avx512_prolv_d_512;
    else if (VecWidth == 128 && EltWidth == 64)
      IID = Intrinsic::x86_avx512_prolv_q_128;
    else if (VecWidth == 256 && EltWidth == 64)
      IID = Intrinsic::x86_avx512_prolv_q_256;
    else if (VecWidth == 512 && EltWidth == 64)
      IID = Intrinsic::x86_avx512_prolv_q_512;
    else
      llvm_unreachable("Unexpected intrinsic");
  } else if (Name.startswith("pror.")) {
    if (VecWidth == 128 && EltWidth == 32)
      IID = Intrinsic::x86_avx512_pror_d_128;
    else if (VecWidth == 256 && EltWidth == 32)
      IID = Intrinsic::x86_avx512_pror_d_256;
    else if (VecWidth == 512 && EltWidth == 32)
      IID = Intrinsic::x86_avx512_pror_d_512;
    else if (VecWidth == 128 && EltWidth == 64)
      IID = Intrinsic::x86_avx512_pror_q_128;
    else if (VecWidth == 256 && EltWidth == 64)
      IID = Intrinsic::x86_avx512_pror_q_256;
    else if (VecWidth == 512 && EltWidth == 64)
      IID = Intrinsic::x86_avx512_pror_q_512;
    else
      llvm_unreachable("Unexpected intrinsic");
  } else if (Name.startswith("prol.")) {
    if (VecWidth == 128 && EltWidth == 32)
      IID = Intrinsic::x86_avx512_prol_d_128;
    else if (VecWidth == 256 && EltWidth == 32)
      IID = Intrinsic::x86_avx512_prol_d_256;
    else if (VecWidth == 512 && EltWidth == 32)
      IID = Intrinsic::x86_avx512_prol_d_512;
    else if (VecWidth == 128 && EltWidth == 64)
      IID = Intrinsic::x86_avx512_prol_q_128;
    else if (VecWidth == 256 && EltWidth == 64)
      IID = Intrinsic::x86_avx512_prol_q_256;
    else if (VecWidth == 512 && EltWidth == 64)
      IID = Intrinsic::x86_avx512_prol_q_512;
    else
      llvm_unreachable("Unexpected intrinsic");
  } else
    return false;

  SmallVector<Value *, 4> Args(CI.arg_operands().begin(),
                               CI.arg_operands().end());
  Args.pop_back();
  Args.pop_back();
  Rep = Builder.CreateCall(Intrinsic::getDeclaration(CI.getModule(), IID),
                           Args);
  unsigned NumArgs = CI.getNumArgOperands();
  Rep = EmitX86Select(Builder, CI.getArgOperand(NumArgs - 1), Rep,
                      CI.getArgOperand(NumArgs - 2));
  return true;
}

/// Upgrade comment in call to inline asm that represents an objc retain release
/// marker.
void llvm::UpgradeInlineAsmString(std::string *AsmStr) {
  size_t Pos;
  if (AsmStr->find("mov\tfp") == 0 &&
      AsmStr->find("objc_retainAutoreleaseReturnValue") != std::string::npos &&
      (Pos = AsmStr->find("# marker")) != std::string::npos) {
    AsmStr->replace(Pos, 1, ";");
  }
  return;
}

/// Upgrade a call to an old intrinsic. All argument and return casting must be
/// provided to seamlessly integrate with existing context.
void llvm::UpgradeIntrinsicCall(CallInst *CI, Function *NewFn) {
  Function *F = CI->getCalledFunction();
  LLVMContext &C = CI->getContext();
  IRBuilder<> Builder(C);
  Builder.SetInsertPoint(CI->getParent(), CI->getIterator());

  assert(F && "Intrinsic call is not direct?");

  if (!NewFn) {
    // Get the Function's name.
    StringRef Name = F->getName();

    assert(Name.startswith("llvm.") && "Intrinsic doesn't start with 'llvm.'");
    Name = Name.substr(5);

    bool IsX86 = Name.startswith("x86.");
    if (IsX86)
      Name = Name.substr(4);
    bool IsNVVM = Name.startswith("nvvm.");
    if (IsNVVM)
      Name = Name.substr(5);

    if (IsX86 && Name.startswith("sse4a.movnt.")) {
      Module *M = F->getParent();
      SmallVector<Metadata *, 1> Elts;
      Elts.push_back(
          ConstantAsMetadata::get(ConstantInt::get(Type::getInt32Ty(C), 1)));
      MDNode *Node = MDNode::get(C, Elts);

      Value *Arg0 = CI->getArgOperand(0);
      Value *Arg1 = CI->getArgOperand(1);

      // Nontemporal (unaligned) store of the 0'th element of the float/double
      // vector.
      Type *SrcEltTy = cast<VectorType>(Arg1->getType())->getElementType();
      PointerType *EltPtrTy = PointerType::getUnqual(SrcEltTy);
      Value *Addr = Builder.CreateBitCast(Arg0, EltPtrTy, "cast");
      Value *Extract =
          Builder.CreateExtractElement(Arg1, (uint64_t)0, "extractelement");

      StoreInst *SI = Builder.CreateAlignedStore(Extract, Addr, 1);
      SI->setMetadata(M->getMDKindID("nontemporal"), Node);

      // Remove intrinsic.
      CI->eraseFromParent();
      return;
    }

    if (IsX86 && (Name.startswith("avx.movnt.") ||
                  Name.startswith("avx512.storent."))) {
      Module *M = F->getParent();
      SmallVector<Metadata *, 1> Elts;
      Elts.push_back(
          ConstantAsMetadata::get(ConstantInt::get(Type::getInt32Ty(C), 1)));
      MDNode *Node = MDNode::get(C, Elts);

      Value *Arg0 = CI->getArgOperand(0);
      Value *Arg1 = CI->getArgOperand(1);

      // Convert the type of the pointer to a pointer to the stored type.
      Value *BC = Builder.CreateBitCast(Arg0,
                                        PointerType::getUnqual(Arg1->getType()),
                                        "cast");
      VectorType *VTy = cast<VectorType>(Arg1->getType());
      StoreInst *SI = Builder.CreateAlignedStore(Arg1, BC,
                                                 VTy->getBitWidth() / 8);
      SI->setMetadata(M->getMDKindID("nontemporal"), Node);

      // Remove intrinsic.
      CI->eraseFromParent();
      return;
    }

    if (IsX86 && Name == "sse2.storel.dq") {
      Value *Arg0 = CI->getArgOperand(0);
      Value *Arg1 = CI->getArgOperand(1);

      Type *NewVecTy = VectorType::get(Type::getInt64Ty(C), 2);
      Value *BC0 = Builder.CreateBitCast(Arg1, NewVecTy, "cast");
      Value *Elt = Builder.CreateExtractElement(BC0, (uint64_t)0);
      Value *BC = Builder.CreateBitCast(Arg0,
                                        PointerType::getUnqual(Elt->getType()),
                                        "cast");
      Builder.CreateAlignedStore(Elt, BC, 1);

      // Remove intrinsic.
      CI->eraseFromParent();
      return;
    }

    if (IsX86 && (Name.startswith("sse.storeu.") ||
                  Name.startswith("sse2.storeu.") ||
                  Name.startswith("avx.storeu."))) {
      Value *Arg0 = CI->getArgOperand(0);
      Value *Arg1 = CI->getArgOperand(1);

      Arg0 = Builder.CreateBitCast(Arg0,
                                   PointerType::getUnqual(Arg1->getType()),
                                   "cast");
      Builder.CreateAlignedStore(Arg1, Arg0, 1);

      // Remove intrinsic.
      CI->eraseFromParent();
      return;
    }

    if (IsX86 && Name == "avx512.mask.store.ss") {
      Value *Mask = Builder.CreateAnd(CI->getArgOperand(2), Builder.getInt8(1));
      UpgradeMaskedStore(Builder, CI->getArgOperand(0), CI->getArgOperand(1),
                         Mask, false);

      // Remove intrinsic.
      CI->eraseFromParent();
      return;
    }

    if (IsX86 && (Name.startswith("avx512.mask.store"))) {
      // "avx512.mask.storeu." or "avx512.mask.store."
      bool Aligned = Name[17] != 'u'; // "avx512.mask.storeu".
      UpgradeMaskedStore(Builder, CI->getArgOperand(0), CI->getArgOperand(1),
                         CI->getArgOperand(2), Aligned);

      // Remove intrinsic.
      CI->eraseFromParent();
      return;
    }

    Value *Rep;
    // Upgrade packed integer vector compare intrinsics to compare instructions.
    if (IsX86 && (Name.startswith("sse2.pcmp") ||
                  Name.startswith("avx2.pcmp"))) {
      // "sse2.pcpmpeq." "sse2.pcmpgt." "avx2.pcmpeq." or "avx2.pcmpgt."
      bool CmpEq = Name[9] == 'e';
      Rep = Builder.CreateICmp(CmpEq ? ICmpInst::ICMP_EQ : ICmpInst::ICMP_SGT,
                               CI->getArgOperand(0), CI->getArgOperand(1));
      Rep = Builder.CreateSExt(Rep, CI->getType(), "");
    } else if (IsX86 && (Name.startswith("avx512.broadcastm"))) {
      Type *ExtTy = Type::getInt32Ty(C);
      if (CI->getOperand(0)->getType()->isIntegerTy(8))
        ExtTy = Type::getInt64Ty(C);
      unsigned NumElts = CI->getType()->getPrimitiveSizeInBits() /
                         ExtTy->getPrimitiveSizeInBits();
      Rep = Builder.CreateZExt(CI->getArgOperand(0), ExtTy);
      Rep = Builder.CreateVectorSplat(NumElts, Rep);
    } else if (IsX86 && (Name == "sse.sqrt.ss" ||
                         Name == "sse2.sqrt.sd")) {
      Value *Vec = CI->getArgOperand(0);
      Value *Elt0 = Builder.CreateExtractElement(Vec, (uint64_t)0);
      Function *Intr = Intrinsic::getDeclaration(F->getParent(),
                                                 Intrinsic::sqrt, Elt0->getType());
      Elt0 = Builder.CreateCall(Intr, Elt0);
      Rep = Builder.CreateInsertElement(Vec, Elt0, (uint64_t)0);
    } else if (IsX86 && (Name.startswith("avx.sqrt.p") ||
                         Name.startswith("sse2.sqrt.p") ||
                         Name.startswith("sse.sqrt.p"))) {
      Rep = Builder.CreateCall(Intrinsic::getDeclaration(F->getParent(),
                                                         Intrinsic::sqrt,
                                                         CI->getType()),
                               {CI->getArgOperand(0)});
    } else if (IsX86 && (Name.startswith("avx512.mask.sqrt.p"))) {
      if (CI->getNumArgOperands() == 4 &&
          (!isa<ConstantInt>(CI->getArgOperand(3)) ||
           cast<ConstantInt>(CI->getArgOperand(3))->getZExtValue() != 4)) {
        Intrinsic::ID IID = Name[18] == 's' ? Intrinsic::x86_avx512_sqrt_ps_512
                                            : Intrinsic::x86_avx512_sqrt_pd_512;

        Value *Args[] = { CI->getArgOperand(0), CI->getArgOperand(3) };
        Rep = Builder.CreateCall(Intrinsic::getDeclaration(CI->getModule(),
                                                           IID), Args);
      } else {
        Rep = Builder.CreateCall(Intrinsic::getDeclaration(F->getParent(),
                                                           Intrinsic::sqrt,
                                                           CI->getType()),
                                 {CI->getArgOperand(0)});
      }
      Rep = EmitX86Select(Builder, CI->getArgOperand(2), Rep,
                          CI->getArgOperand(1));
    } else if (IsX86 && (Name.startswith("avx512.ptestm") ||
                         Name.startswith("avx512.ptestnm"))) {
      Value *Op0 = CI->getArgOperand(0);
      Value *Op1 = CI->getArgOperand(1);
      Value *Mask = CI->getArgOperand(2);
      Rep = Builder.CreateAnd(Op0, Op1);
      llvm::Type *Ty = Op0->getType();
      Value *Zero = llvm::Constant::getNullValue(Ty);
      ICmpInst::Predicate Pred =
        Name.startswith("avx512.ptestm") ? ICmpInst::ICMP_NE : ICmpInst::ICMP_EQ;
      Rep = Builder.CreateICmp(Pred, Rep, Zero);
      Rep = ApplyX86MaskOn1BitsVec(Builder, Rep, Mask);
    } else if (IsX86 && (Name.startswith("avx512.mask.pbroadcast"))){
      unsigned NumElts =
          CI->getArgOperand(1)->getType()->getVectorNumElements();
      Rep = Builder.CreateVectorSplat(NumElts, CI->getArgOperand(0));
      Rep = EmitX86Select(Builder, CI->getArgOperand(2), Rep,
                          CI->getArgOperand(1));
<<<<<<< HEAD
    } else if (IsX86 && (Name.startswith("avx512.kunpck"))) {
      unsigned NumElts = CI->getType()->getScalarSizeInBits();
      Value *LHS = getX86MaskVec(Builder, CI->getArgOperand(0), NumElts);
      Value *RHS = getX86MaskVec(Builder, CI->getArgOperand(1), NumElts);
      uint32_t Indices[64];
      for (unsigned i = 0; i != NumElts; ++i)
        Indices[i] = i;

      // First extract half of each vector. This gives better codegen than
      // doing it in a single shuffle.
      LHS = Builder.CreateShuffleVector(LHS, LHS,
                                        makeArrayRef(Indices, NumElts / 2));
      RHS = Builder.CreateShuffleVector(RHS, RHS,
                                        makeArrayRef(Indices, NumElts / 2));
      // Concat the vectors.
      // NOTE: Operands have to be swapped to match intrinsic definition.
      Rep = Builder.CreateShuffleVector(RHS, LHS,
                                        makeArrayRef(Indices, NumElts));
      Rep = Builder.CreateBitCast(Rep, CI->getType());
    } else if (IsX86 && Name == "avx512.kand.w") {
      Value *LHS = getX86MaskVec(Builder, CI->getArgOperand(0), 16);
      Value *RHS = getX86MaskVec(Builder, CI->getArgOperand(1), 16);
      Rep = Builder.CreateAnd(LHS, RHS);
      Rep = Builder.CreateBitCast(Rep, CI->getType());
    } else if (IsX86 && Name == "avx512.kandn.w") {
      Value *LHS = getX86MaskVec(Builder, CI->getArgOperand(0), 16);
      Value *RHS = getX86MaskVec(Builder, CI->getArgOperand(1), 16);
      LHS = Builder.CreateNot(LHS);
      Rep = Builder.CreateAnd(LHS, RHS);
      Rep = Builder.CreateBitCast(Rep, CI->getType());
    } else if (IsX86 && Name == "avx512.kor.w") {
      Value *LHS = getX86MaskVec(Builder, CI->getArgOperand(0), 16);
      Value *RHS = getX86MaskVec(Builder, CI->getArgOperand(1), 16);
      Rep = Builder.CreateOr(LHS, RHS);
      Rep = Builder.CreateBitCast(Rep, CI->getType());
    } else if (IsX86 && Name == "avx512.kxor.w") {
      Value *LHS = getX86MaskVec(Builder, CI->getArgOperand(0), 16);
      Value *RHS = getX86MaskVec(Builder, CI->getArgOperand(1), 16);
      Rep = Builder.CreateXor(LHS, RHS);
      Rep = Builder.CreateBitCast(Rep, CI->getType());
    } else if (IsX86 && Name == "avx512.kxnor.w") {
      Value *LHS = getX86MaskVec(Builder, CI->getArgOperand(0), 16);
      Value *RHS = getX86MaskVec(Builder, CI->getArgOperand(1), 16);
      LHS = Builder.CreateNot(LHS);
      Rep = Builder.CreateXor(LHS, RHS);
      Rep = Builder.CreateBitCast(Rep, CI->getType());
    } else if (IsX86 && Name == "avx512.knot.w") {
      Rep = getX86MaskVec(Builder, CI->getArgOperand(0), 16);
      Rep = Builder.CreateNot(Rep);
      Rep = Builder.CreateBitCast(Rep, CI->getType());
    } else if (IsX86 &&
               (Name == "avx512.kortestz.w" || Name == "avx512.kortestc.w")) {
      Value *LHS = getX86MaskVec(Builder, CI->getArgOperand(0), 16);
      Value *RHS = getX86MaskVec(Builder, CI->getArgOperand(1), 16);
      Rep = Builder.CreateOr(LHS, RHS);
      Rep = Builder.CreateBitCast(Rep, Builder.getInt16Ty());
      Value *C;
      if (Name[14] == 'c')
        C = ConstantInt::getAllOnesValue(Builder.getInt16Ty());
      else
        C = ConstantInt::getNullValue(Builder.getInt16Ty());
      Rep = Builder.CreateICmpEQ(Rep, C);
      Rep = Builder.CreateZExt(Rep, Builder.getInt32Ty());
=======
>>>>>>> d12f4ffa
    } else if (IsX86 && (Name == "sse.add.ss" || Name == "sse2.add.sd")) {
      Type *I32Ty = Type::getInt32Ty(C);
      Value *Elt0 = Builder.CreateExtractElement(CI->getArgOperand(0),
                                                 ConstantInt::get(I32Ty, 0));
      Value *Elt1 = Builder.CreateExtractElement(CI->getArgOperand(1),
                                                 ConstantInt::get(I32Ty, 0));
      Rep = Builder.CreateInsertElement(CI->getArgOperand(0),
                                        Builder.CreateFAdd(Elt0, Elt1),
                                        ConstantInt::get(I32Ty, 0));
    } else if (IsX86 && (Name == "sse.sub.ss" || Name == "sse2.sub.sd")) {
      Type *I32Ty = Type::getInt32Ty(C);
      Value *Elt0 = Builder.CreateExtractElement(CI->getArgOperand(0),
                                                 ConstantInt::get(I32Ty, 0));
      Value *Elt1 = Builder.CreateExtractElement(CI->getArgOperand(1),
                                                 ConstantInt::get(I32Ty, 0));
      Rep = Builder.CreateInsertElement(CI->getArgOperand(0),
                                        Builder.CreateFSub(Elt0, Elt1),
                                        ConstantInt::get(I32Ty, 0));
    } else if (IsX86 && (Name == "sse.mul.ss" || Name == "sse2.mul.sd")) {
      Type *I32Ty = Type::getInt32Ty(C);
      Value *Elt0 = Builder.CreateExtractElement(CI->getArgOperand(0),
                                                 ConstantInt::get(I32Ty, 0));
      Value *Elt1 = Builder.CreateExtractElement(CI->getArgOperand(1),
                                                 ConstantInt::get(I32Ty, 0));
      Rep = Builder.CreateInsertElement(CI->getArgOperand(0),
                                        Builder.CreateFMul(Elt0, Elt1),
                                        ConstantInt::get(I32Ty, 0));
    } else if (IsX86 && (Name == "sse.div.ss" || Name == "sse2.div.sd")) {
      Type *I32Ty = Type::getInt32Ty(C);
      Value *Elt0 = Builder.CreateExtractElement(CI->getArgOperand(0),
                                                 ConstantInt::get(I32Ty, 0));
      Value *Elt1 = Builder.CreateExtractElement(CI->getArgOperand(1),
                                                 ConstantInt::get(I32Ty, 0));
      Rep = Builder.CreateInsertElement(CI->getArgOperand(0),
                                        Builder.CreateFDiv(Elt0, Elt1),
                                        ConstantInt::get(I32Ty, 0));
    } else if (IsX86 && Name.startswith("avx512.mask.pcmp")) {
      // "avx512.mask.pcmpeq." or "avx512.mask.pcmpgt."
      bool CmpEq = Name[16] == 'e';
      Rep = upgradeMaskedCompare(Builder, *CI, CmpEq ? 0 : 6, true);
    } else if (IsX86 && Name.startswith("avx512.mask.fpclass.p")) {
      Type *OpTy = CI->getArgOperand(0)->getType();
      unsigned VecWidth = OpTy->getPrimitiveSizeInBits();
      unsigned EltWidth = OpTy->getScalarSizeInBits();
      Intrinsic::ID IID;
      if (VecWidth == 128 && EltWidth == 32)
        IID = Intrinsic::x86_avx512_fpclass_ps_128;
      else if (VecWidth == 256 && EltWidth == 32)
        IID = Intrinsic::x86_avx512_fpclass_ps_256;
      else if (VecWidth == 512 && EltWidth == 32)
        IID = Intrinsic::x86_avx512_fpclass_ps_512;
      else if (VecWidth == 128 && EltWidth == 64)
        IID = Intrinsic::x86_avx512_fpclass_pd_128;
      else if (VecWidth == 256 && EltWidth == 64)
        IID = Intrinsic::x86_avx512_fpclass_pd_256;
      else if (VecWidth == 512 && EltWidth == 64)
        IID = Intrinsic::x86_avx512_fpclass_pd_512;
      else
        llvm_unreachable("Unexpected intrinsic");

      Rep = Builder.CreateCall(Intrinsic::getDeclaration(F->getParent(), IID),
                               { CI->getOperand(0), CI->getArgOperand(1) });
      Rep = ApplyX86MaskOn1BitsVec(Builder, Rep, CI->getArgOperand(2));
    } else if (IsX86 && Name.startswith("avx512.mask.cmp.p")) {
      Type *OpTy = CI->getArgOperand(0)->getType();
      unsigned VecWidth = OpTy->getPrimitiveSizeInBits();
      unsigned EltWidth = OpTy->getScalarSizeInBits();
      Intrinsic::ID IID;
      if (VecWidth == 128 && EltWidth == 32)
        IID = Intrinsic::x86_avx512_cmp_ps_128;
      else if (VecWidth == 256 && EltWidth == 32)
        IID = Intrinsic::x86_avx512_cmp_ps_256;
      else if (VecWidth == 512 && EltWidth == 32)
        IID = Intrinsic::x86_avx512_cmp_ps_512;
      else if (VecWidth == 128 && EltWidth == 64)
        IID = Intrinsic::x86_avx512_cmp_pd_128;
      else if (VecWidth == 256 && EltWidth == 64)
        IID = Intrinsic::x86_avx512_cmp_pd_256;
      else if (VecWidth == 512 && EltWidth == 64)
        IID = Intrinsic::x86_avx512_cmp_pd_512;
      else
        llvm_unreachable("Unexpected intrinsic");

      SmallVector<Value *, 4> Args;
      Args.push_back(CI->getArgOperand(0));
      Args.push_back(CI->getArgOperand(1));
      Args.push_back(CI->getArgOperand(2));
      if (CI->getNumArgOperands() == 5)
        Args.push_back(CI->getArgOperand(4));

      Rep = Builder.CreateCall(Intrinsic::getDeclaration(F->getParent(), IID),
                               Args);
      Rep = ApplyX86MaskOn1BitsVec(Builder, Rep, CI->getArgOperand(3));
    } else if (IsX86 && Name.startswith("avx512.mask.cmp.") &&
               Name[16] != 'p') {
      // Integer compare intrinsics.
      unsigned Imm = cast<ConstantInt>(CI->getArgOperand(2))->getZExtValue();
      Rep = upgradeMaskedCompare(Builder, *CI, Imm, true);
    } else if (IsX86 && Name.startswith("avx512.mask.ucmp.")) {
      unsigned Imm = cast<ConstantInt>(CI->getArgOperand(2))->getZExtValue();
      Rep = upgradeMaskedCompare(Builder, *CI, Imm, false);
    } else if (IsX86 && (Name.startswith("avx512.cvtb2mask.") ||
                         Name.startswith("avx512.cvtw2mask.") ||
                         Name.startswith("avx512.cvtd2mask.") ||
                         Name.startswith("avx512.cvtq2mask."))) {
      Value *Op = CI->getArgOperand(0);
      Value *Zero = llvm::Constant::getNullValue(Op->getType());
      Rep = Builder.CreateICmp(ICmpInst::ICMP_SLT, Op, Zero);
      Rep = ApplyX86MaskOn1BitsVec(Builder, Rep, nullptr);
    } else if(IsX86 && (Name == "ssse3.pabs.b.128" ||
                        Name == "ssse3.pabs.w.128" ||
                        Name == "ssse3.pabs.d.128" ||
                        Name.startswith("avx2.pabs") ||
                        Name.startswith("avx512.mask.pabs"))) {
      Rep = upgradeAbs(Builder, *CI);
    } else if (IsX86 && (Name == "sse41.pmaxsb" ||
                         Name == "sse2.pmaxs.w" ||
                         Name == "sse41.pmaxsd" ||
                         Name.startswith("avx2.pmaxs") ||
                         Name.startswith("avx512.mask.pmaxs"))) {
      Rep = upgradeIntMinMax(Builder, *CI, ICmpInst::ICMP_SGT);
    } else if (IsX86 && (Name == "sse2.pmaxu.b" ||
                         Name == "sse41.pmaxuw" ||
                         Name == "sse41.pmaxud" ||
                         Name.startswith("avx2.pmaxu") ||
                         Name.startswith("avx512.mask.pmaxu"))) {
      Rep = upgradeIntMinMax(Builder, *CI, ICmpInst::ICMP_UGT);
    } else if (IsX86 && (Name == "sse41.pminsb" ||
                         Name == "sse2.pmins.w" ||
                         Name == "sse41.pminsd" ||
                         Name.startswith("avx2.pmins") ||
                         Name.startswith("avx512.mask.pmins"))) {
      Rep = upgradeIntMinMax(Builder, *CI, ICmpInst::ICMP_SLT);
    } else if (IsX86 && (Name == "sse2.pminu.b" ||
                         Name == "sse41.pminuw" ||
                         Name == "sse41.pminud" ||
                         Name.startswith("avx2.pminu") ||
                         Name.startswith("avx512.mask.pminu"))) {
      Rep = upgradeIntMinMax(Builder, *CI, ICmpInst::ICMP_ULT);
    } else if (IsX86 && (Name == "sse2.pmulu.dq" ||
                         Name == "avx2.pmulu.dq" ||
                         Name == "avx512.pmulu.dq.512" ||
                         Name.startswith("avx512.mask.pmulu.dq."))) {
      Rep = upgradePMULDQ(Builder, *CI, /*Signed*/false);
    } else if (IsX86 && (Name == "sse41.pmuldq" ||
                         Name == "avx2.pmul.dq" ||
                         Name == "avx512.pmul.dq.512" ||
                         Name.startswith("avx512.mask.pmul.dq."))) {
      Rep = upgradePMULDQ(Builder, *CI, /*Signed*/true);
    } else if (IsX86 && (Name == "sse.cvtsi2ss" ||
                         Name == "sse2.cvtsi2sd" ||
                         Name == "sse.cvtsi642ss" ||
                         Name == "sse2.cvtsi642sd")) {
      Rep = Builder.CreateSIToFP(CI->getArgOperand(1),
                                 CI->getType()->getVectorElementType());
      Rep = Builder.CreateInsertElement(CI->getArgOperand(0), Rep, (uint64_t)0);
    } else if (IsX86 && Name == "avx512.cvtusi2sd") {
      Rep = Builder.CreateUIToFP(CI->getArgOperand(1),
                                 CI->getType()->getVectorElementType());
      Rep = Builder.CreateInsertElement(CI->getArgOperand(0), Rep, (uint64_t)0);
    } else if (IsX86 && Name == "sse2.cvtss2sd") {
      Rep = Builder.CreateExtractElement(CI->getArgOperand(1), (uint64_t)0);
      Rep = Builder.CreateFPExt(Rep, CI->getType()->getVectorElementType());
      Rep = Builder.CreateInsertElement(CI->getArgOperand(0), Rep, (uint64_t)0);
    } else if (IsX86 && (Name == "sse2.cvtdq2pd" ||
                         Name == "sse2.cvtdq2ps" ||
                         Name == "avx.cvtdq2.pd.256" ||
                         Name == "avx.cvtdq2.ps.256" ||
                         Name.startswith("avx512.mask.cvtdq2pd.") ||
                         Name.startswith("avx512.mask.cvtudq2pd.") ||
                         Name == "avx512.mask.cvtdq2ps.128" ||
                         Name == "avx512.mask.cvtdq2ps.256" ||
                         Name == "avx512.mask.cvtudq2ps.128" ||
                         Name == "avx512.mask.cvtudq2ps.256" ||
                         Name == "avx512.mask.cvtqq2pd.128" ||
                         Name == "avx512.mask.cvtqq2pd.256" ||
                         Name == "avx512.mask.cvtuqq2pd.128" ||
                         Name == "avx512.mask.cvtuqq2pd.256" ||
                         Name == "sse2.cvtps2pd" ||
                         Name == "avx.cvt.ps2.pd.256" ||
                         Name == "avx512.mask.cvtps2pd.128" ||
                         Name == "avx512.mask.cvtps2pd.256")) {
      Type *DstTy = CI->getType();
      Rep = CI->getArgOperand(0);

      unsigned NumDstElts = DstTy->getVectorNumElements();
      if (NumDstElts < Rep->getType()->getVectorNumElements()) {
        assert(NumDstElts == 2 && "Unexpected vector size");
        uint32_t ShuffleMask[2] = { 0, 1 };
        Rep = Builder.CreateShuffleVector(Rep, Rep, ShuffleMask);
      }

      bool IsPS2PD = (StringRef::npos != Name.find("ps2"));
      bool IsUnsigned = (StringRef::npos != Name.find("cvtu"));
      if (IsPS2PD)
        Rep = Builder.CreateFPExt(Rep, DstTy, "cvtps2pd");
      else if (IsUnsigned)
        Rep = Builder.CreateUIToFP(Rep, DstTy, "cvt");
      else
        Rep = Builder.CreateSIToFP(Rep, DstTy, "cvt");

      if (CI->getNumArgOperands() == 3)
        Rep = EmitX86Select(Builder, CI->getArgOperand(2), Rep,
                            CI->getArgOperand(1));
    } else if (IsX86 && (Name.startswith("avx512.mask.loadu."))) {
      Rep = UpgradeMaskedLoad(Builder, CI->getArgOperand(0),
                              CI->getArgOperand(1), CI->getArgOperand(2),
                              /*Aligned*/false);
    } else if (IsX86 && (Name.startswith("avx512.mask.load."))) {
      Rep = UpgradeMaskedLoad(Builder, CI->getArgOperand(0),
                              CI->getArgOperand(1),CI->getArgOperand(2),
                              /*Aligned*/true);
    } else if (IsX86 && Name.startswith("avx512.mask.expand.load.")) {
      Type *ResultTy = CI->getType();
      Type *PtrTy = ResultTy->getVectorElementType();

      // Cast the pointer to element type.
      Value *Ptr = Builder.CreateBitCast(CI->getOperand(0),
                                         llvm::PointerType::getUnqual(PtrTy));

      Value *MaskVec = getX86MaskVec(Builder, CI->getArgOperand(2),
                                     ResultTy->getVectorNumElements());

      Function *ELd = Intrinsic::getDeclaration(F->getParent(),
                                                Intrinsic::masked_expandload,
                                                ResultTy);
      Rep = Builder.CreateCall(ELd, { Ptr, MaskVec, CI->getOperand(1) });
    } else if (IsX86 && Name.startswith("avx512.mask.compress.store.")) {
      Type *ResultTy = CI->getArgOperand(1)->getType();
      Type *PtrTy = ResultTy->getVectorElementType();

      // Cast the pointer to element type.
      Value *Ptr = Builder.CreateBitCast(CI->getOperand(0),
                                         llvm::PointerType::getUnqual(PtrTy));

      Value *MaskVec = getX86MaskVec(Builder, CI->getArgOperand(2),
                                     ResultTy->getVectorNumElements());

      Function *CSt = Intrinsic::getDeclaration(F->getParent(),
                                                Intrinsic::masked_compressstore,
                                                ResultTy);
      Rep = Builder.CreateCall(CSt, { CI->getArgOperand(1), Ptr, MaskVec });
    } else if (IsX86 && Name.startswith("xop.vpcom")) {
      Intrinsic::ID intID;
      if (Name.endswith("ub"))
        intID = Intrinsic::x86_xop_vpcomub;
      else if (Name.endswith("uw"))
        intID = Intrinsic::x86_xop_vpcomuw;
      else if (Name.endswith("ud"))
        intID = Intrinsic::x86_xop_vpcomud;
      else if (Name.endswith("uq"))
        intID = Intrinsic::x86_xop_vpcomuq;
      else if (Name.endswith("b"))
        intID = Intrinsic::x86_xop_vpcomb;
      else if (Name.endswith("w"))
        intID = Intrinsic::x86_xop_vpcomw;
      else if (Name.endswith("d"))
        intID = Intrinsic::x86_xop_vpcomd;
      else if (Name.endswith("q"))
        intID = Intrinsic::x86_xop_vpcomq;
      else
        llvm_unreachable("Unknown suffix");

      Name = Name.substr(9); // strip off "xop.vpcom"
      unsigned Imm;
      if (Name.startswith("lt"))
        Imm = 0;
      else if (Name.startswith("le"))
        Imm = 1;
      else if (Name.startswith("gt"))
        Imm = 2;
      else if (Name.startswith("ge"))
        Imm = 3;
      else if (Name.startswith("eq"))
        Imm = 4;
      else if (Name.startswith("ne"))
        Imm = 5;
      else if (Name.startswith("false"))
        Imm = 6;
      else if (Name.startswith("true"))
        Imm = 7;
      else
        llvm_unreachable("Unknown condition");

      Function *VPCOM = Intrinsic::getDeclaration(F->getParent(), intID);
      Rep =
          Builder.CreateCall(VPCOM, {CI->getArgOperand(0), CI->getArgOperand(1),
                                     Builder.getInt8(Imm)});
    } else if (IsX86 && Name.startswith("xop.vpcmov")) {
      Value *Sel = CI->getArgOperand(2);
      Value *NotSel = Builder.CreateNot(Sel);
      Value *Sel0 = Builder.CreateAnd(CI->getArgOperand(0), Sel);
      Value *Sel1 = Builder.CreateAnd(CI->getArgOperand(1), NotSel);
      Rep = Builder.CreateOr(Sel0, Sel1);
    } else if (IsX86 && Name == "sse42.crc32.64.8") {
      Function *CRC32 = Intrinsic::getDeclaration(F->getParent(),
                                               Intrinsic::x86_sse42_crc32_32_8);
      Value *Trunc0 = Builder.CreateTrunc(CI->getArgOperand(0), Type::getInt32Ty(C));
      Rep = Builder.CreateCall(CRC32, {Trunc0, CI->getArgOperand(1)});
      Rep = Builder.CreateZExt(Rep, CI->getType(), "");
    } else if (IsX86 && (Name.startswith("avx.vbroadcast.s") ||
                         Name.startswith("avx512.vbroadcast.s"))) {
      // Replace broadcasts with a series of insertelements.
      Type *VecTy = CI->getType();
      Type *EltTy = VecTy->getVectorElementType();
      unsigned EltNum = VecTy->getVectorNumElements();
      Value *Cast = Builder.CreateBitCast(CI->getArgOperand(0),
                                          EltTy->getPointerTo());
      Value *Load = Builder.CreateLoad(EltTy, Cast);
      Type *I32Ty = Type::getInt32Ty(C);
      Rep = UndefValue::get(VecTy);
      for (unsigned I = 0; I < EltNum; ++I)
        Rep = Builder.CreateInsertElement(Rep, Load,
                                          ConstantInt::get(I32Ty, I));
    } else if (IsX86 && (Name.startswith("sse41.pmovsx") ||
                         Name.startswith("sse41.pmovzx") ||
                         Name.startswith("avx2.pmovsx") ||
                         Name.startswith("avx2.pmovzx") ||
                         Name.startswith("avx512.mask.pmovsx") ||
                         Name.startswith("avx512.mask.pmovzx"))) {
      VectorType *SrcTy = cast<VectorType>(CI->getArgOperand(0)->getType());
      VectorType *DstTy = cast<VectorType>(CI->getType());
      unsigned NumDstElts = DstTy->getNumElements();

      // Extract a subvector of the first NumDstElts lanes and sign/zero extend.
      SmallVector<uint32_t, 8> ShuffleMask(NumDstElts);
      for (unsigned i = 0; i != NumDstElts; ++i)
        ShuffleMask[i] = i;

      Value *SV = Builder.CreateShuffleVector(
          CI->getArgOperand(0), UndefValue::get(SrcTy), ShuffleMask);

      bool DoSext = (StringRef::npos != Name.find("pmovsx"));
      Rep = DoSext ? Builder.CreateSExt(SV, DstTy)
                   : Builder.CreateZExt(SV, DstTy);
      // If there are 3 arguments, it's a masked intrinsic so we need a select.
      if (CI->getNumArgOperands() == 3)
        Rep = EmitX86Select(Builder, CI->getArgOperand(2), Rep,
                            CI->getArgOperand(1));
    } else if (IsX86 && (Name.startswith("avx.vbroadcastf128") ||
                         Name == "avx2.vbroadcasti128")) {
      // Replace vbroadcastf128/vbroadcasti128 with a vector load+shuffle.
      Type *EltTy = CI->getType()->getVectorElementType();
      unsigned NumSrcElts = 128 / EltTy->getPrimitiveSizeInBits();
      Type *VT = VectorType::get(EltTy, NumSrcElts);
      Value *Op = Builder.CreatePointerCast(CI->getArgOperand(0),
                                            PointerType::getUnqual(VT));
      Value *Load = Builder.CreateAlignedLoad(Op, 1);
      if (NumSrcElts == 2)
        Rep = Builder.CreateShuffleVector(Load, UndefValue::get(Load->getType()),
                                          { 0, 1, 0, 1 });
      else
        Rep = Builder.CreateShuffleVector(Load, UndefValue::get(Load->getType()),
                                          { 0, 1, 2, 3, 0, 1, 2, 3 });
    } else if (IsX86 && (Name.startswith("avx512.mask.shuf.i") ||
                         Name.startswith("avx512.mask.shuf.f"))) {
      unsigned Imm = cast<ConstantInt>(CI->getArgOperand(2))->getZExtValue();
      Type *VT = CI->getType();
      unsigned NumLanes = VT->getPrimitiveSizeInBits() / 128;
      unsigned NumElementsInLane = 128 / VT->getScalarSizeInBits();
      unsigned ControlBitsMask = NumLanes - 1;
      unsigned NumControlBits = NumLanes / 2;
      SmallVector<uint32_t, 8> ShuffleMask(0);

      for (unsigned l = 0; l != NumLanes; ++l) {
        unsigned LaneMask = (Imm >> (l * NumControlBits)) & ControlBitsMask;
        // We actually need the other source.
        if (l >= NumLanes / 2)
          LaneMask += NumLanes;
        for (unsigned i = 0; i != NumElementsInLane; ++i)
          ShuffleMask.push_back(LaneMask * NumElementsInLane + i);
      }
      Rep = Builder.CreateShuffleVector(CI->getArgOperand(0),
                                        CI->getArgOperand(1), ShuffleMask);
      Rep = EmitX86Select(Builder, CI->getArgOperand(4), Rep,
                          CI->getArgOperand(3));
    }else if (IsX86 && (Name.startswith("avx512.mask.broadcastf") ||
                         Name.startswith("avx512.mask.broadcasti"))) {
      unsigned NumSrcElts =
                        CI->getArgOperand(0)->getType()->getVectorNumElements();
      unsigned NumDstElts = CI->getType()->getVectorNumElements();

      SmallVector<uint32_t, 8> ShuffleMask(NumDstElts);
      for (unsigned i = 0; i != NumDstElts; ++i)
        ShuffleMask[i] = i % NumSrcElts;

      Rep = Builder.CreateShuffleVector(CI->getArgOperand(0),
                                        CI->getArgOperand(0),
                                        ShuffleMask);
      Rep = EmitX86Select(Builder, CI->getArgOperand(2), Rep,
                          CI->getArgOperand(1));
    } else if (IsX86 && (Name.startswith("avx2.pbroadcast") ||
                         Name.startswith("avx2.vbroadcast") ||
                         Name.startswith("avx512.pbroadcast") ||
                         Name.startswith("avx512.mask.broadcast.s"))) {
      // Replace vp?broadcasts with a vector shuffle.
      Value *Op = CI->getArgOperand(0);
      unsigned NumElts = CI->getType()->getVectorNumElements();
      Type *MaskTy = VectorType::get(Type::getInt32Ty(C), NumElts);
      Rep = Builder.CreateShuffleVector(Op, UndefValue::get(Op->getType()),
                                        Constant::getNullValue(MaskTy));

      if (CI->getNumArgOperands() == 3)
        Rep = EmitX86Select(Builder, CI->getArgOperand(2), Rep,
                            CI->getArgOperand(1));
    } else if (IsX86 && Name.startswith("avx512.mask.palignr.")) {
      Rep = UpgradeX86ALIGNIntrinsics(Builder, CI->getArgOperand(0),
                                      CI->getArgOperand(1),
                                      CI->getArgOperand(2),
                                      CI->getArgOperand(3),
                                      CI->getArgOperand(4),
                                      false);
    } else if (IsX86 && Name.startswith("avx512.mask.valign.")) {
      Rep = UpgradeX86ALIGNIntrinsics(Builder, CI->getArgOperand(0),
                                      CI->getArgOperand(1),
                                      CI->getArgOperand(2),
                                      CI->getArgOperand(3),
                                      CI->getArgOperand(4),
                                      true);
    } else if (IsX86 && (Name == "sse2.psll.dq" ||
                         Name == "avx2.psll.dq")) {
      // 128/256-bit shift left specified in bits.
      unsigned Shift = cast<ConstantInt>(CI->getArgOperand(1))->getZExtValue();
      Rep = UpgradeX86PSLLDQIntrinsics(Builder, CI->getArgOperand(0),
                                       Shift / 8); // Shift is in bits.
    } else if (IsX86 && (Name == "sse2.psrl.dq" ||
                         Name == "avx2.psrl.dq")) {
      // 128/256-bit shift right specified in bits.
      unsigned Shift = cast<ConstantInt>(CI->getArgOperand(1))->getZExtValue();
      Rep = UpgradeX86PSRLDQIntrinsics(Builder, CI->getArgOperand(0),
                                       Shift / 8); // Shift is in bits.
    } else if (IsX86 && (Name == "sse2.psll.dq.bs" ||
                         Name == "avx2.psll.dq.bs" ||
                         Name == "avx512.psll.dq.512")) {
      // 128/256/512-bit shift left specified in bytes.
      unsigned Shift = cast<ConstantInt>(CI->getArgOperand(1))->getZExtValue();
      Rep = UpgradeX86PSLLDQIntrinsics(Builder, CI->getArgOperand(0), Shift);
    } else if (IsX86 && (Name == "sse2.psrl.dq.bs" ||
                         Name == "avx2.psrl.dq.bs" ||
                         Name == "avx512.psrl.dq.512")) {
      // 128/256/512-bit shift right specified in bytes.
      unsigned Shift = cast<ConstantInt>(CI->getArgOperand(1))->getZExtValue();
      Rep = UpgradeX86PSRLDQIntrinsics(Builder, CI->getArgOperand(0), Shift);
    } else if (IsX86 && (Name == "sse41.pblendw" ||
                         Name.startswith("sse41.blendp") ||
                         Name.startswith("avx.blend.p") ||
                         Name == "avx2.pblendw" ||
                         Name.startswith("avx2.pblendd."))) {
      Value *Op0 = CI->getArgOperand(0);
      Value *Op1 = CI->getArgOperand(1);
      unsigned Imm = cast <ConstantInt>(CI->getArgOperand(2))->getZExtValue();
      VectorType *VecTy = cast<VectorType>(CI->getType());
      unsigned NumElts = VecTy->getNumElements();

      SmallVector<uint32_t, 16> Idxs(NumElts);
      for (unsigned i = 0; i != NumElts; ++i)
        Idxs[i] = ((Imm >> (i%8)) & 1) ? i + NumElts : i;

      Rep = Builder.CreateShuffleVector(Op0, Op1, Idxs);
    } else if (IsX86 && (Name.startswith("avx.vinsertf128.") ||
                         Name == "avx2.vinserti128" ||
                         Name.startswith("avx512.mask.insert"))) {
      Value *Op0 = CI->getArgOperand(0);
      Value *Op1 = CI->getArgOperand(1);
      unsigned Imm = cast<ConstantInt>(CI->getArgOperand(2))->getZExtValue();
      unsigned DstNumElts = CI->getType()->getVectorNumElements();
      unsigned SrcNumElts = Op1->getType()->getVectorNumElements();
      unsigned Scale = DstNumElts / SrcNumElts;

      // Mask off the high bits of the immediate value; hardware ignores those.
      Imm = Imm % Scale;

      // Extend the second operand into a vector the size of the destination.
      Value *UndefV = UndefValue::get(Op1->getType());
      SmallVector<uint32_t, 8> Idxs(DstNumElts);
      for (unsigned i = 0; i != SrcNumElts; ++i)
        Idxs[i] = i;
      for (unsigned i = SrcNumElts; i != DstNumElts; ++i)
        Idxs[i] = SrcNumElts;
      Rep = Builder.CreateShuffleVector(Op1, UndefV, Idxs);

      // Insert the second operand into the first operand.

      // Note that there is no guarantee that instruction lowering will actually
      // produce a vinsertf128 instruction for the created shuffles. In
      // particular, the 0 immediate case involves no lane changes, so it can
      // be handled as a blend.

      // Example of shuffle mask for 32-bit elements:
      // Imm = 1  <i32 0, i32 1, i32 2,  i32 3,  i32 8, i32 9, i32 10, i32 11>
      // Imm = 0  <i32 8, i32 9, i32 10, i32 11, i32 4, i32 5, i32 6,  i32 7 >

      // First fill with identify mask.
      for (unsigned i = 0; i != DstNumElts; ++i)
        Idxs[i] = i;
      // Then replace the elements where we need to insert.
      for (unsigned i = 0; i != SrcNumElts; ++i)
        Idxs[i + Imm * SrcNumElts] = i + DstNumElts;
      Rep = Builder.CreateShuffleVector(Op0, Rep, Idxs);

      // If the intrinsic has a mask operand, handle that.
      if (CI->getNumArgOperands() == 5)
        Rep = EmitX86Select(Builder, CI->getArgOperand(4), Rep,
                            CI->getArgOperand(3));
    } else if (IsX86 && (Name.startswith("avx.vextractf128.") ||
                         Name == "avx2.vextracti128" ||
                         Name.startswith("avx512.mask.vextract"))) {
      Value *Op0 = CI->getArgOperand(0);
      unsigned Imm = cast<ConstantInt>(CI->getArgOperand(1))->getZExtValue();
      unsigned DstNumElts = CI->getType()->getVectorNumElements();
      unsigned SrcNumElts = Op0->getType()->getVectorNumElements();
      unsigned Scale = SrcNumElts / DstNumElts;

      // Mask off the high bits of the immediate value; hardware ignores those.
      Imm = Imm % Scale;

      // Get indexes for the subvector of the input vector.
      SmallVector<uint32_t, 8> Idxs(DstNumElts);
      for (unsigned i = 0; i != DstNumElts; ++i) {
        Idxs[i] = i + (Imm * DstNumElts);
      }
      Rep = Builder.CreateShuffleVector(Op0, Op0, Idxs);

      // If the intrinsic has a mask operand, handle that.
      if (CI->getNumArgOperands() == 4)
        Rep = EmitX86Select(Builder, CI->getArgOperand(3), Rep,
                            CI->getArgOperand(2));
    } else if (!IsX86 && Name == "stackprotectorcheck") {
      Rep = nullptr;
    } else if (IsX86 && (Name.startswith("avx512.mask.perm.df.") ||
                         Name.startswith("avx512.mask.perm.di."))) {
      Value *Op0 = CI->getArgOperand(0);
      unsigned Imm = cast<ConstantInt>(CI->getArgOperand(1))->getZExtValue();
      VectorType *VecTy = cast<VectorType>(CI->getType());
      unsigned NumElts = VecTy->getNumElements();

      SmallVector<uint32_t, 8> Idxs(NumElts);
      for (unsigned i = 0; i != NumElts; ++i)
        Idxs[i] = (i & ~0x3) + ((Imm >> (2 * (i & 0x3))) & 3);

      Rep = Builder.CreateShuffleVector(Op0, Op0, Idxs);

      if (CI->getNumArgOperands() == 4)
        Rep = EmitX86Select(Builder, CI->getArgOperand(3), Rep,
                            CI->getArgOperand(2));
    } else if (IsX86 && (Name.startswith("avx.vperm2f128.") ||
                         Name == "avx2.vperm2i128")) {
      // The immediate permute control byte looks like this:
      //    [1:0] - select 128 bits from sources for low half of destination
      //    [2]   - ignore
      //    [3]   - zero low half of destination
      //    [5:4] - select 128 bits from sources for high half of destination
      //    [6]   - ignore
      //    [7]   - zero high half of destination

      uint8_t Imm = cast<ConstantInt>(CI->getArgOperand(2))->getZExtValue();

      unsigned NumElts = CI->getType()->getVectorNumElements();
      unsigned HalfSize = NumElts / 2;
      SmallVector<uint32_t, 8> ShuffleMask(NumElts);

      // Determine which operand(s) are actually in use for this instruction.
      Value *V0 = (Imm & 0x02) ? CI->getArgOperand(1) : CI->getArgOperand(0);
      Value *V1 = (Imm & 0x20) ? CI->getArgOperand(1) : CI->getArgOperand(0);

      // If needed, replace operands based on zero mask.
      V0 = (Imm & 0x08) ? ConstantAggregateZero::get(CI->getType()) : V0;
      V1 = (Imm & 0x80) ? ConstantAggregateZero::get(CI->getType()) : V1;

      // Permute low half of result.
      unsigned StartIndex = (Imm & 0x01) ? HalfSize : 0;
      for (unsigned i = 0; i < HalfSize; ++i)
        ShuffleMask[i] = StartIndex + i;

      // Permute high half of result.
      StartIndex = (Imm & 0x10) ? HalfSize : 0;
      for (unsigned i = 0; i < HalfSize; ++i)
        ShuffleMask[i + HalfSize] = NumElts + StartIndex + i;

      Rep = Builder.CreateShuffleVector(V0, V1, ShuffleMask);

    } else if (IsX86 && (Name.startswith("avx.vpermil.") ||
                         Name == "sse2.pshuf.d" ||
                         Name.startswith("avx512.mask.vpermil.p") ||
                         Name.startswith("avx512.mask.pshuf.d."))) {
      Value *Op0 = CI->getArgOperand(0);
      unsigned Imm = cast<ConstantInt>(CI->getArgOperand(1))->getZExtValue();
      VectorType *VecTy = cast<VectorType>(CI->getType());
      unsigned NumElts = VecTy->getNumElements();
      // Calculate the size of each index in the immediate.
      unsigned IdxSize = 64 / VecTy->getScalarSizeInBits();
      unsigned IdxMask = ((1 << IdxSize) - 1);

      SmallVector<uint32_t, 8> Idxs(NumElts);
      // Lookup the bits for this element, wrapping around the immediate every
      // 8-bits. Elements are grouped into sets of 2 or 4 elements so we need
      // to offset by the first index of each group.
      for (unsigned i = 0; i != NumElts; ++i)
        Idxs[i] = ((Imm >> ((i * IdxSize) % 8)) & IdxMask) | (i & ~IdxMask);

      Rep = Builder.CreateShuffleVector(Op0, Op0, Idxs);

      if (CI->getNumArgOperands() == 4)
        Rep = EmitX86Select(Builder, CI->getArgOperand(3), Rep,
                            CI->getArgOperand(2));
    } else if (IsX86 && (Name == "sse2.pshufl.w" ||
                         Name.startswith("avx512.mask.pshufl.w."))) {
      Value *Op0 = CI->getArgOperand(0);
      unsigned Imm = cast<ConstantInt>(CI->getArgOperand(1))->getZExtValue();
      unsigned NumElts = CI->getType()->getVectorNumElements();

      SmallVector<uint32_t, 16> Idxs(NumElts);
      for (unsigned l = 0; l != NumElts; l += 8) {
        for (unsigned i = 0; i != 4; ++i)
          Idxs[i + l] = ((Imm >> (2 * i)) & 0x3) + l;
        for (unsigned i = 4; i != 8; ++i)
          Idxs[i + l] = i + l;
      }

      Rep = Builder.CreateShuffleVector(Op0, Op0, Idxs);

      if (CI->getNumArgOperands() == 4)
        Rep = EmitX86Select(Builder, CI->getArgOperand(3), Rep,
                            CI->getArgOperand(2));
    } else if (IsX86 && (Name == "sse2.pshufh.w" ||
                         Name.startswith("avx512.mask.pshufh.w."))) {
      Value *Op0 = CI->getArgOperand(0);
      unsigned Imm = cast<ConstantInt>(CI->getArgOperand(1))->getZExtValue();
      unsigned NumElts = CI->getType()->getVectorNumElements();

      SmallVector<uint32_t, 16> Idxs(NumElts);
      for (unsigned l = 0; l != NumElts; l += 8) {
        for (unsigned i = 0; i != 4; ++i)
          Idxs[i + l] = i + l;
        for (unsigned i = 0; i != 4; ++i)
          Idxs[i + l + 4] = ((Imm >> (2 * i)) & 0x3) + 4 + l;
      }

      Rep = Builder.CreateShuffleVector(Op0, Op0, Idxs);

      if (CI->getNumArgOperands() == 4)
        Rep = EmitX86Select(Builder, CI->getArgOperand(3), Rep,
                            CI->getArgOperand(2));
    } else if (IsX86 && Name.startswith("avx512.mask.shuf.p")) {
      Value *Op0 = CI->getArgOperand(0);
      Value *Op1 = CI->getArgOperand(1);
      unsigned Imm = cast<ConstantInt>(CI->getArgOperand(2))->getZExtValue();
      unsigned NumElts = CI->getType()->getVectorNumElements();

      unsigned NumLaneElts = 128/CI->getType()->getScalarSizeInBits();
      unsigned HalfLaneElts = NumLaneElts / 2;

      SmallVector<uint32_t, 16> Idxs(NumElts);
      for (unsigned i = 0; i != NumElts; ++i) {
        // Base index is the starting element of the lane.
        Idxs[i] = i - (i % NumLaneElts);
        // If we are half way through the lane switch to the other source.
        if ((i % NumLaneElts) >= HalfLaneElts)
          Idxs[i] += NumElts;
        // Now select the specific element. By adding HalfLaneElts bits from
        // the immediate. Wrapping around the immediate every 8-bits.
        Idxs[i] += (Imm >> ((i * HalfLaneElts) % 8)) & ((1 << HalfLaneElts) - 1);
      }

      Rep = Builder.CreateShuffleVector(Op0, Op1, Idxs);

      Rep = EmitX86Select(Builder, CI->getArgOperand(4), Rep,
                          CI->getArgOperand(3));
    } else if (IsX86 && (Name.startswith("avx512.mask.movddup") ||
                         Name.startswith("avx512.mask.movshdup") ||
                         Name.startswith("avx512.mask.movsldup"))) {
      Value *Op0 = CI->getArgOperand(0);
      unsigned NumElts = CI->getType()->getVectorNumElements();
      unsigned NumLaneElts = 128/CI->getType()->getScalarSizeInBits();

      unsigned Offset = 0;
      if (Name.startswith("avx512.mask.movshdup."))
        Offset = 1;

      SmallVector<uint32_t, 16> Idxs(NumElts);
      for (unsigned l = 0; l != NumElts; l += NumLaneElts)
        for (unsigned i = 0; i != NumLaneElts; i += 2) {
          Idxs[i + l + 0] = i + l + Offset;
          Idxs[i + l + 1] = i + l + Offset;
        }

      Rep = Builder.CreateShuffleVector(Op0, Op0, Idxs);

      Rep = EmitX86Select(Builder, CI->getArgOperand(2), Rep,
                          CI->getArgOperand(1));
    } else if (IsX86 && (Name.startswith("avx512.mask.punpckl") ||
                         Name.startswith("avx512.mask.unpckl."))) {
      Value *Op0 = CI->getArgOperand(0);
      Value *Op1 = CI->getArgOperand(1);
      int NumElts = CI->getType()->getVectorNumElements();
      int NumLaneElts = 128/CI->getType()->getScalarSizeInBits();

      SmallVector<uint32_t, 64> Idxs(NumElts);
      for (int l = 0; l != NumElts; l += NumLaneElts)
        for (int i = 0; i != NumLaneElts; ++i)
          Idxs[i + l] = l + (i / 2) + NumElts * (i % 2);

      Rep = Builder.CreateShuffleVector(Op0, Op1, Idxs);

      Rep = EmitX86Select(Builder, CI->getArgOperand(3), Rep,
                          CI->getArgOperand(2));
    } else if (IsX86 && (Name.startswith("avx512.mask.punpckh") ||
                         Name.startswith("avx512.mask.unpckh."))) {
      Value *Op0 = CI->getArgOperand(0);
      Value *Op1 = CI->getArgOperand(1);
      int NumElts = CI->getType()->getVectorNumElements();
      int NumLaneElts = 128/CI->getType()->getScalarSizeInBits();

      SmallVector<uint32_t, 64> Idxs(NumElts);
      for (int l = 0; l != NumElts; l += NumLaneElts)
        for (int i = 0; i != NumLaneElts; ++i)
          Idxs[i + l] = (NumLaneElts / 2) + l + (i / 2) + NumElts * (i % 2);

      Rep = Builder.CreateShuffleVector(Op0, Op1, Idxs);

      Rep = EmitX86Select(Builder, CI->getArgOperand(3), Rep,
                          CI->getArgOperand(2));
    } else if (IsX86 && Name.startswith("avx512.mask.pand.")) {
      Rep = Builder.CreateAnd(CI->getArgOperand(0), CI->getArgOperand(1));
      Rep = EmitX86Select(Builder, CI->getArgOperand(3), Rep,
                          CI->getArgOperand(2));
    } else if (IsX86 && Name.startswith("avx512.mask.pandn.")) {
      Rep = Builder.CreateAnd(Builder.CreateNot(CI->getArgOperand(0)),
                              CI->getArgOperand(1));
      Rep = EmitX86Select(Builder, CI->getArgOperand(3), Rep,
                          CI->getArgOperand(2));
    } else if (IsX86 && Name.startswith("avx512.mask.por.")) {
      Rep = Builder.CreateOr(CI->getArgOperand(0), CI->getArgOperand(1));
      Rep = EmitX86Select(Builder, CI->getArgOperand(3), Rep,
                          CI->getArgOperand(2));
    } else if (IsX86 && Name.startswith("avx512.mask.pxor.")) {
      Rep = Builder.CreateXor(CI->getArgOperand(0), CI->getArgOperand(1));
      Rep = EmitX86Select(Builder, CI->getArgOperand(3), Rep,
                          CI->getArgOperand(2));
    } else if (IsX86 && Name.startswith("avx512.mask.and.")) {
      VectorType *FTy = cast<VectorType>(CI->getType());
      VectorType *ITy = VectorType::getInteger(FTy);
      Rep = Builder.CreateAnd(Builder.CreateBitCast(CI->getArgOperand(0), ITy),
                              Builder.CreateBitCast(CI->getArgOperand(1), ITy));
      Rep = Builder.CreateBitCast(Rep, FTy);
      Rep = EmitX86Select(Builder, CI->getArgOperand(3), Rep,
                          CI->getArgOperand(2));
    } else if (IsX86 && Name.startswith("avx512.mask.andn.")) {
      VectorType *FTy = cast<VectorType>(CI->getType());
      VectorType *ITy = VectorType::getInteger(FTy);
      Rep = Builder.CreateNot(Builder.CreateBitCast(CI->getArgOperand(0), ITy));
      Rep = Builder.CreateAnd(Rep,
                              Builder.CreateBitCast(CI->getArgOperand(1), ITy));
      Rep = Builder.CreateBitCast(Rep, FTy);
      Rep = EmitX86Select(Builder, CI->getArgOperand(3), Rep,
                          CI->getArgOperand(2));
    } else if (IsX86 && Name.startswith("avx512.mask.or.")) {
      VectorType *FTy = cast<VectorType>(CI->getType());
      VectorType *ITy = VectorType::getInteger(FTy);
      Rep = Builder.CreateOr(Builder.CreateBitCast(CI->getArgOperand(0), ITy),
                             Builder.CreateBitCast(CI->getArgOperand(1), ITy));
      Rep = Builder.CreateBitCast(Rep, FTy);
      Rep = EmitX86Select(Builder, CI->getArgOperand(3), Rep,
                          CI->getArgOperand(2));
    } else if (IsX86 && Name.startswith("avx512.mask.xor.")) {
      VectorType *FTy = cast<VectorType>(CI->getType());
      VectorType *ITy = VectorType::getInteger(FTy);
      Rep = Builder.CreateXor(Builder.CreateBitCast(CI->getArgOperand(0), ITy),
                              Builder.CreateBitCast(CI->getArgOperand(1), ITy));
      Rep = Builder.CreateBitCast(Rep, FTy);
      Rep = EmitX86Select(Builder, CI->getArgOperand(3), Rep,
                          CI->getArgOperand(2));
    } else if (IsX86 && Name.startswith("avx512.mask.padd.")) {
      Rep = Builder.CreateAdd(CI->getArgOperand(0), CI->getArgOperand(1));
      Rep = EmitX86Select(Builder, CI->getArgOperand(3), Rep,
                          CI->getArgOperand(2));
    } else if (IsX86 && Name.startswith("avx512.mask.psub.")) {
      Rep = Builder.CreateSub(CI->getArgOperand(0), CI->getArgOperand(1));
      Rep = EmitX86Select(Builder, CI->getArgOperand(3), Rep,
                          CI->getArgOperand(2));
    } else if (IsX86 && Name.startswith("avx512.mask.pmull.")) {
      Rep = Builder.CreateMul(CI->getArgOperand(0), CI->getArgOperand(1));
      Rep = EmitX86Select(Builder, CI->getArgOperand(3), Rep,
                          CI->getArgOperand(2));
    } else if (IsX86 && Name.startswith("avx512.mask.add.p")) {
      if (Name.endswith(".512")) {
        Intrinsic::ID IID;
        if (Name[17] == 's')
          IID = Intrinsic::x86_avx512_add_ps_512;
        else
          IID = Intrinsic::x86_avx512_add_pd_512;

        Rep = Builder.CreateCall(Intrinsic::getDeclaration(F->getParent(), IID),
                                 { CI->getArgOperand(0), CI->getArgOperand(1),
                                   CI->getArgOperand(4) });
      } else {
        Rep = Builder.CreateFAdd(CI->getArgOperand(0), CI->getArgOperand(1));
      }
      Rep = EmitX86Select(Builder, CI->getArgOperand(3), Rep,
                          CI->getArgOperand(2));
    } else if (IsX86 && Name.startswith("avx512.mask.div.p")) {
      if (Name.endswith(".512")) {
        Intrinsic::ID IID;
        if (Name[17] == 's')
          IID = Intrinsic::x86_avx512_div_ps_512;
        else
          IID = Intrinsic::x86_avx512_div_pd_512;

        Rep = Builder.CreateCall(Intrinsic::getDeclaration(F->getParent(), IID),
                                 { CI->getArgOperand(0), CI->getArgOperand(1),
                                   CI->getArgOperand(4) });
      } else {
        Rep = Builder.CreateFDiv(CI->getArgOperand(0), CI->getArgOperand(1));
      }
      Rep = EmitX86Select(Builder, CI->getArgOperand(3), Rep,
                          CI->getArgOperand(2));
    } else if (IsX86 && Name.startswith("avx512.mask.mul.p")) {
      if (Name.endswith(".512")) {
        Intrinsic::ID IID;
        if (Name[17] == 's')
          IID = Intrinsic::x86_avx512_mul_ps_512;
        else
          IID = Intrinsic::x86_avx512_mul_pd_512;

        Rep = Builder.CreateCall(Intrinsic::getDeclaration(F->getParent(), IID),
                                 { CI->getArgOperand(0), CI->getArgOperand(1),
                                   CI->getArgOperand(4) });
      } else {
        Rep = Builder.CreateFMul(CI->getArgOperand(0), CI->getArgOperand(1));
      }
      Rep = EmitX86Select(Builder, CI->getArgOperand(3), Rep,
                          CI->getArgOperand(2));
    } else if (IsX86 && Name.startswith("avx512.mask.sub.p")) {
      if (Name.endswith(".512")) {
        Intrinsic::ID IID;
        if (Name[17] == 's')
          IID = Intrinsic::x86_avx512_sub_ps_512;
        else
          IID = Intrinsic::x86_avx512_sub_pd_512;

        Rep = Builder.CreateCall(Intrinsic::getDeclaration(F->getParent(), IID),
                                 { CI->getArgOperand(0), CI->getArgOperand(1),
                                   CI->getArgOperand(4) });
      } else {
        Rep = Builder.CreateFSub(CI->getArgOperand(0), CI->getArgOperand(1));
      }
      Rep = EmitX86Select(Builder, CI->getArgOperand(3), Rep,
                          CI->getArgOperand(2));
    } else if (IsX86 && Name.startswith("avx512.mask.max.p") &&
               Name.drop_front(18) == ".512") {
      Intrinsic::ID IID;
      if (Name[17] == 's')
        IID = Intrinsic::x86_avx512_max_ps_512;
      else
        IID = Intrinsic::x86_avx512_max_pd_512;

      Rep = Builder.CreateCall(Intrinsic::getDeclaration(F->getParent(), IID),
                               { CI->getArgOperand(0), CI->getArgOperand(1),
                                 CI->getArgOperand(4) });
      Rep = EmitX86Select(Builder, CI->getArgOperand(3), Rep,
                          CI->getArgOperand(2));
    } else if (IsX86 && Name.startswith("avx512.mask.min.p") &&
               Name.drop_front(18) == ".512") {
      Intrinsic::ID IID;
      if (Name[17] == 's')
        IID = Intrinsic::x86_avx512_min_ps_512;
      else
        IID = Intrinsic::x86_avx512_min_pd_512;

      Rep = Builder.CreateCall(Intrinsic::getDeclaration(F->getParent(), IID),
                               { CI->getArgOperand(0), CI->getArgOperand(1),
                                 CI->getArgOperand(4) });
      Rep = EmitX86Select(Builder, CI->getArgOperand(3), Rep,
                          CI->getArgOperand(2));
    } else if (IsX86 && Name.startswith("avx512.mask.lzcnt.")) {
      Rep = Builder.CreateCall(Intrinsic::getDeclaration(F->getParent(),
                                                         Intrinsic::ctlz,
                                                         CI->getType()),
                               { CI->getArgOperand(0), Builder.getInt1(false) });
      Rep = EmitX86Select(Builder, CI->getArgOperand(2), Rep,
                          CI->getArgOperand(1));
    } else if (IsX86 && Name.startswith("avx512.mask.psll")) {
      bool IsImmediate = Name[16] == 'i' ||
                         (Name.size() > 18 && Name[18] == 'i');
      bool IsVariable = Name[16] == 'v';
      char Size = Name[16] == '.' ? Name[17] :
                  Name[17] == '.' ? Name[18] :
                  Name[18] == '.' ? Name[19] :
                                    Name[20];

      Intrinsic::ID IID;
      if (IsVariable && Name[17] != '.') {
        if (Size == 'd' && Name[17] == '2') // avx512.mask.psllv2.di
          IID = Intrinsic::x86_avx2_psllv_q;
        else if (Size == 'd' && Name[17] == '4') // avx512.mask.psllv4.di
          IID = Intrinsic::x86_avx2_psllv_q_256;
        else if (Size == 's' && Name[17] == '4') // avx512.mask.psllv4.si
          IID = Intrinsic::x86_avx2_psllv_d;
        else if (Size == 's' && Name[17] == '8') // avx512.mask.psllv8.si
          IID = Intrinsic::x86_avx2_psllv_d_256;
        else if (Size == 'h' && Name[17] == '8') // avx512.mask.psllv8.hi
          IID = Intrinsic::x86_avx512_psllv_w_128;
        else if (Size == 'h' && Name[17] == '1') // avx512.mask.psllv16.hi
          IID = Intrinsic::x86_avx512_psllv_w_256;
        else if (Name[17] == '3' && Name[18] == '2') // avx512.mask.psllv32hi
          IID = Intrinsic::x86_avx512_psllv_w_512;
        else
          llvm_unreachable("Unexpected size");
      } else if (Name.endswith(".128")) {
        if (Size == 'd') // avx512.mask.psll.d.128, avx512.mask.psll.di.128
          IID = IsImmediate ? Intrinsic::x86_sse2_pslli_d
                            : Intrinsic::x86_sse2_psll_d;
        else if (Size == 'q') // avx512.mask.psll.q.128, avx512.mask.psll.qi.128
          IID = IsImmediate ? Intrinsic::x86_sse2_pslli_q
                            : Intrinsic::x86_sse2_psll_q;
        else if (Size == 'w') // avx512.mask.psll.w.128, avx512.mask.psll.wi.128
          IID = IsImmediate ? Intrinsic::x86_sse2_pslli_w
                            : Intrinsic::x86_sse2_psll_w;
        else
          llvm_unreachable("Unexpected size");
      } else if (Name.endswith(".256")) {
        if (Size == 'd') // avx512.mask.psll.d.256, avx512.mask.psll.di.256
          IID = IsImmediate ? Intrinsic::x86_avx2_pslli_d
                            : Intrinsic::x86_avx2_psll_d;
        else if (Size == 'q') // avx512.mask.psll.q.256, avx512.mask.psll.qi.256
          IID = IsImmediate ? Intrinsic::x86_avx2_pslli_q
                            : Intrinsic::x86_avx2_psll_q;
        else if (Size == 'w') // avx512.mask.psll.w.256, avx512.mask.psll.wi.256
          IID = IsImmediate ? Intrinsic::x86_avx2_pslli_w
                            : Intrinsic::x86_avx2_psll_w;
        else
          llvm_unreachable("Unexpected size");
      } else {
        if (Size == 'd') // psll.di.512, pslli.d, psll.d, psllv.d.512
          IID = IsImmediate ? Intrinsic::x86_avx512_pslli_d_512 :
                IsVariable  ? Intrinsic::x86_avx512_psllv_d_512 :
                              Intrinsic::x86_avx512_psll_d_512;
        else if (Size == 'q') // psll.qi.512, pslli.q, psll.q, psllv.q.512
          IID = IsImmediate ? Intrinsic::x86_avx512_pslli_q_512 :
                IsVariable  ? Intrinsic::x86_avx512_psllv_q_512 :
                              Intrinsic::x86_avx512_psll_q_512;
        else if (Size == 'w') // psll.wi.512, pslli.w, psll.w
          IID = IsImmediate ? Intrinsic::x86_avx512_pslli_w_512
                            : Intrinsic::x86_avx512_psll_w_512;
        else
          llvm_unreachable("Unexpected size");
      }

      Rep = UpgradeX86MaskedShift(Builder, *CI, IID);
    } else if (IsX86 && Name.startswith("avx512.mask.psrl")) {
      bool IsImmediate = Name[16] == 'i' ||
                         (Name.size() > 18 && Name[18] == 'i');
      bool IsVariable = Name[16] == 'v';
      char Size = Name[16] == '.' ? Name[17] :
                  Name[17] == '.' ? Name[18] :
                  Name[18] == '.' ? Name[19] :
                                    Name[20];

      Intrinsic::ID IID;
      if (IsVariable && Name[17] != '.') {
        if (Size == 'd' && Name[17] == '2') // avx512.mask.psrlv2.di
          IID = Intrinsic::x86_avx2_psrlv_q;
        else if (Size == 'd' && Name[17] == '4') // avx512.mask.psrlv4.di
          IID = Intrinsic::x86_avx2_psrlv_q_256;
        else if (Size == 's' && Name[17] == '4') // avx512.mask.psrlv4.si
          IID = Intrinsic::x86_avx2_psrlv_d;
        else if (Size == 's' && Name[17] == '8') // avx512.mask.psrlv8.si
          IID = Intrinsic::x86_avx2_psrlv_d_256;
        else if (Size == 'h' && Name[17] == '8') // avx512.mask.psrlv8.hi
          IID = Intrinsic::x86_avx512_psrlv_w_128;
        else if (Size == 'h' && Name[17] == '1') // avx512.mask.psrlv16.hi
          IID = Intrinsic::x86_avx512_psrlv_w_256;
        else if (Name[17] == '3' && Name[18] == '2') // avx512.mask.psrlv32hi
          IID = Intrinsic::x86_avx512_psrlv_w_512;
        else
          llvm_unreachable("Unexpected size");
      } else if (Name.endswith(".128")) {
        if (Size == 'd') // avx512.mask.psrl.d.128, avx512.mask.psrl.di.128
          IID = IsImmediate ? Intrinsic::x86_sse2_psrli_d
                            : Intrinsic::x86_sse2_psrl_d;
        else if (Size == 'q') // avx512.mask.psrl.q.128, avx512.mask.psrl.qi.128
          IID = IsImmediate ? Intrinsic::x86_sse2_psrli_q
                            : Intrinsic::x86_sse2_psrl_q;
        else if (Size == 'w') // avx512.mask.psrl.w.128, avx512.mask.psrl.wi.128
          IID = IsImmediate ? Intrinsic::x86_sse2_psrli_w
                            : Intrinsic::x86_sse2_psrl_w;
        else
          llvm_unreachable("Unexpected size");
      } else if (Name.endswith(".256")) {
        if (Size == 'd') // avx512.mask.psrl.d.256, avx512.mask.psrl.di.256
          IID = IsImmediate ? Intrinsic::x86_avx2_psrli_d
                            : Intrinsic::x86_avx2_psrl_d;
        else if (Size == 'q') // avx512.mask.psrl.q.256, avx512.mask.psrl.qi.256
          IID = IsImmediate ? Intrinsic::x86_avx2_psrli_q
                            : Intrinsic::x86_avx2_psrl_q;
        else if (Size == 'w') // avx512.mask.psrl.w.256, avx512.mask.psrl.wi.256
          IID = IsImmediate ? Intrinsic::x86_avx2_psrli_w
                            : Intrinsic::x86_avx2_psrl_w;
        else
          llvm_unreachable("Unexpected size");
      } else {
        if (Size == 'd') // psrl.di.512, psrli.d, psrl.d, psrl.d.512
          IID = IsImmediate ? Intrinsic::x86_avx512_psrli_d_512 :
                IsVariable  ? Intrinsic::x86_avx512_psrlv_d_512 :
                              Intrinsic::x86_avx512_psrl_d_512;
        else if (Size == 'q') // psrl.qi.512, psrli.q, psrl.q, psrl.q.512
          IID = IsImmediate ? Intrinsic::x86_avx512_psrli_q_512 :
                IsVariable  ? Intrinsic::x86_avx512_psrlv_q_512 :
                              Intrinsic::x86_avx512_psrl_q_512;
        else if (Size == 'w') // psrl.wi.512, psrli.w, psrl.w)
          IID = IsImmediate ? Intrinsic::x86_avx512_psrli_w_512
                            : Intrinsic::x86_avx512_psrl_w_512;
        else
          llvm_unreachable("Unexpected size");
      }

      Rep = UpgradeX86MaskedShift(Builder, *CI, IID);
    } else if (IsX86 && Name.startswith("avx512.mask.psra")) {
      bool IsImmediate = Name[16] == 'i' ||
                         (Name.size() > 18 && Name[18] == 'i');
      bool IsVariable = Name[16] == 'v';
      char Size = Name[16] == '.' ? Name[17] :
                  Name[17] == '.' ? Name[18] :
                  Name[18] == '.' ? Name[19] :
                                    Name[20];

      Intrinsic::ID IID;
      if (IsVariable && Name[17] != '.') {
        if (Size == 's' && Name[17] == '4') // avx512.mask.psrav4.si
          IID = Intrinsic::x86_avx2_psrav_d;
        else if (Size == 's' && Name[17] == '8') // avx512.mask.psrav8.si
          IID = Intrinsic::x86_avx2_psrav_d_256;
        else if (Size == 'h' && Name[17] == '8') // avx512.mask.psrav8.hi
          IID = Intrinsic::x86_avx512_psrav_w_128;
        else if (Size == 'h' && Name[17] == '1') // avx512.mask.psrav16.hi
          IID = Intrinsic::x86_avx512_psrav_w_256;
        else if (Name[17] == '3' && Name[18] == '2') // avx512.mask.psrav32hi
          IID = Intrinsic::x86_avx512_psrav_w_512;
        else
          llvm_unreachable("Unexpected size");
      } else if (Name.endswith(".128")) {
        if (Size == 'd') // avx512.mask.psra.d.128, avx512.mask.psra.di.128
          IID = IsImmediate ? Intrinsic::x86_sse2_psrai_d
                            : Intrinsic::x86_sse2_psra_d;
        else if (Size == 'q') // avx512.mask.psra.q.128, avx512.mask.psra.qi.128
          IID = IsImmediate ? Intrinsic::x86_avx512_psrai_q_128 :
                IsVariable  ? Intrinsic::x86_avx512_psrav_q_128 :
                              Intrinsic::x86_avx512_psra_q_128;
        else if (Size == 'w') // avx512.mask.psra.w.128, avx512.mask.psra.wi.128
          IID = IsImmediate ? Intrinsic::x86_sse2_psrai_w
                            : Intrinsic::x86_sse2_psra_w;
        else
          llvm_unreachable("Unexpected size");
      } else if (Name.endswith(".256")) {
        if (Size == 'd') // avx512.mask.psra.d.256, avx512.mask.psra.di.256
          IID = IsImmediate ? Intrinsic::x86_avx2_psrai_d
                            : Intrinsic::x86_avx2_psra_d;
        else if (Size == 'q') // avx512.mask.psra.q.256, avx512.mask.psra.qi.256
          IID = IsImmediate ? Intrinsic::x86_avx512_psrai_q_256 :
                IsVariable  ? Intrinsic::x86_avx512_psrav_q_256 :
                              Intrinsic::x86_avx512_psra_q_256;
        else if (Size == 'w') // avx512.mask.psra.w.256, avx512.mask.psra.wi.256
          IID = IsImmediate ? Intrinsic::x86_avx2_psrai_w
                            : Intrinsic::x86_avx2_psra_w;
        else
          llvm_unreachable("Unexpected size");
      } else {
        if (Size == 'd') // psra.di.512, psrai.d, psra.d, psrav.d.512
          IID = IsImmediate ? Intrinsic::x86_avx512_psrai_d_512 :
                IsVariable  ? Intrinsic::x86_avx512_psrav_d_512 :
                              Intrinsic::x86_avx512_psra_d_512;
        else if (Size == 'q') // psra.qi.512, psrai.q, psra.q
          IID = IsImmediate ? Intrinsic::x86_avx512_psrai_q_512 :
                IsVariable  ? Intrinsic::x86_avx512_psrav_q_512 :
                              Intrinsic::x86_avx512_psra_q_512;
        else if (Size == 'w') // psra.wi.512, psrai.w, psra.w
          IID = IsImmediate ? Intrinsic::x86_avx512_psrai_w_512
                            : Intrinsic::x86_avx512_psra_w_512;
        else
          llvm_unreachable("Unexpected size");
      }

      Rep = UpgradeX86MaskedShift(Builder, *CI, IID);
    } else if (IsX86 && Name.startswith("avx512.mask.move.s")) {
      Rep = upgradeMaskedMove(Builder, *CI);
    } else if (IsX86 && Name.startswith("avx512.cvtmask2")) {
      Rep = UpgradeMaskToInt(Builder, *CI);
    } else if (IsX86 && Name.endswith(".movntdqa")) {
      Module *M = F->getParent();
      MDNode *Node = MDNode::get(
          C, ConstantAsMetadata::get(ConstantInt::get(Type::getInt32Ty(C), 1)));

      Value *Ptr = CI->getArgOperand(0);
      VectorType *VTy = cast<VectorType>(CI->getType());

      // Convert the type of the pointer to a pointer to the stored type.
      Value *BC =
          Builder.CreateBitCast(Ptr, PointerType::getUnqual(VTy), "cast");
      LoadInst *LI = Builder.CreateAlignedLoad(BC, VTy->getBitWidth() / 8);
      LI->setMetadata(M->getMDKindID("nontemporal"), Node);
      Rep = LI;
    } else if (IsX86 &&
               (Name.startswith("sse2.pavg") || Name.startswith("avx2.pavg") ||
                Name.startswith("avx512.mask.pavg"))) {
      // llvm.x86.sse2.pavg.b/w, llvm.x86.avx2.pavg.b/w,
      // llvm.x86.avx512.mask.pavg.b/w
      Value *A = CI->getArgOperand(0);
      Value *B = CI->getArgOperand(1);
      VectorType *ZextType = VectorType::getExtendedElementVectorType(
          cast<VectorType>(A->getType()));
      Value *ExtendedA = Builder.CreateZExt(A, ZextType);
      Value *ExtendedB = Builder.CreateZExt(B, ZextType);
      Value *Sum = Builder.CreateAdd(ExtendedA, ExtendedB);
      Value *AddOne = Builder.CreateAdd(Sum, ConstantInt::get(ZextType, 1));
      Value *ShiftR = Builder.CreateLShr(AddOne, ConstantInt::get(ZextType, 1));
      Rep = Builder.CreateTrunc(ShiftR, A->getType());
      if (CI->getNumArgOperands() > 2) {
        Rep = EmitX86Select(Builder, CI->getArgOperand(3), Rep,
                            CI->getArgOperand(2));
      }
    } else if (IsX86 && (Name.startswith("fma.vfmadd.") ||
                         Name.startswith("fma.vfmsub.") ||
                         Name.startswith("fma.vfnmadd.") ||
                         Name.startswith("fma.vfnmsub."))) {
      bool NegMul = Name[6] == 'n';
      bool NegAcc = NegMul ? Name[8] == 's' : Name[7] == 's';
      bool IsScalar = NegMul ? Name[12] == 's' : Name[11] == 's';

      Value *Ops[] = { CI->getArgOperand(0), CI->getArgOperand(1),
                       CI->getArgOperand(2) };

      if (IsScalar) {
        Ops[0] = Builder.CreateExtractElement(Ops[0], (uint64_t)0);
        Ops[1] = Builder.CreateExtractElement(Ops[1], (uint64_t)0);
        Ops[2] = Builder.CreateExtractElement(Ops[2], (uint64_t)0);
      }

      if (NegMul && !IsScalar)
        Ops[0] = Builder.CreateFNeg(Ops[0]);
      if (NegMul && IsScalar)
        Ops[1] = Builder.CreateFNeg(Ops[1]);
      if (NegAcc)
        Ops[2] = Builder.CreateFNeg(Ops[2]);

      Rep = Builder.CreateCall(Intrinsic::getDeclaration(CI->getModule(),
                                                         Intrinsic::fma,
                                                         Ops[0]->getType()),
                               Ops);

      if (IsScalar)
        Rep = Builder.CreateInsertElement(CI->getArgOperand(0), Rep,
                                          (uint64_t)0);
    } else if (IsX86 && Name.startswith("fma4.vfmadd.s")) {
      Value *Ops[] = { CI->getArgOperand(0), CI->getArgOperand(1),
                       CI->getArgOperand(2) };

      Ops[0] = Builder.CreateExtractElement(Ops[0], (uint64_t)0);
      Ops[1] = Builder.CreateExtractElement(Ops[1], (uint64_t)0);
      Ops[2] = Builder.CreateExtractElement(Ops[2], (uint64_t)0);

      Rep = Builder.CreateCall(Intrinsic::getDeclaration(CI->getModule(),
                                                         Intrinsic::fma,
                                                         Ops[0]->getType()),
                               Ops);

      Rep = Builder.CreateInsertElement(Constant::getNullValue(CI->getType()),
                                        Rep, (uint64_t)0);
    } else if (IsX86 && (Name.startswith("avx512.mask.vfmadd.s") ||
                         Name.startswith("avx512.maskz.vfmadd.s") ||
                         Name.startswith("avx512.mask3.vfmadd.s") ||
                         Name.startswith("avx512.mask3.vfmsub.s") ||
                         Name.startswith("avx512.mask3.vfnmsub.s"))) {
      bool IsMask3 = Name[11] == '3';
      bool IsMaskZ = Name[11] == 'z';
      // Drop the "avx512.mask." to make it easier.
      Name = Name.drop_front(IsMask3 || IsMaskZ ? 13 : 12);
      bool NegMul = Name[2] == 'n';
      bool NegAcc = NegMul ? Name[4] == 's' : Name[3] == 's';

      Value *A = CI->getArgOperand(0);
      Value *B = CI->getArgOperand(1);
      Value *C = CI->getArgOperand(2);

      if (NegMul && (IsMask3 || IsMaskZ))
        A = Builder.CreateFNeg(A);
      if (NegMul && !(IsMask3 || IsMaskZ))
        B = Builder.CreateFNeg(B);
      if (NegAcc)
        C = Builder.CreateFNeg(C);

      A = Builder.CreateExtractElement(A, (uint64_t)0);
      B = Builder.CreateExtractElement(B, (uint64_t)0);
      C = Builder.CreateExtractElement(C, (uint64_t)0);

      if (!isa<ConstantInt>(CI->getArgOperand(4)) ||
          cast<ConstantInt>(CI->getArgOperand(4))->getZExtValue() != 4) {
        Value *Ops[] = { A, B, C, CI->getArgOperand(4) };

        Intrinsic::ID IID;
        if (Name.back() == 'd')
          IID = Intrinsic::x86_avx512_vfmadd_f64;
        else
          IID = Intrinsic::x86_avx512_vfmadd_f32;
        Function *FMA = Intrinsic::getDeclaration(CI->getModule(), IID);
        Rep = Builder.CreateCall(FMA, Ops);
      } else {
        Function *FMA = Intrinsic::getDeclaration(CI->getModule(),
                                                  Intrinsic::fma,
                                                  A->getType());
        Rep = Builder.CreateCall(FMA, { A, B, C });
      }

      Value *PassThru = IsMaskZ ? Constant::getNullValue(Rep->getType()) :
                        IsMask3 ? C : A;

      // For Mask3 with NegAcc, we need to create a new extractelement that
      // avoids the negation above.
      if (NegAcc && IsMask3)
        PassThru = Builder.CreateExtractElement(CI->getArgOperand(2),
                                                (uint64_t)0);

      Rep = EmitX86ScalarSelect(Builder, CI->getArgOperand(3),
                                Rep, PassThru);
      Rep = Builder.CreateInsertElement(CI->getArgOperand(IsMask3 ? 2 : 0),
                                        Rep, (uint64_t)0);
    } else if (IsX86 && (Name.startswith("avx512.mask.vfmadd.p") ||
                         Name.startswith("avx512.mask.vfnmadd.p") ||
                         Name.startswith("avx512.mask.vfnmsub.p") ||
                         Name.startswith("avx512.mask3.vfmadd.p") ||
                         Name.startswith("avx512.mask3.vfmsub.p") ||
                         Name.startswith("avx512.mask3.vfnmsub.p") ||
                         Name.startswith("avx512.maskz.vfmadd.p"))) {
      bool IsMask3 = Name[11] == '3';
      bool IsMaskZ = Name[11] == 'z';
      // Drop the "avx512.mask." to make it easier.
      Name = Name.drop_front(IsMask3 || IsMaskZ ? 13 : 12);
      bool NegMul = Name[2] == 'n';
      bool NegAcc = NegMul ? Name[4] == 's' : Name[3] == 's';

      Value *A = CI->getArgOperand(0);
      Value *B = CI->getArgOperand(1);
      Value *C = CI->getArgOperand(2);

      if (NegMul && (IsMask3 || IsMaskZ))
        A = Builder.CreateFNeg(A);
      if (NegMul && !(IsMask3 || IsMaskZ))
        B = Builder.CreateFNeg(B);
      if (NegAcc)
        C = Builder.CreateFNeg(C);

      if (CI->getNumArgOperands() == 5 &&
          (!isa<ConstantInt>(CI->getArgOperand(4)) ||
           cast<ConstantInt>(CI->getArgOperand(4))->getZExtValue() != 4)) {
        Intrinsic::ID IID;
        // Check the character before ".512" in string.
        if (Name[Name.size()-5] == 's')
          IID = Intrinsic::x86_avx512_vfmadd_ps_512;
        else
          IID = Intrinsic::x86_avx512_vfmadd_pd_512;

        Rep = Builder.CreateCall(Intrinsic::getDeclaration(F->getParent(), IID),
                                 { A, B, C, CI->getArgOperand(4) });
      } else {
        Function *FMA = Intrinsic::getDeclaration(CI->getModule(),
                                                  Intrinsic::fma,
                                                  A->getType());
        Rep = Builder.CreateCall(FMA, { A, B, C });
      }

      Value *PassThru = IsMaskZ ? llvm::Constant::getNullValue(CI->getType()) :
                        IsMask3 ? CI->getArgOperand(2) :
                                  CI->getArgOperand(0);

      Rep = EmitX86Select(Builder, CI->getArgOperand(3), Rep, PassThru);
    } else if (IsX86 && (Name.startswith("fma.vfmaddsub.p") ||
                         Name.startswith("fma.vfmsubadd.p"))) {
      bool IsSubAdd = Name[7] == 's';
      int NumElts = CI->getType()->getVectorNumElements();

      Value *Ops[] = { CI->getArgOperand(0), CI->getArgOperand(1),
                       CI->getArgOperand(2) };

      Function *FMA = Intrinsic::getDeclaration(CI->getModule(), Intrinsic::fma,
                                                Ops[0]->getType());
      Value *Odd = Builder.CreateCall(FMA, Ops);
      Ops[2] = Builder.CreateFNeg(Ops[2]);
      Value *Even = Builder.CreateCall(FMA, Ops);

      if (IsSubAdd)
        std::swap(Even, Odd);

      SmallVector<uint32_t, 32> Idxs(NumElts);
      for (int i = 0; i != NumElts; ++i)
        Idxs[i] = i + (i % 2) * NumElts;

      Rep = Builder.CreateShuffleVector(Even, Odd, Idxs);
    } else if (IsX86 && (Name.startswith("avx512.mask.vfmaddsub.p") ||
                         Name.startswith("avx512.mask3.vfmaddsub.p") ||
                         Name.startswith("avx512.maskz.vfmaddsub.p") ||
                         Name.startswith("avx512.mask3.vfmsubadd.p"))) {
      bool IsMask3 = Name[11] == '3';
      bool IsMaskZ = Name[11] == 'z';
      // Drop the "avx512.mask." to make it easier.
      Name = Name.drop_front(IsMask3 || IsMaskZ ? 13 : 12);
      bool IsSubAdd = Name[3] == 's';
      if (CI->getNumArgOperands() == 5 &&
          (!isa<ConstantInt>(CI->getArgOperand(4)) ||
           cast<ConstantInt>(CI->getArgOperand(4))->getZExtValue() != 4)) {
        Intrinsic::ID IID;
        // Check the character before ".512" in string.
        if (Name[Name.size()-5] == 's')
          IID = Intrinsic::x86_avx512_vfmaddsub_ps_512;
        else
          IID = Intrinsic::x86_avx512_vfmaddsub_pd_512;

        Value *Ops[] = { CI->getArgOperand(0), CI->getArgOperand(1),
                         CI->getArgOperand(2), CI->getArgOperand(4) };
        if (IsSubAdd)
          Ops[2] = Builder.CreateFNeg(Ops[2]);

        Rep = Builder.CreateCall(Intrinsic::getDeclaration(F->getParent(), IID),
                                 {CI->getArgOperand(0), CI->getArgOperand(1),
                                  CI->getArgOperand(2), CI->getArgOperand(4)});
      } else {
        int NumElts = CI->getType()->getVectorNumElements();

        Value *Ops[] = { CI->getArgOperand(0), CI->getArgOperand(1),
                         CI->getArgOperand(2) };

        Function *FMA = Intrinsic::getDeclaration(CI->getModule(), Intrinsic::fma,
                                                  Ops[0]->getType());
        Value *Odd = Builder.CreateCall(FMA, Ops);
        Ops[2] = Builder.CreateFNeg(Ops[2]);
        Value *Even = Builder.CreateCall(FMA, Ops);

        if (IsSubAdd)
          std::swap(Even, Odd);

        SmallVector<uint32_t, 32> Idxs(NumElts);
        for (int i = 0; i != NumElts; ++i)
          Idxs[i] = i + (i % 2) * NumElts;

        Rep = Builder.CreateShuffleVector(Even, Odd, Idxs);
      }

      Value *PassThru = IsMaskZ ? llvm::Constant::getNullValue(CI->getType()) :
                        IsMask3 ? CI->getArgOperand(2) :
                                  CI->getArgOperand(0);

      Rep = EmitX86Select(Builder, CI->getArgOperand(3), Rep, PassThru);
    } else if (IsX86 && (Name.startswith("avx512.mask.pternlog.") ||
                         Name.startswith("avx512.maskz.pternlog."))) {
      bool ZeroMask = Name[11] == 'z';
      unsigned VecWidth = CI->getType()->getPrimitiveSizeInBits();
      unsigned EltWidth = CI->getType()->getScalarSizeInBits();
      Intrinsic::ID IID;
      if (VecWidth == 128 && EltWidth == 32)
        IID = Intrinsic::x86_avx512_pternlog_d_128;
      else if (VecWidth == 256 && EltWidth == 32)
        IID = Intrinsic::x86_avx512_pternlog_d_256;
      else if (VecWidth == 512 && EltWidth == 32)
        IID = Intrinsic::x86_avx512_pternlog_d_512;
      else if (VecWidth == 128 && EltWidth == 64)
        IID = Intrinsic::x86_avx512_pternlog_q_128;
      else if (VecWidth == 256 && EltWidth == 64)
        IID = Intrinsic::x86_avx512_pternlog_q_256;
      else if (VecWidth == 512 && EltWidth == 64)
        IID = Intrinsic::x86_avx512_pternlog_q_512;
      else
        llvm_unreachable("Unexpected intrinsic");

      Value *Args[] = { CI->getArgOperand(0) , CI->getArgOperand(1),
                        CI->getArgOperand(2), CI->getArgOperand(3) };
      Rep = Builder.CreateCall(Intrinsic::getDeclaration(CI->getModule(), IID),
                               Args);
      Value *PassThru = ZeroMask ? ConstantAggregateZero::get(CI->getType())
                                 : CI->getArgOperand(0);
      Rep = EmitX86Select(Builder, CI->getArgOperand(4), Rep, PassThru);
    } else if (IsX86 && (Name.startswith("avx512.mask.vpmadd52") ||
                         Name.startswith("avx512.maskz.vpmadd52"))) {
      bool ZeroMask = Name[11] == 'z';
      bool High = Name[20] == 'h' || Name[21] == 'h';
      unsigned VecWidth = CI->getType()->getPrimitiveSizeInBits();
      Intrinsic::ID IID;
      if (VecWidth == 128 && !High)
        IID = Intrinsic::x86_avx512_vpmadd52l_uq_128;
      else if (VecWidth == 256 && !High)
        IID = Intrinsic::x86_avx512_vpmadd52l_uq_256;
      else if (VecWidth == 512 && !High)
        IID = Intrinsic::x86_avx512_vpmadd52l_uq_512;
      else if (VecWidth == 128 && High)
        IID = Intrinsic::x86_avx512_vpmadd52h_uq_128;
      else if (VecWidth == 256 && High)
        IID = Intrinsic::x86_avx512_vpmadd52h_uq_256;
      else if (VecWidth == 512 && High)
        IID = Intrinsic::x86_avx512_vpmadd52h_uq_512;
      else
        llvm_unreachable("Unexpected intrinsic");

      Value *Args[] = { CI->getArgOperand(0) , CI->getArgOperand(1),
                        CI->getArgOperand(2) };
      Rep = Builder.CreateCall(Intrinsic::getDeclaration(CI->getModule(), IID),
                               Args);
      Value *PassThru = ZeroMask ? ConstantAggregateZero::get(CI->getType())
                                 : CI->getArgOperand(0);
      Rep = EmitX86Select(Builder, CI->getArgOperand(3), Rep, PassThru);
    } else if (IsX86 && (Name.startswith("avx512.mask.vpermi2var.") ||
                         Name.startswith("avx512.mask.vpermt2var.") ||
                         Name.startswith("avx512.maskz.vpermt2var."))) {
      bool ZeroMask = Name[11] == 'z';
      bool IndexForm = Name[17] == 'i';
      unsigned VecWidth = CI->getType()->getPrimitiveSizeInBits();
      unsigned EltWidth = CI->getType()->getScalarSizeInBits();
      bool IsFloat = CI->getType()->isFPOrFPVectorTy();
      Intrinsic::ID IID;
      if (VecWidth == 128 && EltWidth == 32 && IsFloat)
        IID = Intrinsic::x86_avx512_vpermi2var_ps_128;
      else if (VecWidth == 128 && EltWidth == 32 && !IsFloat)
        IID = Intrinsic::x86_avx512_vpermi2var_d_128;
      else if (VecWidth == 128 && EltWidth == 64 && IsFloat)
        IID = Intrinsic::x86_avx512_vpermi2var_pd_128;
      else if (VecWidth == 128 && EltWidth == 64 && !IsFloat)
        IID = Intrinsic::x86_avx512_vpermi2var_q_128;
      else if (VecWidth == 256 && EltWidth == 32 && IsFloat)
        IID = Intrinsic::x86_avx512_vpermi2var_ps_256;
      else if (VecWidth == 256 && EltWidth == 32 && !IsFloat)
        IID = Intrinsic::x86_avx512_vpermi2var_d_256;
      else if (VecWidth == 256 && EltWidth == 64 && IsFloat)
        IID = Intrinsic::x86_avx512_vpermi2var_pd_256;
      else if (VecWidth == 256 && EltWidth == 64 && !IsFloat)
        IID = Intrinsic::x86_avx512_vpermi2var_q_256;
      else if (VecWidth == 512 && EltWidth == 32 && IsFloat)
        IID = Intrinsic::x86_avx512_vpermi2var_ps_512;
      else if (VecWidth == 512 && EltWidth == 32 && !IsFloat)
        IID = Intrinsic::x86_avx512_vpermi2var_d_512;
      else if (VecWidth == 512 && EltWidth == 64 && IsFloat)
        IID = Intrinsic::x86_avx512_vpermi2var_pd_512;
      else if (VecWidth == 512 && EltWidth == 64 && !IsFloat)
        IID = Intrinsic::x86_avx512_vpermi2var_q_512;
      else if (VecWidth == 128 && EltWidth == 16)
        IID = Intrinsic::x86_avx512_vpermi2var_hi_128;
      else if (VecWidth == 256 && EltWidth == 16)
        IID = Intrinsic::x86_avx512_vpermi2var_hi_256;
      else if (VecWidth == 512 && EltWidth == 16)
        IID = Intrinsic::x86_avx512_vpermi2var_hi_512;
      else if (VecWidth == 128 && EltWidth == 8)
        IID = Intrinsic::x86_avx512_vpermi2var_qi_128;
      else if (VecWidth == 256 && EltWidth == 8)
        IID = Intrinsic::x86_avx512_vpermi2var_qi_256;
      else if (VecWidth == 512 && EltWidth == 8)
        IID = Intrinsic::x86_avx512_vpermi2var_qi_512;
      else
        llvm_unreachable("Unexpected intrinsic");

      Value *Args[] = { CI->getArgOperand(0) , CI->getArgOperand(1),
                        CI->getArgOperand(2) };

      // If this isn't index form we need to swap operand 0 and 1.
      if (!IndexForm)
        std::swap(Args[0], Args[1]);

      Rep = Builder.CreateCall(Intrinsic::getDeclaration(CI->getModule(), IID),
                               Args);
      Value *PassThru = ZeroMask ? ConstantAggregateZero::get(CI->getType())
                                 : Builder.CreateBitCast(CI->getArgOperand(1),
                                                         CI->getType());
      Rep = EmitX86Select(Builder, CI->getArgOperand(3), Rep, PassThru);
    } else if (IsX86 && (Name.startswith("avx512.mask.vpdpbusd.") ||
                         Name.startswith("avx512.maskz.vpdpbusd.") ||
                         Name.startswith("avx512.mask.vpdpbusds.") ||
                         Name.startswith("avx512.maskz.vpdpbusds."))) {
      bool ZeroMask = Name[11] == 'z';
      bool IsSaturating = Name[ZeroMask ? 21 : 20] == 's';
      unsigned VecWidth = CI->getType()->getPrimitiveSizeInBits();
      Intrinsic::ID IID;
      if (VecWidth == 128 && !IsSaturating)
        IID = Intrinsic::x86_avx512_vpdpbusd_128;
      else if (VecWidth == 256 && !IsSaturating)
        IID = Intrinsic::x86_avx512_vpdpbusd_256;
      else if (VecWidth == 512 && !IsSaturating)
        IID = Intrinsic::x86_avx512_vpdpbusd_512;
      else if (VecWidth == 128 && IsSaturating)
        IID = Intrinsic::x86_avx512_vpdpbusds_128;
      else if (VecWidth == 256 && IsSaturating)
        IID = Intrinsic::x86_avx512_vpdpbusds_256;
      else if (VecWidth == 512 && IsSaturating)
        IID = Intrinsic::x86_avx512_vpdpbusds_512;
      else
        llvm_unreachable("Unexpected intrinsic");

      Value *Args[] = { CI->getArgOperand(0), CI->getArgOperand(1),
                        CI->getArgOperand(2)  };
      Rep = Builder.CreateCall(Intrinsic::getDeclaration(CI->getModule(), IID),
                               Args);
      Value *PassThru = ZeroMask ? ConstantAggregateZero::get(CI->getType())
                                 : CI->getArgOperand(0);
      Rep = EmitX86Select(Builder, CI->getArgOperand(3), Rep, PassThru);
    } else if (IsX86 && (Name.startswith("avx512.mask.vpdpwssd.") ||
                         Name.startswith("avx512.maskz.vpdpwssd.") ||
                         Name.startswith("avx512.mask.vpdpwssds.") ||
                         Name.startswith("avx512.maskz.vpdpwssds."))) {
      bool ZeroMask = Name[11] == 'z';
      bool IsSaturating = Name[ZeroMask ? 21 : 20] == 's';
      unsigned VecWidth = CI->getType()->getPrimitiveSizeInBits();
      Intrinsic::ID IID;
      if (VecWidth == 128 && !IsSaturating)
        IID = Intrinsic::x86_avx512_vpdpwssd_128;
      else if (VecWidth == 256 && !IsSaturating)
        IID = Intrinsic::x86_avx512_vpdpwssd_256;
      else if (VecWidth == 512 && !IsSaturating)
        IID = Intrinsic::x86_avx512_vpdpwssd_512;
      else if (VecWidth == 128 && IsSaturating)
        IID = Intrinsic::x86_avx512_vpdpwssds_128;
      else if (VecWidth == 256 && IsSaturating)
        IID = Intrinsic::x86_avx512_vpdpwssds_256;
      else if (VecWidth == 512 && IsSaturating)
        IID = Intrinsic::x86_avx512_vpdpwssds_512;
      else
        llvm_unreachable("Unexpected intrinsic");

      Value *Args[] = { CI->getArgOperand(0), CI->getArgOperand(1),
                        CI->getArgOperand(2)  };
      Rep = Builder.CreateCall(Intrinsic::getDeclaration(CI->getModule(), IID),
                               Args);
      Value *PassThru = ZeroMask ? ConstantAggregateZero::get(CI->getType())
                                 : CI->getArgOperand(0);
      Rep = EmitX86Select(Builder, CI->getArgOperand(3), Rep, PassThru);
    } else if (IsX86 && Name.startswith("avx512.mask.") &&
               upgradeAVX512MaskToSelect(Name, Builder, *CI, Rep)) {
      // Rep will be updated by the call in the condition.
    } else if (IsNVVM && (Name == "abs.i" || Name == "abs.ll")) {
      Value *Arg = CI->getArgOperand(0);
      Value *Neg = Builder.CreateNeg(Arg, "neg");
      Value *Cmp = Builder.CreateICmpSGE(
          Arg, llvm::Constant::getNullValue(Arg->getType()), "abs.cond");
      Rep = Builder.CreateSelect(Cmp, Arg, Neg, "abs");
    } else if (IsNVVM && (Name == "max.i" || Name == "max.ll" ||
                          Name == "max.ui" || Name == "max.ull")) {
      Value *Arg0 = CI->getArgOperand(0);
      Value *Arg1 = CI->getArgOperand(1);
      Value *Cmp = Name.endswith(".ui") || Name.endswith(".ull")
                       ? Builder.CreateICmpUGE(Arg0, Arg1, "max.cond")
                       : Builder.CreateICmpSGE(Arg0, Arg1, "max.cond");
      Rep = Builder.CreateSelect(Cmp, Arg0, Arg1, "max");
    } else if (IsNVVM && (Name == "min.i" || Name == "min.ll" ||
                          Name == "min.ui" || Name == "min.ull")) {
      Value *Arg0 = CI->getArgOperand(0);
      Value *Arg1 = CI->getArgOperand(1);
      Value *Cmp = Name.endswith(".ui") || Name.endswith(".ull")
                       ? Builder.CreateICmpULE(Arg0, Arg1, "min.cond")
                       : Builder.CreateICmpSLE(Arg0, Arg1, "min.cond");
      Rep = Builder.CreateSelect(Cmp, Arg0, Arg1, "min");
    } else if (IsNVVM && Name == "clz.ll") {
      // llvm.nvvm.clz.ll returns an i32, but llvm.ctlz.i64 and returns an i64.
      Value *Arg = CI->getArgOperand(0);
      Value *Ctlz = Builder.CreateCall(
          Intrinsic::getDeclaration(F->getParent(), Intrinsic::ctlz,
                                    {Arg->getType()}),
          {Arg, Builder.getFalse()}, "ctlz");
      Rep = Builder.CreateTrunc(Ctlz, Builder.getInt32Ty(), "ctlz.trunc");
    } else if (IsNVVM && Name == "popc.ll") {
      // llvm.nvvm.popc.ll returns an i32, but llvm.ctpop.i64 and returns an
      // i64.
      Value *Arg = CI->getArgOperand(0);
      Value *Popc = Builder.CreateCall(
          Intrinsic::getDeclaration(F->getParent(), Intrinsic::ctpop,
                                    {Arg->getType()}),
          Arg, "ctpop");
      Rep = Builder.CreateTrunc(Popc, Builder.getInt32Ty(), "ctpop.trunc");
    } else if (IsNVVM && Name == "h2f") {
      Rep = Builder.CreateCall(Intrinsic::getDeclaration(
                                   F->getParent(), Intrinsic::convert_from_fp16,
                                   {Builder.getFloatTy()}),
                               CI->getArgOperand(0), "h2f");
    } else {
      llvm_unreachable("Unknown function for CallInst upgrade.");
    }

    if (Rep)
      CI->replaceAllUsesWith(Rep);
    CI->eraseFromParent();
    return;
  }

  const auto &DefaultCase = [&NewFn, &CI]() -> void {
    // Handle generic mangling change, but nothing else
    assert(
        (CI->getCalledFunction()->getName() != NewFn->getName()) &&
        "Unknown function for CallInst upgrade and isn't just a name change");
    CI->setCalledFunction(NewFn);
  };
  CallInst *NewCall = nullptr;
  switch (NewFn->getIntrinsicID()) {
  default: {
    DefaultCase();
    return;
  }

  case Intrinsic::arm_neon_vld1:
  case Intrinsic::arm_neon_vld2:
  case Intrinsic::arm_neon_vld3:
  case Intrinsic::arm_neon_vld4:
  case Intrinsic::arm_neon_vld2lane:
  case Intrinsic::arm_neon_vld3lane:
  case Intrinsic::arm_neon_vld4lane:
  case Intrinsic::arm_neon_vst1:
  case Intrinsic::arm_neon_vst2:
  case Intrinsic::arm_neon_vst3:
  case Intrinsic::arm_neon_vst4:
  case Intrinsic::arm_neon_vst2lane:
  case Intrinsic::arm_neon_vst3lane:
  case Intrinsic::arm_neon_vst4lane: {
    SmallVector<Value *, 4> Args(CI->arg_operands().begin(),
                                 CI->arg_operands().end());
    NewCall = Builder.CreateCall(NewFn, Args);
    break;
  }

  case Intrinsic::bitreverse:
    NewCall = Builder.CreateCall(NewFn, {CI->getArgOperand(0)});
    break;

  case Intrinsic::ctlz:
  case Intrinsic::cttz:
    assert(CI->getNumArgOperands() == 1 &&
           "Mismatch between function args and call args");
    NewCall =
        Builder.CreateCall(NewFn, {CI->getArgOperand(0), Builder.getFalse()});
    break;

  case Intrinsic::objectsize: {
    Value *NullIsUnknownSize = CI->getNumArgOperands() == 2
                                   ? Builder.getFalse()
                                   : CI->getArgOperand(2);
    NewCall = Builder.CreateCall(
        NewFn, {CI->getArgOperand(0), CI->getArgOperand(1), NullIsUnknownSize});
    break;
  }

  case Intrinsic::ctpop:
    NewCall = Builder.CreateCall(NewFn, {CI->getArgOperand(0)});
    break;

  case Intrinsic::convert_from_fp16:
    NewCall = Builder.CreateCall(NewFn, {CI->getArgOperand(0)});
    break;

  case Intrinsic::dbg_value:
    // Upgrade from the old version that had an extra offset argument.
    assert(CI->getNumArgOperands() == 4);
    // Drop nonzero offsets instead of attempting to upgrade them.
    if (auto *Offset = dyn_cast_or_null<Constant>(CI->getArgOperand(1)))
      if (Offset->isZeroValue()) {
        NewCall = Builder.CreateCall(
            NewFn,
            {CI->getArgOperand(0), CI->getArgOperand(2), CI->getArgOperand(3)});
        break;
      }
    CI->eraseFromParent();
    return;

  case Intrinsic::x86_xop_vfrcz_ss:
  case Intrinsic::x86_xop_vfrcz_sd:
    NewCall = Builder.CreateCall(NewFn, {CI->getArgOperand(1)});
    break;

  case Intrinsic::x86_xop_vpermil2pd:
  case Intrinsic::x86_xop_vpermil2ps:
  case Intrinsic::x86_xop_vpermil2pd_256:
  case Intrinsic::x86_xop_vpermil2ps_256: {
    SmallVector<Value *, 4> Args(CI->arg_operands().begin(),
                                 CI->arg_operands().end());
    VectorType *FltIdxTy = cast<VectorType>(Args[2]->getType());
    VectorType *IntIdxTy = VectorType::getInteger(FltIdxTy);
    Args[2] = Builder.CreateBitCast(Args[2], IntIdxTy);
    NewCall = Builder.CreateCall(NewFn, Args);
    break;
  }

  case Intrinsic::x86_sse41_ptestc:
  case Intrinsic::x86_sse41_ptestz:
  case Intrinsic::x86_sse41_ptestnzc: {
    // The arguments for these intrinsics used to be v4f32, and changed
    // to v2i64. This is purely a nop, since those are bitwise intrinsics.
    // So, the only thing required is a bitcast for both arguments.
    // First, check the arguments have the old type.
    Value *Arg0 = CI->getArgOperand(0);
    if (Arg0->getType() != VectorType::get(Type::getFloatTy(C), 4))
      return;

    // Old intrinsic, add bitcasts
    Value *Arg1 = CI->getArgOperand(1);

    Type *NewVecTy = VectorType::get(Type::getInt64Ty(C), 2);

    Value *BC0 = Builder.CreateBitCast(Arg0, NewVecTy, "cast");
    Value *BC1 = Builder.CreateBitCast(Arg1, NewVecTy, "cast");

    NewCall = Builder.CreateCall(NewFn, {BC0, BC1});
    break;
  }

  case Intrinsic::x86_sse41_insertps:
  case Intrinsic::x86_sse41_dppd:
  case Intrinsic::x86_sse41_dpps:
  case Intrinsic::x86_sse41_mpsadbw:
  case Intrinsic::x86_avx_dp_ps_256:
  case Intrinsic::x86_avx2_mpsadbw: {
    // Need to truncate the last argument from i32 to i8 -- this argument models
    // an inherently 8-bit immediate operand to these x86 instructions.
    SmallVector<Value *, 4> Args(CI->arg_operands().begin(),
                                 CI->arg_operands().end());

    // Replace the last argument with a trunc.
    Args.back() = Builder.CreateTrunc(Args.back(), Type::getInt8Ty(C), "trunc");
    NewCall = Builder.CreateCall(NewFn, Args);
    break;
  }

  case Intrinsic::thread_pointer: {
    NewCall = Builder.CreateCall(NewFn, {});
    break;
  }

  case Intrinsic::invariant_start:
  case Intrinsic::invariant_end:
  case Intrinsic::masked_load:
  case Intrinsic::masked_store:
  case Intrinsic::masked_gather:
  case Intrinsic::masked_scatter: {
    SmallVector<Value *, 4> Args(CI->arg_operands().begin(),
                                 CI->arg_operands().end());
    NewCall = Builder.CreateCall(NewFn, Args);
    break;
  }

  case Intrinsic::memcpy:
  case Intrinsic::memmove:
  case Intrinsic::memset: {
    // We have to make sure that the call signature is what we're expecting.
    // We only want to change the old signatures by removing the alignment arg:
    //  @llvm.mem[cpy|move]...(i8*, i8*, i[32|i64], i32, i1)
    //    -> @llvm.mem[cpy|move]...(i8*, i8*, i[32|i64], i1)
    //  @llvm.memset...(i8*, i8, i[32|64], i32, i1)
    //    -> @llvm.memset...(i8*, i8, i[32|64], i1)
    // Note: i8*'s in the above can be any pointer type
    if (CI->getNumArgOperands() != 5) {
      DefaultCase();
      return;
    }
    // Remove alignment argument (3), and add alignment attributes to the
    // dest/src pointers.
    Value *Args[4] = {CI->getArgOperand(0), CI->getArgOperand(1),
                      CI->getArgOperand(2), CI->getArgOperand(4)};
    NewCall = Builder.CreateCall(NewFn, Args);
    auto *MemCI = cast<MemIntrinsic>(NewCall);
    // All mem intrinsics support dest alignment.
    const ConstantInt *Align = cast<ConstantInt>(CI->getArgOperand(3));
    MemCI->setDestAlignment(Align->getZExtValue());
    // Memcpy/Memmove also support source alignment.
    if (auto *MTI = dyn_cast<MemTransferInst>(MemCI))
      MTI->setSourceAlignment(Align->getZExtValue());
    break;
  }
  }
  assert(NewCall && "Should have either set this variable or returned through "
                    "the default case");
  std::string Name = CI->getName();
  if (!Name.empty()) {
    CI->setName(Name + ".old");
    NewCall->setName(Name);
  }
  CI->replaceAllUsesWith(NewCall);
  CI->eraseFromParent();
}

void llvm::UpgradeCallsToIntrinsic(Function *F) {
  assert(F && "Illegal attempt to upgrade a non-existent intrinsic.");

  // Check if this function should be upgraded and get the replacement function
  // if there is one.
  Function *NewFn;
  if (UpgradeIntrinsicFunction(F, NewFn)) {
    // Replace all users of the old function with the new function or new
    // instructions. This is not a range loop because the call is deleted.
    for (auto UI = F->user_begin(), UE = F->user_end(); UI != UE; )
      if (CallInst *CI = dyn_cast<CallInst>(*UI++))
        UpgradeIntrinsicCall(CI, NewFn);

    // Remove old function, no longer used, from the module.
    F->eraseFromParent();
  }
}

MDNode *llvm::UpgradeTBAANode(MDNode &MD) {
  // Check if the tag uses struct-path aware TBAA format.
  if (isa<MDNode>(MD.getOperand(0)) && MD.getNumOperands() >= 3)
    return &MD;

  auto &Context = MD.getContext();
  if (MD.getNumOperands() == 3) {
    Metadata *Elts[] = {MD.getOperand(0), MD.getOperand(1)};
    MDNode *ScalarType = MDNode::get(Context, Elts);
    // Create a MDNode <ScalarType, ScalarType, offset 0, const>
    Metadata *Elts2[] = {ScalarType, ScalarType,
                         ConstantAsMetadata::get(
                             Constant::getNullValue(Type::getInt64Ty(Context))),
                         MD.getOperand(2)};
    return MDNode::get(Context, Elts2);
  }
  // Create a MDNode <MD, MD, offset 0>
  Metadata *Elts[] = {&MD, &MD, ConstantAsMetadata::get(Constant::getNullValue(
                                    Type::getInt64Ty(Context)))};
  return MDNode::get(Context, Elts);
}

Instruction *llvm::UpgradeBitCastInst(unsigned Opc, Value *V, Type *DestTy,
                                      Instruction *&Temp) {
  if (Opc != Instruction::BitCast)
    return nullptr;

  Temp = nullptr;
  Type *SrcTy = V->getType();
  if (SrcTy->isPtrOrPtrVectorTy() && DestTy->isPtrOrPtrVectorTy() &&
      SrcTy->getPointerAddressSpace() != DestTy->getPointerAddressSpace()) {
    LLVMContext &Context = V->getContext();

    // We have no information about target data layout, so we assume that
    // the maximum pointer size is 64bit.
    Type *MidTy = Type::getInt64Ty(Context);
    Temp = CastInst::Create(Instruction::PtrToInt, V, MidTy);

    return CastInst::Create(Instruction::IntToPtr, Temp, DestTy);
  }

  return nullptr;
}

Value *llvm::UpgradeBitCastExpr(unsigned Opc, Constant *C, Type *DestTy) {
  if (Opc != Instruction::BitCast)
    return nullptr;

  Type *SrcTy = C->getType();
  if (SrcTy->isPtrOrPtrVectorTy() && DestTy->isPtrOrPtrVectorTy() &&
      SrcTy->getPointerAddressSpace() != DestTy->getPointerAddressSpace()) {
    LLVMContext &Context = C->getContext();

    // We have no information about target data layout, so we assume that
    // the maximum pointer size is 64bit.
    Type *MidTy = Type::getInt64Ty(Context);

    return ConstantExpr::getIntToPtr(ConstantExpr::getPtrToInt(C, MidTy),
                                     DestTy);
  }

  return nullptr;
}

/// Check the debug info version number, if it is out-dated, drop the debug
/// info. Return true if module is modified.
bool llvm::UpgradeDebugInfo(Module &M) {
  unsigned Version = getDebugMetadataVersionFromModule(M);
  if (Version == DEBUG_METADATA_VERSION) {
    bool BrokenDebugInfo = false;
    if (verifyModule(M, &llvm::errs(), &BrokenDebugInfo))
      report_fatal_error("Broken module found, compilation aborted!");
    if (!BrokenDebugInfo)
      // Everything is ok.
      return false;
    else {
      // Diagnose malformed debug info.
      DiagnosticInfoIgnoringInvalidDebugMetadata Diag(M);
      M.getContext().diagnose(Diag);
    }
  }
  bool Modified = StripDebugInfo(M);
  if (Modified && Version != DEBUG_METADATA_VERSION) {
    // Diagnose a version mismatch.
    DiagnosticInfoDebugMetadataVersion DiagVersion(M, Version);
    M.getContext().diagnose(DiagVersion);
  }
  return Modified;
}

bool llvm::UpgradeRetainReleaseMarker(Module &M) {
  bool Changed = false;
  NamedMDNode *ModRetainReleaseMarker =
      M.getNamedMetadata("clang.arc.retainAutoreleasedReturnValueMarker");
  if (ModRetainReleaseMarker) {
    MDNode *Op = ModRetainReleaseMarker->getOperand(0);
    if (Op) {
      MDString *ID = dyn_cast_or_null<MDString>(Op->getOperand(0));
      if (ID) {
        SmallVector<StringRef, 4> ValueComp;
        ID->getString().split(ValueComp, "#");
        if (ValueComp.size() == 2) {
          std::string NewValue = ValueComp[0].str() + ";" + ValueComp[1].str();
          Metadata *Ops[1] = {MDString::get(M.getContext(), NewValue)};
          ModRetainReleaseMarker->setOperand(0,
                                             MDNode::get(M.getContext(), Ops));
          Changed = true;
        }
      }
    }
  }
  return Changed;
}

bool llvm::UpgradeModuleFlags(Module &M) {
  NamedMDNode *ModFlags = M.getModuleFlagsMetadata();
  if (!ModFlags)
    return false;

  bool HasObjCFlag = false, HasClassProperties = false, Changed = false;
  for (unsigned I = 0, E = ModFlags->getNumOperands(); I != E; ++I) {
    MDNode *Op = ModFlags->getOperand(I);
    if (Op->getNumOperands() != 3)
      continue;
    MDString *ID = dyn_cast_or_null<MDString>(Op->getOperand(1));
    if (!ID)
      continue;
    if (ID->getString() == "Objective-C Image Info Version")
      HasObjCFlag = true;
    if (ID->getString() == "Objective-C Class Properties")
      HasClassProperties = true;
    // Upgrade PIC/PIE Module Flags. The module flag behavior for these two
    // field was Error and now they are Max.
    if (ID->getString() == "PIC Level" || ID->getString() == "PIE Level") {
      if (auto *Behavior =
              mdconst::dyn_extract_or_null<ConstantInt>(Op->getOperand(0))) {
        if (Behavior->getLimitedValue() == Module::Error) {
          Type *Int32Ty = Type::getInt32Ty(M.getContext());
          Metadata *Ops[3] = {
              ConstantAsMetadata::get(ConstantInt::get(Int32Ty, Module::Max)),
              MDString::get(M.getContext(), ID->getString()),
              Op->getOperand(2)};
          ModFlags->setOperand(I, MDNode::get(M.getContext(), Ops));
          Changed = true;
        }
      }
    }
    // Upgrade Objective-C Image Info Section. Removed the whitespce in the
    // section name so that llvm-lto will not complain about mismatching
    // module flags that is functionally the same.
    if (ID->getString() == "Objective-C Image Info Section") {
      if (auto *Value = dyn_cast_or_null<MDString>(Op->getOperand(2))) {
        SmallVector<StringRef, 4> ValueComp;
        Value->getString().split(ValueComp, " ");
        if (ValueComp.size() != 1) {
          std::string NewValue;
          for (auto &S : ValueComp)
            NewValue += S.str();
          Metadata *Ops[3] = {Op->getOperand(0), Op->getOperand(1),
                              MDString::get(M.getContext(), NewValue)};
          ModFlags->setOperand(I, MDNode::get(M.getContext(), Ops));
          Changed = true;
        }
      }
    }
  }

  // "Objective-C Class Properties" is recently added for Objective-C. We
  // upgrade ObjC bitcodes to contain a "Objective-C Class Properties" module
  // flag of value 0, so we can correclty downgrade this flag when trying to
  // link an ObjC bitcode without this module flag with an ObjC bitcode with
  // this module flag.
  if (HasObjCFlag && !HasClassProperties) {
    M.addModuleFlag(llvm::Module::Override, "Objective-C Class Properties",
                    (uint32_t)0);
    Changed = true;
  }

  return Changed;
}

void llvm::UpgradeSectionAttributes(Module &M) {
  auto TrimSpaces = [](StringRef Section) -> std::string {
    SmallVector<StringRef, 5> Components;
    Section.split(Components, ',');

    SmallString<32> Buffer;
    raw_svector_ostream OS(Buffer);

    for (auto Component : Components)
      OS << ',' << Component.trim();

    return OS.str().substr(1);
  };

  for (auto &GV : M.globals()) {
    if (!GV.hasSection())
      continue;

    StringRef Section = GV.getSection();

    if (!Section.startswith("__DATA, __objc_catlist"))
      continue;

    // __DATA, __objc_catlist, regular, no_dead_strip
    // __DATA,__objc_catlist,regular,no_dead_strip
    GV.setSection(TrimSpaces(Section));
  }
}

static bool isOldLoopArgument(Metadata *MD) {
  auto *T = dyn_cast_or_null<MDTuple>(MD);
  if (!T)
    return false;
  if (T->getNumOperands() < 1)
    return false;
  auto *S = dyn_cast_or_null<MDString>(T->getOperand(0));
  if (!S)
    return false;
  return S->getString().startswith("llvm.vectorizer.");
}

static MDString *upgradeLoopTag(LLVMContext &C, StringRef OldTag) {
  StringRef OldPrefix = "llvm.vectorizer.";
  assert(OldTag.startswith(OldPrefix) && "Expected old prefix");

  if (OldTag == "llvm.vectorizer.unroll")
    return MDString::get(C, "llvm.loop.interleave.count");

  return MDString::get(
      C, (Twine("llvm.loop.vectorize.") + OldTag.drop_front(OldPrefix.size()))
             .str());
}

static Metadata *upgradeLoopArgument(Metadata *MD) {
  auto *T = dyn_cast_or_null<MDTuple>(MD);
  if (!T)
    return MD;
  if (T->getNumOperands() < 1)
    return MD;
  auto *OldTag = dyn_cast_or_null<MDString>(T->getOperand(0));
  if (!OldTag)
    return MD;
  if (!OldTag->getString().startswith("llvm.vectorizer."))
    return MD;

  // This has an old tag.  Upgrade it.
  SmallVector<Metadata *, 8> Ops;
  Ops.reserve(T->getNumOperands());
  Ops.push_back(upgradeLoopTag(T->getContext(), OldTag->getString()));
  for (unsigned I = 1, E = T->getNumOperands(); I != E; ++I)
    Ops.push_back(T->getOperand(I));

  return MDTuple::get(T->getContext(), Ops);
}

MDNode *llvm::upgradeInstructionLoopAttachment(MDNode &N) {
  auto *T = dyn_cast<MDTuple>(&N);
  if (!T)
    return &N;

  if (none_of(T->operands(), isOldLoopArgument))
    return &N;

  SmallVector<Metadata *, 8> Ops;
  Ops.reserve(T->getNumOperands());
  for (Metadata *MD : T->operands())
    Ops.push_back(upgradeLoopArgument(MD));

  return MDTuple::get(T->getContext(), Ops);
}<|MERGE_RESOLUTION|>--- conflicted
+++ resolved
@@ -22,7 +22,6 @@
 #include "llvm/IR/Function.h"
 #include "llvm/IR/IRBuilder.h"
 #include "llvm/IR/Instruction.h"
-#include "llvm/IR/IntrinsicInst.h"
 #include "llvm/IR/LLVMContext.h"
 #include "llvm/IR/Module.h"
 #include "llvm/IR/Verifier.h"
@@ -74,35 +73,11 @@
   if (Name=="ssse3.pabs.b.128" || // Added in 6.0
       Name=="ssse3.pabs.w.128" || // Added in 6.0
       Name=="ssse3.pabs.d.128" || // Added in 6.0
-      Name.startswith("fma4.vfmadd.s") || // Added in 7.0
-      Name.startswith("fma.vfmadd.") || // Added in 7.0
-      Name.startswith("fma.vfmsub.") || // Added in 7.0
-      Name.startswith("fma.vfmaddsub.") || // Added in 7.0
-      Name.startswith("fma.vfmsubadd.") || // Added in 7.0
-      Name.startswith("fma.vfnmadd.") || // Added in 7.0
-      Name.startswith("fma.vfnmsub.") || // Added in 7.0
-      Name.startswith("avx512.mask.vfmadd.") || // Added in 7.0
-      Name.startswith("avx512.mask.vfnmadd.") || // Added in 7.0
-      Name.startswith("avx512.mask.vfnmsub.") || // Added in 7.0
-      Name.startswith("avx512.mask3.vfmadd.") || // Added in 7.0
-      Name.startswith("avx512.maskz.vfmadd.") || // Added in 7.0
-      Name.startswith("avx512.mask3.vfmsub.") || // Added in 7.0
-      Name.startswith("avx512.mask3.vfnmsub.") || // Added in 7.0
-      Name.startswith("avx512.mask.vfmaddsub.") || // Added in 7.0
-      Name.startswith("avx512.maskz.vfmaddsub.") || // Added in 7.0
-      Name.startswith("avx512.mask3.vfmaddsub.") || // Added in 7.0
-      Name.startswith("avx512.mask3.vfmsubadd.") || // Added in 7.0
       Name.startswith("avx512.mask.shuf.i") || // Added in 6.0
       Name.startswith("avx512.mask.shuf.f") || // Added in 6.0
       Name.startswith("avx2.pabs.") || // Added in 6.0
       Name.startswith("avx512.mask.pabs.") || // Added in 6.0
       Name.startswith("avx512.broadcastm") || // Added in 6.0
-      Name == "sse.sqrt.ss" || // Added in 7.0
-      Name == "sse2.sqrt.sd" || // Added in 7.0
-      Name.startswith("avx512.mask.sqrt.p") || // Added in 7.0
-      Name.startswith("avx.sqrt.p") || // Added in 7.0
-      Name.startswith("sse2.sqrt.p") || // Added in 7.0
-      Name.startswith("sse.sqrt.p") || // Added in 7.0
       Name.startswith("avx512.mask.pbroadcast") || // Added in 6.0
       Name.startswith("sse2.pcmpeq.") || // Added in 3.1
       Name.startswith("sse2.pcmpgt.") || // Added in 3.1
@@ -132,14 +107,6 @@
       Name == "sse2.pminu.b" || // Added in 3.9
       Name == "sse41.pminuw" || // Added in 3.9
       Name == "sse41.pminud" || // Added in 3.9
-      Name == "avx512.kand.w" || // Added in 7.0
-      Name == "avx512.kandn.w" || // Added in 7.0
-      Name == "avx512.knot.w" || // Added in 7.0
-      Name == "avx512.kor.w" || // Added in 7.0
-      Name == "avx512.kxor.w" || // Added in 7.0
-      Name == "avx512.kxnor.w" || // Added in 7.0
-      Name == "avx512.kortestc.w" || // Added in 7.0
-      Name == "avx512.kortestz.w" || // Added in 7.0
       Name.startswith("avx512.mask.pshuf.b.") || // Added in 4.0
       Name.startswith("avx2.pmax") || // Added in 3.9
       Name.startswith("avx2.pmin") || // Added in 3.9
@@ -178,37 +145,8 @@
       Name.startswith("avx512.mask.pmull.") || // Added in 4.0
       Name.startswith("avx512.mask.cvtdq2pd.") || // Added in 4.0
       Name.startswith("avx512.mask.cvtudq2pd.") || // Added in 4.0
-      Name == "avx512.mask.cvtudq2ps.128" || // Added in 7.0
-      Name == "avx512.mask.cvtudq2ps.256" || // Added in 7.0
-      Name == "avx512.mask.cvtqq2pd.128" || // Added in 7.0
-      Name == "avx512.mask.cvtqq2pd.256" || // Added in 7.0
-      Name == "avx512.mask.cvtuqq2pd.128" || // Added in 7.0
-      Name == "avx512.mask.cvtuqq2pd.256" || // Added in 7.0
-      Name == "avx512.mask.cvtdq2ps.128" || // Added in 7.0
-      Name == "avx512.mask.cvtdq2ps.256" || // Added in 7.0
-      Name == "avx512.mask.cvtpd2dq.256" || // Added in 7.0
-      Name == "avx512.mask.cvtpd2ps.256" || // Added in 7.0
-      Name == "avx512.mask.cvttpd2dq.256" || // Added in 7.0
-      Name == "avx512.mask.cvttps2dq.128" || // Added in 7.0
-      Name == "avx512.mask.cvttps2dq.256" || // Added in 7.0
-      Name == "avx512.mask.cvtps2pd.128" || // Added in 7.0
-      Name == "avx512.mask.cvtps2pd.256" || // Added in 7.0
-      Name == "avx512.cvtusi2sd" || // Added in 7.0
-      Name.startswith("avx512.mask.permvar.") || // Added in 7.0
-      Name.startswith("avx512.mask.permvar.") || // Added in 7.0
-      Name == "sse2.pmulu.dq" || // Added in 7.0
-      Name == "sse41.pmuldq" || // Added in 7.0
-      Name == "avx2.pmulu.dq" || // Added in 7.0
-      Name == "avx2.pmul.dq" || // Added in 7.0
-      Name == "avx512.pmulu.dq.512" || // Added in 7.0
-      Name == "avx512.pmul.dq.512" || // Added in 7.0
       Name.startswith("avx512.mask.pmul.dq.") || // Added in 4.0
       Name.startswith("avx512.mask.pmulu.dq.") || // Added in 4.0
-      Name.startswith("avx512.mask.pmul.hr.sw.") || // Added in 7.0
-      Name.startswith("avx512.mask.pmulh.w.") || // Added in 7.0
-      Name.startswith("avx512.mask.pmulhu.w.") || // Added in 7.0
-      Name.startswith("avx512.mask.pmaddw.d.") || // Added in 7.0
-      Name.startswith("avx512.mask.pmaddubs.w.") || // Added in 7.0
       Name.startswith("avx512.mask.packsswb.") || // Added in 5.0
       Name.startswith("avx512.mask.packssdw.") || // Added in 5.0
       Name.startswith("avx512.mask.packuswb.") || // Added in 5.0
@@ -217,12 +155,31 @@
       Name.startswith("avx512.mask.cmp.d") || // Added in 5.0
       Name.startswith("avx512.mask.cmp.q") || // Added in 5.0
       Name.startswith("avx512.mask.cmp.w") || // Added in 5.0
-      Name.startswith("avx512.mask.cmp.p") || // Added in 7.0
       Name.startswith("avx512.mask.ucmp.") || // Added in 5.0
-      Name.startswith("avx512.cvtb2mask.") || // Added in 7.0
-      Name.startswith("avx512.cvtw2mask.") || // Added in 7.0
-      Name.startswith("avx512.cvtd2mask.") || // Added in 7.0
-      Name.startswith("avx512.cvtq2mask.") || // Added in 7.0
+      Name == "avx512.mask.add.pd.128" || // Added in 4.0
+      Name == "avx512.mask.add.pd.256" || // Added in 4.0
+      Name == "avx512.mask.add.ps.128" || // Added in 4.0
+      Name == "avx512.mask.add.ps.256" || // Added in 4.0
+      Name == "avx512.mask.div.pd.128" || // Added in 4.0
+      Name == "avx512.mask.div.pd.256" || // Added in 4.0
+      Name == "avx512.mask.div.ps.128" || // Added in 4.0
+      Name == "avx512.mask.div.ps.256" || // Added in 4.0
+      Name == "avx512.mask.mul.pd.128" || // Added in 4.0
+      Name == "avx512.mask.mul.pd.256" || // Added in 4.0
+      Name == "avx512.mask.mul.ps.128" || // Added in 4.0
+      Name == "avx512.mask.mul.ps.256" || // Added in 4.0
+      Name == "avx512.mask.sub.pd.128" || // Added in 4.0
+      Name == "avx512.mask.sub.pd.256" || // Added in 4.0
+      Name == "avx512.mask.sub.ps.128" || // Added in 4.0
+      Name == "avx512.mask.sub.ps.256" || // Added in 4.0
+      Name == "avx512.mask.max.pd.128" || // Added in 5.0
+      Name == "avx512.mask.max.pd.256" || // Added in 5.0
+      Name == "avx512.mask.max.ps.128" || // Added in 5.0
+      Name == "avx512.mask.max.ps.256" || // Added in 5.0
+      Name == "avx512.mask.min.pd.128" || // Added in 5.0
+      Name == "avx512.mask.min.pd.256" || // Added in 5.0
+      Name == "avx512.mask.min.ps.128" || // Added in 5.0
+      Name == "avx512.mask.min.ps.256" || // Added in 5.0
       Name.startswith("avx512.mask.vpermilvar.") || // Added in 4.0
       Name.startswith("avx512.mask.psll.d") || // Added in 4.0
       Name.startswith("avx512.mask.psll.q") || // Added in 4.0
@@ -246,45 +203,9 @@
       Name.startswith("avx512.mask.pmovsx") || // Added in 4.0
       Name.startswith("avx512.mask.pmovzx") || // Added in 4.0
       Name.startswith("avx512.mask.lzcnt.") || // Added in 5.0
-      Name.startswith("avx512.mask.pternlog.") || // Added in 7.0
-      Name.startswith("avx512.maskz.pternlog.") || // Added in 7.0
-      Name.startswith("avx512.mask.vpmadd52") || // Added in 7.0
-      Name.startswith("avx512.maskz.vpmadd52") || // Added in 7.0
-      Name.startswith("avx512.mask.vpermi2var.") || // Added in 7.0
-      Name.startswith("avx512.mask.vpermt2var.") || // Added in 7.0
-      Name.startswith("avx512.maskz.vpermt2var.") || // Added in 7.0
-      Name.startswith("avx512.mask.vpdpbusd.") || // Added in 7.0
-      Name.startswith("avx512.maskz.vpdpbusd.") || // Added in 7.0
-      Name.startswith("avx512.mask.vpdpbusds.") || // Added in 7.0
-      Name.startswith("avx512.maskz.vpdpbusds.") || // Added in 7.0
-      Name.startswith("avx512.mask.vpdpwssd.") || // Added in 7.0
-      Name.startswith("avx512.maskz.vpdpwssd.") || // Added in 7.0
-      Name.startswith("avx512.mask.vpdpwssds.") || // Added in 7.0
-      Name.startswith("avx512.maskz.vpdpwssds.") || // Added in 7.0
-      Name.startswith("avx512.mask.dbpsadbw.") || // Added in 7.0
-      Name.startswith("avx512.mask.vpshld.") || // Added in 7.0
-      Name.startswith("avx512.mask.vpshrd.") || // Added in 7.0
-      Name.startswith("avx512.mask.add.p") || // Added in 7.0. 128/256 in 4.0
-      Name.startswith("avx512.mask.sub.p") || // Added in 7.0. 128/256 in 4.0
-      Name.startswith("avx512.mask.mul.p") || // Added in 7.0. 128/256 in 4.0
-      Name.startswith("avx512.mask.div.p") || // Added in 7.0. 128/256 in 4.0
-      Name.startswith("avx512.mask.max.p") || // Added in 7.0. 128/256 in 5.0
-      Name.startswith("avx512.mask.min.p") || // Added in 7.0. 128/256 in 5.0
-      Name.startswith("avx512.mask.fpclass.p") || // Added in 7.0
-      Name.startswith("avx512.mask.prorv.") || // Added in 7.0
-      Name.startswith("avx512.mask.pror.") || // Added in 7.0
-      Name.startswith("avx512.mask.prolv.") || // Added in 7.0
-      Name.startswith("avx512.mask.prol.") || // Added in 7.0
-      Name == "sse.cvtsi2ss" || // Added in 7.0
-      Name == "sse.cvtsi642ss" || // Added in 7.0
-      Name == "sse2.cvtsi2sd" || // Added in 7.0
-      Name == "sse2.cvtsi642sd" || // Added in 7.0
-      Name == "sse2.cvtss2sd" || // Added in 7.0
       Name == "sse2.cvtdq2pd" || // Added in 3.9
-      Name == "sse2.cvtdq2ps" || // Added in 7.0
       Name == "sse2.cvtps2pd" || // Added in 3.9
       Name == "avx.cvtdq2.pd.256" || // Added in 3.9
-      Name == "avx.cvtdq2.ps.256" || // Added in 7.0
       Name == "avx.cvt.ps2.pd.256" || // Added in 3.9
       Name.startswith("avx.vinsertf128.") || // Added in 3.7
       Name == "avx2.vinserti128" || // Added in 3.7
@@ -308,14 +229,10 @@
       Name.startswith("avx512.mask.store.w.") || // Added in 3.9
       Name.startswith("avx512.mask.store.d.") || // Added in 3.9
       Name.startswith("avx512.mask.store.q.") || // Added in 3.9
-      Name == "avx512.mask.store.ss" || // Added in 7.0
       Name.startswith("avx512.mask.loadu.") || // Added in 3.9
       Name.startswith("avx512.mask.load.") || // Added in 3.9
-      Name.startswith("avx512.mask.expand.load.") || // Added in 7.0
-      Name.startswith("avx512.mask.compress.store.") || // Added in 7.0
       Name == "sse42.crc32.64.8" || // Added in 3.4
       Name.startswith("avx.vbroadcast.s") || // Added in 3.5
-      Name.startswith("avx512.vbroadcast.s") || // Added in 7.0
       Name.startswith("avx512.mask.palignr.") || // Added in 3.9
       Name.startswith("avx512.mask.valign.") || // Added in 4.0
       Name.startswith("sse2.psll.dq") || // Added in 3.7
@@ -555,17 +472,6 @@
         return true;
       }
     }
-    if (Name.startswith("invariant.group.barrier")) {
-      // Rename invariant.group.barrier to launder.invariant.group
-      auto Args = F->getFunctionType()->params();
-      Type* ObjectPtr[1] = {Args[0]};
-      rename(F);
-      NewFn = Intrinsic::getDeclaration(F->getParent(),
-          Intrinsic::launder_invariant_group, ObjectPtr);
-      return true;
-
-    }
-
     break;
   }
   case 'm': {
@@ -610,37 +516,6 @@
                                           Intrinsic::masked_scatter, Tys);
         return true;
       }
-    }
-    // Updating the memory intrinsics (memcpy/memmove/memset) that have an
-    // alignment parameter to embedding the alignment as an attribute of
-    // the pointer args.
-    if (Name.startswith("memcpy.") && F->arg_size() == 5) {
-      rename(F);
-      // Get the types of dest, src, and len
-      ArrayRef<Type *> ParamTypes = F->getFunctionType()->params().slice(0, 3);
-      NewFn = Intrinsic::getDeclaration(F->getParent(), Intrinsic::memcpy,
-                                        ParamTypes);
-      return true;
-    }
-    if (Name.startswith("memmove.") && F->arg_size() == 5) {
-      rename(F);
-      // Get the types of dest, src, and len
-      ArrayRef<Type *> ParamTypes = F->getFunctionType()->params().slice(0, 3);
-      NewFn = Intrinsic::getDeclaration(F->getParent(), Intrinsic::memmove,
-                                        ParamTypes);
-      return true;
-    }
-    if (Name.startswith("memset.") && F->arg_size() == 5) {
-      rename(F);
-      // Get the types of dest, and len
-      const auto *FT = F->getFunctionType();
-      Type *ParamTypes[2] = {
-          FT->getParamType(0), // Dest
-          FT->getParamType(2)  // len
-      };
-      NewFn = Intrinsic::getDeclaration(F->getParent(), Intrinsic::memset,
-                                        ParamTypes);
-      return true;
     }
     break;
   }
@@ -825,27 +700,12 @@
 
 static Value *EmitX86Select(IRBuilder<> &Builder, Value *Mask,
                             Value *Op0, Value *Op1) {
-  // If the mask is all ones just emit the first operation.
+  // If the mask is all ones just emit the align operation.
   if (const auto *C = dyn_cast<Constant>(Mask))
     if (C->isAllOnesValue())
       return Op0;
 
   Mask = getX86MaskVec(Builder, Mask, Op0->getType()->getVectorNumElements());
-  return Builder.CreateSelect(Mask, Op0, Op1);
-}
-
-static Value *EmitX86ScalarSelect(IRBuilder<> &Builder, Value *Mask,
-                                  Value *Op0, Value *Op1) {
-  // If the mask is all ones just emit the first operation.
-  if (const auto *C = dyn_cast<Constant>(Mask))
-    if (C->isAllOnesValue())
-      return Op0;
-
-  llvm::VectorType *MaskTy =
-    llvm::VectorType::get(Builder.getInt1Ty(),
-                          Mask->getType()->getIntegerBitWidth());
-  Mask = Builder.CreateBitCast(Mask, MaskTy);
-  Mask = Builder.CreateExtractElement(Mask, (uint64_t)0);
   return Builder.CreateSelect(Mask, Op0, Op1);
 }
 
@@ -965,44 +825,12 @@
   return Res;
 }
 
-static Value *upgradePMULDQ(IRBuilder<> &Builder, CallInst &CI, bool IsSigned) {
-  Type *Ty = CI.getType();
-
-  // Arguments have a vXi32 type so cast to vXi64.
-  Value *LHS = Builder.CreateBitCast(CI.getArgOperand(0), Ty);
-  Value *RHS = Builder.CreateBitCast(CI.getArgOperand(1), Ty);
-
-  if (IsSigned) {
-    // Shift left then arithmetic shift right.
-    Constant *ShiftAmt = ConstantInt::get(Ty, 32);
-    LHS = Builder.CreateShl(LHS, ShiftAmt);
-    LHS = Builder.CreateAShr(LHS, ShiftAmt);
-    RHS = Builder.CreateShl(RHS, ShiftAmt);
-    RHS = Builder.CreateAShr(RHS, ShiftAmt);
-  } else {
-    // Clear the upper bits.
-    Constant *Mask = ConstantInt::get(Ty, 0xffffffff);
-    LHS = Builder.CreateAnd(LHS, Mask);
-    RHS = Builder.CreateAnd(RHS, Mask);
-  }
-
-  Value *Res = Builder.CreateMul(LHS, RHS);
-
-  if (CI.getNumArgOperands() == 4)
-    Res = EmitX86Select(Builder, CI.getArgOperand(3), Res, CI.getArgOperand(2));
-
-  return Res;
-}
-
 // Applying mask on vector of i1's and make sure result is at least 8 bits wide.
-static Value *ApplyX86MaskOn1BitsVec(IRBuilder<> &Builder, Value *Vec,
-                                     Value *Mask) {
-  unsigned NumElts = Vec->getType()->getVectorNumElements();
-  if (Mask) {
-    const auto *C = dyn_cast<Constant>(Mask);
-    if (!C || !C->isAllOnesValue())
-      Vec = Builder.CreateAnd(Vec, getX86MaskVec(Builder, Mask, NumElts));
-  }
+static Value *ApplyX86MaskOn1BitsVec(IRBuilder<> &Builder,Value *Vec, Value *Mask,
+                                     unsigned NumElts) {
+  const auto *C = dyn_cast<Constant>(Mask);
+  if (!C || !C->isAllOnesValue())
+    Vec = Builder.CreateAnd(Vec, getX86MaskVec(Builder, Mask, NumElts));
 
   if (NumElts < 8) {
     uint32_t Indices[8];
@@ -1043,13 +871,14 @@
 
   Value *Mask = CI.getArgOperand(CI.getNumArgOperands() - 1);
 
-  return ApplyX86MaskOn1BitsVec(Builder, Cmp, Mask);
+  return ApplyX86MaskOn1BitsVec(Builder, Cmp, Mask, NumElts);
 }
 
 // Replace a masked intrinsic with an older unmasked intrinsic.
 static Value *UpgradeX86MaskedShift(IRBuilder<> &Builder, CallInst &CI,
                                     Intrinsic::ID IID) {
-  Function *Intrin = Intrinsic::getDeclaration(CI.getModule(), IID);
+  Function *F = CI.getCalledFunction();
+  Function *Intrin = Intrinsic::getDeclaration(F->getParent(), IID);
   Value *Rep = Builder.CreateCall(Intrin,
                                  { CI.getArgOperand(0), CI.getArgOperand(1) });
   return EmitX86Select(Builder, CI.getArgOperand(3), Rep, CI.getArgOperand(2));
@@ -1076,321 +905,6 @@
   unsigned NumElts = CI.getType()->getVectorNumElements();
   Value *Mask = getX86MaskVec(Builder, Op, NumElts);
   return Builder.CreateSExt(Mask, ReturnOp, "vpmovm2");
-}
-
-// Replace intrinsic with unmasked version and a select.
-static bool upgradeAVX512MaskToSelect(StringRef Name, IRBuilder<> &Builder,
-                                      CallInst &CI, Value *&Rep) {
-  Name = Name.substr(12); // Remove avx512.mask.
-
-  unsigned VecWidth = CI.getType()->getPrimitiveSizeInBits();
-  unsigned EltWidth = CI.getType()->getScalarSizeInBits();
-  Intrinsic::ID IID;
-  if (Name.startswith("max.p")) {
-    if (VecWidth == 128 && EltWidth == 32)
-      IID = Intrinsic::x86_sse_max_ps;
-    else if (VecWidth == 128 && EltWidth == 64)
-      IID = Intrinsic::x86_sse2_max_pd;
-    else if (VecWidth == 256 && EltWidth == 32)
-      IID = Intrinsic::x86_avx_max_ps_256;
-    else if (VecWidth == 256 && EltWidth == 64)
-      IID = Intrinsic::x86_avx_max_pd_256;
-    else
-      llvm_unreachable("Unexpected intrinsic");
-  } else if (Name.startswith("min.p")) {
-    if (VecWidth == 128 && EltWidth == 32)
-      IID = Intrinsic::x86_sse_min_ps;
-    else if (VecWidth == 128 && EltWidth == 64)
-      IID = Intrinsic::x86_sse2_min_pd;
-    else if (VecWidth == 256 && EltWidth == 32)
-      IID = Intrinsic::x86_avx_min_ps_256;
-    else if (VecWidth == 256 && EltWidth == 64)
-      IID = Intrinsic::x86_avx_min_pd_256;
-    else
-      llvm_unreachable("Unexpected intrinsic");
-  } else if (Name.startswith("pshuf.b.")) {
-    if (VecWidth == 128)
-      IID = Intrinsic::x86_ssse3_pshuf_b_128;
-    else if (VecWidth == 256)
-      IID = Intrinsic::x86_avx2_pshuf_b;
-    else if (VecWidth == 512)
-      IID = Intrinsic::x86_avx512_pshuf_b_512;
-    else
-      llvm_unreachable("Unexpected intrinsic");
-  } else if (Name.startswith("pmul.hr.sw.")) {
-    if (VecWidth == 128)
-      IID = Intrinsic::x86_ssse3_pmul_hr_sw_128;
-    else if (VecWidth == 256)
-      IID = Intrinsic::x86_avx2_pmul_hr_sw;
-    else if (VecWidth == 512)
-      IID = Intrinsic::x86_avx512_pmul_hr_sw_512;
-    else
-      llvm_unreachable("Unexpected intrinsic");
-  } else if (Name.startswith("pmulh.w.")) {
-    if (VecWidth == 128)
-      IID = Intrinsic::x86_sse2_pmulh_w;
-    else if (VecWidth == 256)
-      IID = Intrinsic::x86_avx2_pmulh_w;
-    else if (VecWidth == 512)
-      IID = Intrinsic::x86_avx512_pmulh_w_512;
-    else
-      llvm_unreachable("Unexpected intrinsic");
-  } else if (Name.startswith("pmulhu.w.")) {
-    if (VecWidth == 128)
-      IID = Intrinsic::x86_sse2_pmulhu_w;
-    else if (VecWidth == 256)
-      IID = Intrinsic::x86_avx2_pmulhu_w;
-    else if (VecWidth == 512)
-      IID = Intrinsic::x86_avx512_pmulhu_w_512;
-    else
-      llvm_unreachable("Unexpected intrinsic");
-  } else if (Name.startswith("pmaddw.d.")) {
-    if (VecWidth == 128)
-      IID = Intrinsic::x86_sse2_pmadd_wd;
-    else if (VecWidth == 256)
-      IID = Intrinsic::x86_avx2_pmadd_wd;
-    else if (VecWidth == 512)
-      IID = Intrinsic::x86_avx512_pmaddw_d_512;
-    else
-      llvm_unreachable("Unexpected intrinsic");
-  } else if (Name.startswith("pmaddubs.w.")) {
-    if (VecWidth == 128)
-      IID = Intrinsic::x86_ssse3_pmadd_ub_sw_128;
-    else if (VecWidth == 256)
-      IID = Intrinsic::x86_avx2_pmadd_ub_sw;
-    else if (VecWidth == 512)
-      IID = Intrinsic::x86_avx512_pmaddubs_w_512;
-    else
-      llvm_unreachable("Unexpected intrinsic");
-  } else if (Name.startswith("packsswb.")) {
-    if (VecWidth == 128)
-      IID = Intrinsic::x86_sse2_packsswb_128;
-    else if (VecWidth == 256)
-      IID = Intrinsic::x86_avx2_packsswb;
-    else if (VecWidth == 512)
-      IID = Intrinsic::x86_avx512_packsswb_512;
-    else
-      llvm_unreachable("Unexpected intrinsic");
-  } else if (Name.startswith("packssdw.")) {
-    if (VecWidth == 128)
-      IID = Intrinsic::x86_sse2_packssdw_128;
-    else if (VecWidth == 256)
-      IID = Intrinsic::x86_avx2_packssdw;
-    else if (VecWidth == 512)
-      IID = Intrinsic::x86_avx512_packssdw_512;
-    else
-      llvm_unreachable("Unexpected intrinsic");
-  } else if (Name.startswith("packuswb.")) {
-    if (VecWidth == 128)
-      IID = Intrinsic::x86_sse2_packuswb_128;
-    else if (VecWidth == 256)
-      IID = Intrinsic::x86_avx2_packuswb;
-    else if (VecWidth == 512)
-      IID = Intrinsic::x86_avx512_packuswb_512;
-    else
-      llvm_unreachable("Unexpected intrinsic");
-  } else if (Name.startswith("packusdw.")) {
-    if (VecWidth == 128)
-      IID = Intrinsic::x86_sse41_packusdw;
-    else if (VecWidth == 256)
-      IID = Intrinsic::x86_avx2_packusdw;
-    else if (VecWidth == 512)
-      IID = Intrinsic::x86_avx512_packusdw_512;
-    else
-      llvm_unreachable("Unexpected intrinsic");
-  } else if (Name.startswith("vpermilvar.")) {
-    if (VecWidth == 128 && EltWidth == 32)
-      IID = Intrinsic::x86_avx_vpermilvar_ps;
-    else if (VecWidth == 128 && EltWidth == 64)
-      IID = Intrinsic::x86_avx_vpermilvar_pd;
-    else if (VecWidth == 256 && EltWidth == 32)
-      IID = Intrinsic::x86_avx_vpermilvar_ps_256;
-    else if (VecWidth == 256 && EltWidth == 64)
-      IID = Intrinsic::x86_avx_vpermilvar_pd_256;
-    else if (VecWidth == 512 && EltWidth == 32)
-      IID = Intrinsic::x86_avx512_vpermilvar_ps_512;
-    else if (VecWidth == 512 && EltWidth == 64)
-      IID = Intrinsic::x86_avx512_vpermilvar_pd_512;
-    else
-      llvm_unreachable("Unexpected intrinsic");
-  } else if (Name == "cvtpd2dq.256") {
-    IID = Intrinsic::x86_avx_cvt_pd2dq_256;
-  } else if (Name == "cvtpd2ps.256") {
-    IID = Intrinsic::x86_avx_cvt_pd2_ps_256;
-  } else if (Name == "cvttpd2dq.256") {
-    IID = Intrinsic::x86_avx_cvtt_pd2dq_256;
-  } else if (Name == "cvttps2dq.128") {
-    IID = Intrinsic::x86_sse2_cvttps2dq;
-  } else if (Name == "cvttps2dq.256") {
-    IID = Intrinsic::x86_avx_cvtt_ps2dq_256;
-  } else if (Name.startswith("permvar.")) {
-    bool IsFloat = CI.getType()->isFPOrFPVectorTy();
-    if (VecWidth == 256 && EltWidth == 32 && IsFloat)
-      IID = Intrinsic::x86_avx2_permps;
-    else if (VecWidth == 256 && EltWidth == 32 && !IsFloat)
-      IID = Intrinsic::x86_avx2_permd;
-    else if (VecWidth == 256 && EltWidth == 64 && IsFloat)
-      IID = Intrinsic::x86_avx512_permvar_df_256;
-    else if (VecWidth == 256 && EltWidth == 64 && !IsFloat)
-      IID = Intrinsic::x86_avx512_permvar_di_256;
-    else if (VecWidth == 512 && EltWidth == 32 && IsFloat)
-      IID = Intrinsic::x86_avx512_permvar_sf_512;
-    else if (VecWidth == 512 && EltWidth == 32 && !IsFloat)
-      IID = Intrinsic::x86_avx512_permvar_si_512;
-    else if (VecWidth == 512 && EltWidth == 64 && IsFloat)
-      IID = Intrinsic::x86_avx512_permvar_df_512;
-    else if (VecWidth == 512 && EltWidth == 64 && !IsFloat)
-      IID = Intrinsic::x86_avx512_permvar_di_512;
-    else if (VecWidth == 128 && EltWidth == 16)
-      IID = Intrinsic::x86_avx512_permvar_hi_128;
-    else if (VecWidth == 256 && EltWidth == 16)
-      IID = Intrinsic::x86_avx512_permvar_hi_256;
-    else if (VecWidth == 512 && EltWidth == 16)
-      IID = Intrinsic::x86_avx512_permvar_hi_512;
-    else if (VecWidth == 128 && EltWidth == 8)
-      IID = Intrinsic::x86_avx512_permvar_qi_128;
-    else if (VecWidth == 256 && EltWidth == 8)
-      IID = Intrinsic::x86_avx512_permvar_qi_256;
-    else if (VecWidth == 512 && EltWidth == 8)
-      IID = Intrinsic::x86_avx512_permvar_qi_512;
-    else
-      llvm_unreachable("Unexpected intrinsic");
-  } else if (Name.startswith("dbpsadbw.")) {
-    if (VecWidth == 128)
-      IID = Intrinsic::x86_avx512_dbpsadbw_128;
-    else if (VecWidth == 256)
-      IID = Intrinsic::x86_avx512_dbpsadbw_256;
-    else if (VecWidth == 512)
-      IID = Intrinsic::x86_avx512_dbpsadbw_512;
-    else
-      llvm_unreachable("Unexpected intrinsic");
-  } else if (Name.startswith("vpshld.")) {
-    if (VecWidth == 128 && Name[7] == 'q')
-      IID = Intrinsic::x86_avx512_vpshld_q_128;
-    else if (VecWidth == 128 && Name[7] == 'd')
-      IID = Intrinsic::x86_avx512_vpshld_d_128;
-    else if (VecWidth == 128 && Name[7] == 'w')
-      IID = Intrinsic::x86_avx512_vpshld_w_128;
-    else if (VecWidth == 256 && Name[7] == 'q')
-      IID = Intrinsic::x86_avx512_vpshld_q_256;
-    else if (VecWidth == 256 && Name[7] == 'd')
-      IID = Intrinsic::x86_avx512_vpshld_d_256;
-    else if (VecWidth == 256 && Name[7] == 'w')
-      IID = Intrinsic::x86_avx512_vpshld_w_256;
-    else if (VecWidth == 512 && Name[7] == 'q')
-      IID = Intrinsic::x86_avx512_vpshld_q_512;
-    else if (VecWidth == 512 && Name[7] == 'd')
-      IID = Intrinsic::x86_avx512_vpshld_d_512;
-    else if (VecWidth == 512 && Name[7] == 'w')
-      IID = Intrinsic::x86_avx512_vpshld_w_512;
-    else
-      llvm_unreachable("Unexpected intrinsic");
-  } else if (Name.startswith("vpshrd.")) {
-    if (VecWidth == 128 && Name[7] == 'q')
-      IID = Intrinsic::x86_avx512_vpshrd_q_128;
-    else if (VecWidth == 128 && Name[7] == 'd')
-      IID = Intrinsic::x86_avx512_vpshrd_d_128;
-    else if (VecWidth == 128 && Name[7] == 'w')
-      IID = Intrinsic::x86_avx512_vpshrd_w_128;
-    else if (VecWidth == 256 && Name[7] == 'q')
-      IID = Intrinsic::x86_avx512_vpshrd_q_256;
-    else if (VecWidth == 256 && Name[7] == 'd')
-      IID = Intrinsic::x86_avx512_vpshrd_d_256;
-    else if (VecWidth == 256 && Name[7] == 'w')
-      IID = Intrinsic::x86_avx512_vpshrd_w_256;
-    else if (VecWidth == 512 && Name[7] == 'q')
-      IID = Intrinsic::x86_avx512_vpshrd_q_512;
-    else if (VecWidth == 512 && Name[7] == 'd')
-      IID = Intrinsic::x86_avx512_vpshrd_d_512;
-    else if (VecWidth == 512 && Name[7] == 'w')
-      IID = Intrinsic::x86_avx512_vpshrd_w_512;
-    else
-      llvm_unreachable("Unexpected intrinsic");
-  } else if (Name.startswith("prorv.")) {
-    if (VecWidth == 128 && EltWidth == 32)
-      IID = Intrinsic::x86_avx512_prorv_d_128;
-    else if (VecWidth == 256 && EltWidth == 32)
-      IID = Intrinsic::x86_avx512_prorv_d_256;
-    else if (VecWidth == 512 && EltWidth == 32)
-      IID = Intrinsic::x86_avx512_prorv_d_512;
-    else if (VecWidth == 128 && EltWidth == 64)
-      IID = Intrinsic::x86_avx512_prorv_q_128;
-    else if (VecWidth == 256 && EltWidth == 64)
-      IID = Intrinsic::x86_avx512_prorv_q_256;
-    else if (VecWidth == 512 && EltWidth == 64)
-      IID = Intrinsic::x86_avx512_prorv_q_512;
-    else
-      llvm_unreachable("Unexpected intrinsic");
-  } else if (Name.startswith("prolv.")) {
-    if (VecWidth == 128 && EltWidth == 32)
-      IID = Intrinsic::x86_avx512_prolv_d_128;
-    else if (VecWidth == 256 && EltWidth == 32)
-      IID = Intrinsic::x86_avx512_prolv_d_256;
-    else if (VecWidth == 512 && EltWidth == 32)
-      IID = Intrinsic::x86_avx512_prolv_d_512;
-    else if (VecWidth == 128 && EltWidth == 64)
-      IID = Intrinsic::x86_avx512_prolv_q_128;
-    else if (VecWidth == 256 && EltWidth == 64)
-      IID = Intrinsic::x86_avx512_prolv_q_256;
-    else if (VecWidth == 512 && EltWidth == 64)
-      IID = Intrinsic::x86_avx512_prolv_q_512;
-    else
-      llvm_unreachable("Unexpected intrinsic");
-  } else if (Name.startswith("pror.")) {
-    if (VecWidth == 128 && EltWidth == 32)
-      IID = Intrinsic::x86_avx512_pror_d_128;
-    else if (VecWidth == 256 && EltWidth == 32)
-      IID = Intrinsic::x86_avx512_pror_d_256;
-    else if (VecWidth == 512 && EltWidth == 32)
-      IID = Intrinsic::x86_avx512_pror_d_512;
-    else if (VecWidth == 128 && EltWidth == 64)
-      IID = Intrinsic::x86_avx512_pror_q_128;
-    else if (VecWidth == 256 && EltWidth == 64)
-      IID = Intrinsic::x86_avx512_pror_q_256;
-    else if (VecWidth == 512 && EltWidth == 64)
-      IID = Intrinsic::x86_avx512_pror_q_512;
-    else
-      llvm_unreachable("Unexpected intrinsic");
-  } else if (Name.startswith("prol.")) {
-    if (VecWidth == 128 && EltWidth == 32)
-      IID = Intrinsic::x86_avx512_prol_d_128;
-    else if (VecWidth == 256 && EltWidth == 32)
-      IID = Intrinsic::x86_avx512_prol_d_256;
-    else if (VecWidth == 512 && EltWidth == 32)
-      IID = Intrinsic::x86_avx512_prol_d_512;
-    else if (VecWidth == 128 && EltWidth == 64)
-      IID = Intrinsic::x86_avx512_prol_q_128;
-    else if (VecWidth == 256 && EltWidth == 64)
-      IID = Intrinsic::x86_avx512_prol_q_256;
-    else if (VecWidth == 512 && EltWidth == 64)
-      IID = Intrinsic::x86_avx512_prol_q_512;
-    else
-      llvm_unreachable("Unexpected intrinsic");
-  } else
-    return false;
-
-  SmallVector<Value *, 4> Args(CI.arg_operands().begin(),
-                               CI.arg_operands().end());
-  Args.pop_back();
-  Args.pop_back();
-  Rep = Builder.CreateCall(Intrinsic::getDeclaration(CI.getModule(), IID),
-                           Args);
-  unsigned NumArgs = CI.getNumArgOperands();
-  Rep = EmitX86Select(Builder, CI.getArgOperand(NumArgs - 1), Rep,
-                      CI.getArgOperand(NumArgs - 2));
-  return true;
-}
-
-/// Upgrade comment in call to inline asm that represents an objc retain release
-/// marker.
-void llvm::UpgradeInlineAsmString(std::string *AsmStr) {
-  size_t Pos;
-  if (AsmStr->find("mov\tfp") == 0 &&
-      AsmStr->find("objc_retainAutoreleaseReturnValue") != std::string::npos &&
-      (Pos = AsmStr->find("# marker")) != std::string::npos) {
-    AsmStr->replace(Pos, 1, ";");
-  }
-  return;
 }
 
 /// Upgrade a call to an old intrinsic. All argument and return casting must be
@@ -1495,16 +1009,6 @@
                                    PointerType::getUnqual(Arg1->getType()),
                                    "cast");
       Builder.CreateAlignedStore(Arg1, Arg0, 1);
-
-      // Remove intrinsic.
-      CI->eraseFromParent();
-      return;
-    }
-
-    if (IsX86 && Name == "avx512.mask.store.ss") {
-      Value *Mask = Builder.CreateAnd(CI->getArgOperand(2), Builder.getInt8(1));
-      UpgradeMaskedStore(Builder, CI->getArgOperand(0), CI->getArgOperand(1),
-                         Mask, false);
 
       // Remove intrinsic.
       CI->eraseFromParent();
@@ -1539,39 +1043,6 @@
                          ExtTy->getPrimitiveSizeInBits();
       Rep = Builder.CreateZExt(CI->getArgOperand(0), ExtTy);
       Rep = Builder.CreateVectorSplat(NumElts, Rep);
-    } else if (IsX86 && (Name == "sse.sqrt.ss" ||
-                         Name == "sse2.sqrt.sd")) {
-      Value *Vec = CI->getArgOperand(0);
-      Value *Elt0 = Builder.CreateExtractElement(Vec, (uint64_t)0);
-      Function *Intr = Intrinsic::getDeclaration(F->getParent(),
-                                                 Intrinsic::sqrt, Elt0->getType());
-      Elt0 = Builder.CreateCall(Intr, Elt0);
-      Rep = Builder.CreateInsertElement(Vec, Elt0, (uint64_t)0);
-    } else if (IsX86 && (Name.startswith("avx.sqrt.p") ||
-                         Name.startswith("sse2.sqrt.p") ||
-                         Name.startswith("sse.sqrt.p"))) {
-      Rep = Builder.CreateCall(Intrinsic::getDeclaration(F->getParent(),
-                                                         Intrinsic::sqrt,
-                                                         CI->getType()),
-                               {CI->getArgOperand(0)});
-    } else if (IsX86 && (Name.startswith("avx512.mask.sqrt.p"))) {
-      if (CI->getNumArgOperands() == 4 &&
-          (!isa<ConstantInt>(CI->getArgOperand(3)) ||
-           cast<ConstantInt>(CI->getArgOperand(3))->getZExtValue() != 4)) {
-        Intrinsic::ID IID = Name[18] == 's' ? Intrinsic::x86_avx512_sqrt_ps_512
-                                            : Intrinsic::x86_avx512_sqrt_pd_512;
-
-        Value *Args[] = { CI->getArgOperand(0), CI->getArgOperand(3) };
-        Rep = Builder.CreateCall(Intrinsic::getDeclaration(CI->getModule(),
-                                                           IID), Args);
-      } else {
-        Rep = Builder.CreateCall(Intrinsic::getDeclaration(F->getParent(),
-                                                           Intrinsic::sqrt,
-                                                           CI->getType()),
-                                 {CI->getArgOperand(0)});
-      }
-      Rep = EmitX86Select(Builder, CI->getArgOperand(2), Rep,
-                          CI->getArgOperand(1));
     } else if (IsX86 && (Name.startswith("avx512.ptestm") ||
                          Name.startswith("avx512.ptestnm"))) {
       Value *Op0 = CI->getArgOperand(0);
@@ -1583,79 +1054,14 @@
       ICmpInst::Predicate Pred =
         Name.startswith("avx512.ptestm") ? ICmpInst::ICMP_NE : ICmpInst::ICMP_EQ;
       Rep = Builder.CreateICmp(Pred, Rep, Zero);
-      Rep = ApplyX86MaskOn1BitsVec(Builder, Rep, Mask);
+      unsigned NumElts = Op0->getType()->getVectorNumElements();
+      Rep = ApplyX86MaskOn1BitsVec(Builder, Rep, Mask, NumElts);
     } else if (IsX86 && (Name.startswith("avx512.mask.pbroadcast"))){
       unsigned NumElts =
           CI->getArgOperand(1)->getType()->getVectorNumElements();
       Rep = Builder.CreateVectorSplat(NumElts, CI->getArgOperand(0));
       Rep = EmitX86Select(Builder, CI->getArgOperand(2), Rep,
                           CI->getArgOperand(1));
-<<<<<<< HEAD
-    } else if (IsX86 && (Name.startswith("avx512.kunpck"))) {
-      unsigned NumElts = CI->getType()->getScalarSizeInBits();
-      Value *LHS = getX86MaskVec(Builder, CI->getArgOperand(0), NumElts);
-      Value *RHS = getX86MaskVec(Builder, CI->getArgOperand(1), NumElts);
-      uint32_t Indices[64];
-      for (unsigned i = 0; i != NumElts; ++i)
-        Indices[i] = i;
-
-      // First extract half of each vector. This gives better codegen than
-      // doing it in a single shuffle.
-      LHS = Builder.CreateShuffleVector(LHS, LHS,
-                                        makeArrayRef(Indices, NumElts / 2));
-      RHS = Builder.CreateShuffleVector(RHS, RHS,
-                                        makeArrayRef(Indices, NumElts / 2));
-      // Concat the vectors.
-      // NOTE: Operands have to be swapped to match intrinsic definition.
-      Rep = Builder.CreateShuffleVector(RHS, LHS,
-                                        makeArrayRef(Indices, NumElts));
-      Rep = Builder.CreateBitCast(Rep, CI->getType());
-    } else if (IsX86 && Name == "avx512.kand.w") {
-      Value *LHS = getX86MaskVec(Builder, CI->getArgOperand(0), 16);
-      Value *RHS = getX86MaskVec(Builder, CI->getArgOperand(1), 16);
-      Rep = Builder.CreateAnd(LHS, RHS);
-      Rep = Builder.CreateBitCast(Rep, CI->getType());
-    } else if (IsX86 && Name == "avx512.kandn.w") {
-      Value *LHS = getX86MaskVec(Builder, CI->getArgOperand(0), 16);
-      Value *RHS = getX86MaskVec(Builder, CI->getArgOperand(1), 16);
-      LHS = Builder.CreateNot(LHS);
-      Rep = Builder.CreateAnd(LHS, RHS);
-      Rep = Builder.CreateBitCast(Rep, CI->getType());
-    } else if (IsX86 && Name == "avx512.kor.w") {
-      Value *LHS = getX86MaskVec(Builder, CI->getArgOperand(0), 16);
-      Value *RHS = getX86MaskVec(Builder, CI->getArgOperand(1), 16);
-      Rep = Builder.CreateOr(LHS, RHS);
-      Rep = Builder.CreateBitCast(Rep, CI->getType());
-    } else if (IsX86 && Name == "avx512.kxor.w") {
-      Value *LHS = getX86MaskVec(Builder, CI->getArgOperand(0), 16);
-      Value *RHS = getX86MaskVec(Builder, CI->getArgOperand(1), 16);
-      Rep = Builder.CreateXor(LHS, RHS);
-      Rep = Builder.CreateBitCast(Rep, CI->getType());
-    } else if (IsX86 && Name == "avx512.kxnor.w") {
-      Value *LHS = getX86MaskVec(Builder, CI->getArgOperand(0), 16);
-      Value *RHS = getX86MaskVec(Builder, CI->getArgOperand(1), 16);
-      LHS = Builder.CreateNot(LHS);
-      Rep = Builder.CreateXor(LHS, RHS);
-      Rep = Builder.CreateBitCast(Rep, CI->getType());
-    } else if (IsX86 && Name == "avx512.knot.w") {
-      Rep = getX86MaskVec(Builder, CI->getArgOperand(0), 16);
-      Rep = Builder.CreateNot(Rep);
-      Rep = Builder.CreateBitCast(Rep, CI->getType());
-    } else if (IsX86 &&
-               (Name == "avx512.kortestz.w" || Name == "avx512.kortestc.w")) {
-      Value *LHS = getX86MaskVec(Builder, CI->getArgOperand(0), 16);
-      Value *RHS = getX86MaskVec(Builder, CI->getArgOperand(1), 16);
-      Rep = Builder.CreateOr(LHS, RHS);
-      Rep = Builder.CreateBitCast(Rep, Builder.getInt16Ty());
-      Value *C;
-      if (Name[14] == 'c')
-        C = ConstantInt::getAllOnesValue(Builder.getInt16Ty());
-      else
-        C = ConstantInt::getNullValue(Builder.getInt16Ty());
-      Rep = Builder.CreateICmpEQ(Rep, C);
-      Rep = Builder.CreateZExt(Rep, Builder.getInt32Ty());
-=======
->>>>>>> d12f4ffa
     } else if (IsX86 && (Name == "sse.add.ss" || Name == "sse2.add.sd")) {
       Type *I32Ty = Type::getInt32Ty(C);
       Value *Elt0 = Builder.CreateExtractElement(CI->getArgOperand(0),
@@ -1696,75 +1102,12 @@
       // "avx512.mask.pcmpeq." or "avx512.mask.pcmpgt."
       bool CmpEq = Name[16] == 'e';
       Rep = upgradeMaskedCompare(Builder, *CI, CmpEq ? 0 : 6, true);
-    } else if (IsX86 && Name.startswith("avx512.mask.fpclass.p")) {
-      Type *OpTy = CI->getArgOperand(0)->getType();
-      unsigned VecWidth = OpTy->getPrimitiveSizeInBits();
-      unsigned EltWidth = OpTy->getScalarSizeInBits();
-      Intrinsic::ID IID;
-      if (VecWidth == 128 && EltWidth == 32)
-        IID = Intrinsic::x86_avx512_fpclass_ps_128;
-      else if (VecWidth == 256 && EltWidth == 32)
-        IID = Intrinsic::x86_avx512_fpclass_ps_256;
-      else if (VecWidth == 512 && EltWidth == 32)
-        IID = Intrinsic::x86_avx512_fpclass_ps_512;
-      else if (VecWidth == 128 && EltWidth == 64)
-        IID = Intrinsic::x86_avx512_fpclass_pd_128;
-      else if (VecWidth == 256 && EltWidth == 64)
-        IID = Intrinsic::x86_avx512_fpclass_pd_256;
-      else if (VecWidth == 512 && EltWidth == 64)
-        IID = Intrinsic::x86_avx512_fpclass_pd_512;
-      else
-        llvm_unreachable("Unexpected intrinsic");
-
-      Rep = Builder.CreateCall(Intrinsic::getDeclaration(F->getParent(), IID),
-                               { CI->getOperand(0), CI->getArgOperand(1) });
-      Rep = ApplyX86MaskOn1BitsVec(Builder, Rep, CI->getArgOperand(2));
-    } else if (IsX86 && Name.startswith("avx512.mask.cmp.p")) {
-      Type *OpTy = CI->getArgOperand(0)->getType();
-      unsigned VecWidth = OpTy->getPrimitiveSizeInBits();
-      unsigned EltWidth = OpTy->getScalarSizeInBits();
-      Intrinsic::ID IID;
-      if (VecWidth == 128 && EltWidth == 32)
-        IID = Intrinsic::x86_avx512_cmp_ps_128;
-      else if (VecWidth == 256 && EltWidth == 32)
-        IID = Intrinsic::x86_avx512_cmp_ps_256;
-      else if (VecWidth == 512 && EltWidth == 32)
-        IID = Intrinsic::x86_avx512_cmp_ps_512;
-      else if (VecWidth == 128 && EltWidth == 64)
-        IID = Intrinsic::x86_avx512_cmp_pd_128;
-      else if (VecWidth == 256 && EltWidth == 64)
-        IID = Intrinsic::x86_avx512_cmp_pd_256;
-      else if (VecWidth == 512 && EltWidth == 64)
-        IID = Intrinsic::x86_avx512_cmp_pd_512;
-      else
-        llvm_unreachable("Unexpected intrinsic");
-
-      SmallVector<Value *, 4> Args;
-      Args.push_back(CI->getArgOperand(0));
-      Args.push_back(CI->getArgOperand(1));
-      Args.push_back(CI->getArgOperand(2));
-      if (CI->getNumArgOperands() == 5)
-        Args.push_back(CI->getArgOperand(4));
-
-      Rep = Builder.CreateCall(Intrinsic::getDeclaration(F->getParent(), IID),
-                               Args);
-      Rep = ApplyX86MaskOn1BitsVec(Builder, Rep, CI->getArgOperand(3));
-    } else if (IsX86 && Name.startswith("avx512.mask.cmp.") &&
-               Name[16] != 'p') {
-      // Integer compare intrinsics.
+    } else if (IsX86 && Name.startswith("avx512.mask.cmp")) {
       unsigned Imm = cast<ConstantInt>(CI->getArgOperand(2))->getZExtValue();
       Rep = upgradeMaskedCompare(Builder, *CI, Imm, true);
-    } else if (IsX86 && Name.startswith("avx512.mask.ucmp.")) {
+    } else if (IsX86 && Name.startswith("avx512.mask.ucmp")) {
       unsigned Imm = cast<ConstantInt>(CI->getArgOperand(2))->getZExtValue();
       Rep = upgradeMaskedCompare(Builder, *CI, Imm, false);
-    } else if (IsX86 && (Name.startswith("avx512.cvtb2mask.") ||
-                         Name.startswith("avx512.cvtw2mask.") ||
-                         Name.startswith("avx512.cvtd2mask.") ||
-                         Name.startswith("avx512.cvtq2mask."))) {
-      Value *Op = CI->getArgOperand(0);
-      Value *Zero = llvm::Constant::getNullValue(Op->getType());
-      Rep = Builder.CreateICmp(ICmpInst::ICMP_SLT, Op, Zero);
-      Rep = ApplyX86MaskOn1BitsVec(Builder, Rep, nullptr);
     } else if(IsX86 && (Name == "ssse3.pabs.b.128" ||
                         Name == "ssse3.pabs.w.128" ||
                         Name == "ssse3.pabs.d.128" ||
@@ -1795,67 +1138,35 @@
                          Name.startswith("avx2.pminu") ||
                          Name.startswith("avx512.mask.pminu"))) {
       Rep = upgradeIntMinMax(Builder, *CI, ICmpInst::ICMP_ULT);
-    } else if (IsX86 && (Name == "sse2.pmulu.dq" ||
-                         Name == "avx2.pmulu.dq" ||
-                         Name == "avx512.pmulu.dq.512" ||
-                         Name.startswith("avx512.mask.pmulu.dq."))) {
-      Rep = upgradePMULDQ(Builder, *CI, /*Signed*/false);
-    } else if (IsX86 && (Name == "sse41.pmuldq" ||
-                         Name == "avx2.pmul.dq" ||
-                         Name == "avx512.pmul.dq.512" ||
-                         Name.startswith("avx512.mask.pmul.dq."))) {
-      Rep = upgradePMULDQ(Builder, *CI, /*Signed*/true);
-    } else if (IsX86 && (Name == "sse.cvtsi2ss" ||
-                         Name == "sse2.cvtsi2sd" ||
-                         Name == "sse.cvtsi642ss" ||
-                         Name == "sse2.cvtsi642sd")) {
-      Rep = Builder.CreateSIToFP(CI->getArgOperand(1),
-                                 CI->getType()->getVectorElementType());
-      Rep = Builder.CreateInsertElement(CI->getArgOperand(0), Rep, (uint64_t)0);
-    } else if (IsX86 && Name == "avx512.cvtusi2sd") {
-      Rep = Builder.CreateUIToFP(CI->getArgOperand(1),
-                                 CI->getType()->getVectorElementType());
-      Rep = Builder.CreateInsertElement(CI->getArgOperand(0), Rep, (uint64_t)0);
-    } else if (IsX86 && Name == "sse2.cvtss2sd") {
-      Rep = Builder.CreateExtractElement(CI->getArgOperand(1), (uint64_t)0);
-      Rep = Builder.CreateFPExt(Rep, CI->getType()->getVectorElementType());
-      Rep = Builder.CreateInsertElement(CI->getArgOperand(0), Rep, (uint64_t)0);
     } else if (IsX86 && (Name == "sse2.cvtdq2pd" ||
-                         Name == "sse2.cvtdq2ps" ||
+                         Name == "sse2.cvtps2pd" ||
                          Name == "avx.cvtdq2.pd.256" ||
-                         Name == "avx.cvtdq2.ps.256" ||
+                         Name == "avx.cvt.ps2.pd.256" ||
                          Name.startswith("avx512.mask.cvtdq2pd.") ||
-                         Name.startswith("avx512.mask.cvtudq2pd.") ||
-                         Name == "avx512.mask.cvtdq2ps.128" ||
-                         Name == "avx512.mask.cvtdq2ps.256" ||
-                         Name == "avx512.mask.cvtudq2ps.128" ||
-                         Name == "avx512.mask.cvtudq2ps.256" ||
-                         Name == "avx512.mask.cvtqq2pd.128" ||
-                         Name == "avx512.mask.cvtqq2pd.256" ||
-                         Name == "avx512.mask.cvtuqq2pd.128" ||
-                         Name == "avx512.mask.cvtuqq2pd.256" ||
-                         Name == "sse2.cvtps2pd" ||
-                         Name == "avx.cvt.ps2.pd.256" ||
-                         Name == "avx512.mask.cvtps2pd.128" ||
-                         Name == "avx512.mask.cvtps2pd.256")) {
-      Type *DstTy = CI->getType();
+                         Name.startswith("avx512.mask.cvtudq2pd."))) {
+      // Lossless i32/float to double conversion.
+      // Extract the bottom elements if necessary and convert to double vector.
+      Value *Src = CI->getArgOperand(0);
+      VectorType *SrcTy = cast<VectorType>(Src->getType());
+      VectorType *DstTy = cast<VectorType>(CI->getType());
       Rep = CI->getArgOperand(0);
 
-      unsigned NumDstElts = DstTy->getVectorNumElements();
-      if (NumDstElts < Rep->getType()->getVectorNumElements()) {
+      unsigned NumDstElts = DstTy->getNumElements();
+      if (NumDstElts < SrcTy->getNumElements()) {
         assert(NumDstElts == 2 && "Unexpected vector size");
         uint32_t ShuffleMask[2] = { 0, 1 };
-        Rep = Builder.CreateShuffleVector(Rep, Rep, ShuffleMask);
+        Rep = Builder.CreateShuffleVector(Rep, UndefValue::get(SrcTy),
+                                          ShuffleMask);
       }
 
-      bool IsPS2PD = (StringRef::npos != Name.find("ps2"));
-      bool IsUnsigned = (StringRef::npos != Name.find("cvtu"));
-      if (IsPS2PD)
+      bool SInt2Double = (StringRef::npos != Name.find("cvtdq2"));
+      bool UInt2Double = (StringRef::npos != Name.find("cvtudq2"));
+      if (SInt2Double)
+        Rep = Builder.CreateSIToFP(Rep, DstTy, "cvtdq2pd");
+      else if (UInt2Double)
+        Rep = Builder.CreateUIToFP(Rep, DstTy, "cvtudq2pd");
+      else
         Rep = Builder.CreateFPExt(Rep, DstTy, "cvtps2pd");
-      else if (IsUnsigned)
-        Rep = Builder.CreateUIToFP(Rep, DstTy, "cvt");
-      else
-        Rep = Builder.CreateSIToFP(Rep, DstTy, "cvt");
 
       if (CI->getNumArgOperands() == 3)
         Rep = EmitX86Select(Builder, CI->getArgOperand(2), Rep,
@@ -1868,36 +1179,6 @@
       Rep = UpgradeMaskedLoad(Builder, CI->getArgOperand(0),
                               CI->getArgOperand(1),CI->getArgOperand(2),
                               /*Aligned*/true);
-    } else if (IsX86 && Name.startswith("avx512.mask.expand.load.")) {
-      Type *ResultTy = CI->getType();
-      Type *PtrTy = ResultTy->getVectorElementType();
-
-      // Cast the pointer to element type.
-      Value *Ptr = Builder.CreateBitCast(CI->getOperand(0),
-                                         llvm::PointerType::getUnqual(PtrTy));
-
-      Value *MaskVec = getX86MaskVec(Builder, CI->getArgOperand(2),
-                                     ResultTy->getVectorNumElements());
-
-      Function *ELd = Intrinsic::getDeclaration(F->getParent(),
-                                                Intrinsic::masked_expandload,
-                                                ResultTy);
-      Rep = Builder.CreateCall(ELd, { Ptr, MaskVec, CI->getOperand(1) });
-    } else if (IsX86 && Name.startswith("avx512.mask.compress.store.")) {
-      Type *ResultTy = CI->getArgOperand(1)->getType();
-      Type *PtrTy = ResultTy->getVectorElementType();
-
-      // Cast the pointer to element type.
-      Value *Ptr = Builder.CreateBitCast(CI->getOperand(0),
-                                         llvm::PointerType::getUnqual(PtrTy));
-
-      Value *MaskVec = getX86MaskVec(Builder, CI->getArgOperand(2),
-                                     ResultTy->getVectorNumElements());
-
-      Function *CSt = Intrinsic::getDeclaration(F->getParent(),
-                                                Intrinsic::masked_compressstore,
-                                                ResultTy);
-      Rep = Builder.CreateCall(CSt, { CI->getArgOperand(1), Ptr, MaskVec });
     } else if (IsX86 && Name.startswith("xop.vpcom")) {
       Intrinsic::ID intID;
       if (Name.endswith("ub"))
@@ -1956,8 +1237,7 @@
       Value *Trunc0 = Builder.CreateTrunc(CI->getArgOperand(0), Type::getInt32Ty(C));
       Rep = Builder.CreateCall(CRC32, {Trunc0, CI->getArgOperand(1)});
       Rep = Builder.CreateZExt(Rep, CI->getType(), "");
-    } else if (IsX86 && (Name.startswith("avx.vbroadcast.s") ||
-                         Name.startswith("avx512.vbroadcast.s"))) {
+    } else if (IsX86 && Name.startswith("avx.vbroadcast.s")) {
       // Replace broadcasts with a series of insertelements.
       Type *VecTy = CI->getType();
       Type *EltTy = VecTy->getVectorElementType();
@@ -2440,94 +1720,20 @@
       Rep = Builder.CreateMul(CI->getArgOperand(0), CI->getArgOperand(1));
       Rep = EmitX86Select(Builder, CI->getArgOperand(3), Rep,
                           CI->getArgOperand(2));
-    } else if (IsX86 && Name.startswith("avx512.mask.add.p")) {
-      if (Name.endswith(".512")) {
-        Intrinsic::ID IID;
-        if (Name[17] == 's')
-          IID = Intrinsic::x86_avx512_add_ps_512;
-        else
-          IID = Intrinsic::x86_avx512_add_pd_512;
-
-        Rep = Builder.CreateCall(Intrinsic::getDeclaration(F->getParent(), IID),
-                                 { CI->getArgOperand(0), CI->getArgOperand(1),
-                                   CI->getArgOperand(4) });
-      } else {
-        Rep = Builder.CreateFAdd(CI->getArgOperand(0), CI->getArgOperand(1));
-      }
+    } else if (IsX86 && (Name.startswith("avx512.mask.add.p"))) {
+      Rep = Builder.CreateFAdd(CI->getArgOperand(0), CI->getArgOperand(1));
       Rep = EmitX86Select(Builder, CI->getArgOperand(3), Rep,
                           CI->getArgOperand(2));
     } else if (IsX86 && Name.startswith("avx512.mask.div.p")) {
-      if (Name.endswith(".512")) {
-        Intrinsic::ID IID;
-        if (Name[17] == 's')
-          IID = Intrinsic::x86_avx512_div_ps_512;
-        else
-          IID = Intrinsic::x86_avx512_div_pd_512;
-
-        Rep = Builder.CreateCall(Intrinsic::getDeclaration(F->getParent(), IID),
-                                 { CI->getArgOperand(0), CI->getArgOperand(1),
-                                   CI->getArgOperand(4) });
-      } else {
-        Rep = Builder.CreateFDiv(CI->getArgOperand(0), CI->getArgOperand(1));
-      }
+      Rep = Builder.CreateFDiv(CI->getArgOperand(0), CI->getArgOperand(1));
       Rep = EmitX86Select(Builder, CI->getArgOperand(3), Rep,
                           CI->getArgOperand(2));
     } else if (IsX86 && Name.startswith("avx512.mask.mul.p")) {
-      if (Name.endswith(".512")) {
-        Intrinsic::ID IID;
-        if (Name[17] == 's')
-          IID = Intrinsic::x86_avx512_mul_ps_512;
-        else
-          IID = Intrinsic::x86_avx512_mul_pd_512;
-
-        Rep = Builder.CreateCall(Intrinsic::getDeclaration(F->getParent(), IID),
-                                 { CI->getArgOperand(0), CI->getArgOperand(1),
-                                   CI->getArgOperand(4) });
-      } else {
-        Rep = Builder.CreateFMul(CI->getArgOperand(0), CI->getArgOperand(1));
-      }
+      Rep = Builder.CreateFMul(CI->getArgOperand(0), CI->getArgOperand(1));
       Rep = EmitX86Select(Builder, CI->getArgOperand(3), Rep,
                           CI->getArgOperand(2));
     } else if (IsX86 && Name.startswith("avx512.mask.sub.p")) {
-      if (Name.endswith(".512")) {
-        Intrinsic::ID IID;
-        if (Name[17] == 's')
-          IID = Intrinsic::x86_avx512_sub_ps_512;
-        else
-          IID = Intrinsic::x86_avx512_sub_pd_512;
-
-        Rep = Builder.CreateCall(Intrinsic::getDeclaration(F->getParent(), IID),
-                                 { CI->getArgOperand(0), CI->getArgOperand(1),
-                                   CI->getArgOperand(4) });
-      } else {
-        Rep = Builder.CreateFSub(CI->getArgOperand(0), CI->getArgOperand(1));
-      }
-      Rep = EmitX86Select(Builder, CI->getArgOperand(3), Rep,
-                          CI->getArgOperand(2));
-    } else if (IsX86 && Name.startswith("avx512.mask.max.p") &&
-               Name.drop_front(18) == ".512") {
-      Intrinsic::ID IID;
-      if (Name[17] == 's')
-        IID = Intrinsic::x86_avx512_max_ps_512;
-      else
-        IID = Intrinsic::x86_avx512_max_pd_512;
-
-      Rep = Builder.CreateCall(Intrinsic::getDeclaration(F->getParent(), IID),
-                               { CI->getArgOperand(0), CI->getArgOperand(1),
-                                 CI->getArgOperand(4) });
-      Rep = EmitX86Select(Builder, CI->getArgOperand(3), Rep,
-                          CI->getArgOperand(2));
-    } else if (IsX86 && Name.startswith("avx512.mask.min.p") &&
-               Name.drop_front(18) == ".512") {
-      Intrinsic::ID IID;
-      if (Name[17] == 's')
-        IID = Intrinsic::x86_avx512_min_ps_512;
-      else
-        IID = Intrinsic::x86_avx512_min_pd_512;
-
-      Rep = Builder.CreateCall(Intrinsic::getDeclaration(F->getParent(), IID),
-                               { CI->getArgOperand(0), CI->getArgOperand(1),
-                                 CI->getArgOperand(4) });
+      Rep = Builder.CreateFSub(CI->getArgOperand(0), CI->getArgOperand(1));
       Rep = EmitX86Select(Builder, CI->getArgOperand(3), Rep,
                           CI->getArgOperand(2));
     } else if (IsX86 && Name.startswith("avx512.mask.lzcnt.")) {
@@ -2537,6 +1743,112 @@
                                { CI->getArgOperand(0), Builder.getInt1(false) });
       Rep = EmitX86Select(Builder, CI->getArgOperand(2), Rep,
                           CI->getArgOperand(1));
+    } else if (IsX86 && (Name.startswith("avx512.mask.max.p") ||
+                         Name.startswith("avx512.mask.min.p"))) {
+      bool IsMin = Name[13] == 'i';
+      VectorType *VecTy = cast<VectorType>(CI->getType());
+      unsigned VecWidth = VecTy->getPrimitiveSizeInBits();
+      unsigned EltWidth = VecTy->getScalarSizeInBits();
+      Intrinsic::ID IID;
+      if (!IsMin && VecWidth == 128 && EltWidth == 32)
+        IID = Intrinsic::x86_sse_max_ps;
+      else if (!IsMin && VecWidth == 128 && EltWidth == 64)
+        IID = Intrinsic::x86_sse2_max_pd;
+      else if (!IsMin && VecWidth == 256 && EltWidth == 32)
+        IID = Intrinsic::x86_avx_max_ps_256;
+      else if (!IsMin && VecWidth == 256 && EltWidth == 64)
+        IID = Intrinsic::x86_avx_max_pd_256;
+      else if (IsMin && VecWidth == 128 && EltWidth == 32)
+        IID = Intrinsic::x86_sse_min_ps;
+      else if (IsMin && VecWidth == 128 && EltWidth == 64)
+        IID = Intrinsic::x86_sse2_min_pd;
+      else if (IsMin && VecWidth == 256 && EltWidth == 32)
+        IID = Intrinsic::x86_avx_min_ps_256;
+      else if (IsMin && VecWidth == 256 && EltWidth == 64)
+        IID = Intrinsic::x86_avx_min_pd_256;
+      else
+        llvm_unreachable("Unexpected intrinsic");
+
+      Rep = Builder.CreateCall(Intrinsic::getDeclaration(F->getParent(), IID),
+                               { CI->getArgOperand(0), CI->getArgOperand(1) });
+      Rep = EmitX86Select(Builder, CI->getArgOperand(3), Rep,
+                          CI->getArgOperand(2));
+    } else if (IsX86 && Name.startswith("avx512.mask.pshuf.b.")) {
+      VectorType *VecTy = cast<VectorType>(CI->getType());
+      Intrinsic::ID IID;
+      if (VecTy->getPrimitiveSizeInBits() == 128)
+        IID = Intrinsic::x86_ssse3_pshuf_b_128;
+      else if (VecTy->getPrimitiveSizeInBits() == 256)
+        IID = Intrinsic::x86_avx2_pshuf_b;
+      else if (VecTy->getPrimitiveSizeInBits() == 512)
+        IID = Intrinsic::x86_avx512_pshuf_b_512;
+      else
+        llvm_unreachable("Unexpected intrinsic");
+
+      Rep = Builder.CreateCall(Intrinsic::getDeclaration(F->getParent(), IID),
+                               { CI->getArgOperand(0), CI->getArgOperand(1) });
+      Rep = EmitX86Select(Builder, CI->getArgOperand(3), Rep,
+                          CI->getArgOperand(2));
+    } else if (IsX86 && (Name.startswith("avx512.mask.pmul.dq.") ||
+                         Name.startswith("avx512.mask.pmulu.dq."))) {
+      bool IsUnsigned = Name[16] == 'u';
+      VectorType *VecTy = cast<VectorType>(CI->getType());
+      Intrinsic::ID IID;
+      if (!IsUnsigned && VecTy->getPrimitiveSizeInBits() == 128)
+        IID = Intrinsic::x86_sse41_pmuldq;
+      else if (!IsUnsigned && VecTy->getPrimitiveSizeInBits() == 256)
+        IID = Intrinsic::x86_avx2_pmul_dq;
+      else if (!IsUnsigned && VecTy->getPrimitiveSizeInBits() == 512)
+        IID = Intrinsic::x86_avx512_pmul_dq_512;
+      else if (IsUnsigned && VecTy->getPrimitiveSizeInBits() == 128)
+        IID = Intrinsic::x86_sse2_pmulu_dq;
+      else if (IsUnsigned && VecTy->getPrimitiveSizeInBits() == 256)
+        IID = Intrinsic::x86_avx2_pmulu_dq;
+      else if (IsUnsigned && VecTy->getPrimitiveSizeInBits() == 512)
+        IID = Intrinsic::x86_avx512_pmulu_dq_512;
+      else
+        llvm_unreachable("Unexpected intrinsic");
+
+      Rep = Builder.CreateCall(Intrinsic::getDeclaration(F->getParent(), IID),
+                               { CI->getArgOperand(0), CI->getArgOperand(1) });
+      Rep = EmitX86Select(Builder, CI->getArgOperand(3), Rep,
+                          CI->getArgOperand(2));
+    } else if (IsX86 && Name.startswith("avx512.mask.pack")) {
+      bool IsUnsigned = Name[16] == 'u';
+      bool IsDW = Name[18] == 'd';
+      VectorType *VecTy = cast<VectorType>(CI->getType());
+      Intrinsic::ID IID;
+      if (!IsUnsigned && !IsDW && VecTy->getPrimitiveSizeInBits() == 128)
+        IID = Intrinsic::x86_sse2_packsswb_128;
+      else if (!IsUnsigned && !IsDW && VecTy->getPrimitiveSizeInBits() == 256)
+        IID = Intrinsic::x86_avx2_packsswb;
+      else if (!IsUnsigned && !IsDW && VecTy->getPrimitiveSizeInBits() == 512)
+        IID = Intrinsic::x86_avx512_packsswb_512;
+      else if (!IsUnsigned && IsDW && VecTy->getPrimitiveSizeInBits() == 128)
+        IID = Intrinsic::x86_sse2_packssdw_128;
+      else if (!IsUnsigned && IsDW && VecTy->getPrimitiveSizeInBits() == 256)
+        IID = Intrinsic::x86_avx2_packssdw;
+      else if (!IsUnsigned && IsDW && VecTy->getPrimitiveSizeInBits() == 512)
+        IID = Intrinsic::x86_avx512_packssdw_512;
+      else if (IsUnsigned && !IsDW && VecTy->getPrimitiveSizeInBits() == 128)
+        IID = Intrinsic::x86_sse2_packuswb_128;
+      else if (IsUnsigned && !IsDW && VecTy->getPrimitiveSizeInBits() == 256)
+        IID = Intrinsic::x86_avx2_packuswb;
+      else if (IsUnsigned && !IsDW && VecTy->getPrimitiveSizeInBits() == 512)
+        IID = Intrinsic::x86_avx512_packuswb_512;
+      else if (IsUnsigned && IsDW && VecTy->getPrimitiveSizeInBits() == 128)
+        IID = Intrinsic::x86_sse41_packusdw;
+      else if (IsUnsigned && IsDW && VecTy->getPrimitiveSizeInBits() == 256)
+        IID = Intrinsic::x86_avx2_packusdw;
+      else if (IsUnsigned && IsDW && VecTy->getPrimitiveSizeInBits() == 512)
+        IID = Intrinsic::x86_avx512_packusdw_512;
+      else
+        llvm_unreachable("Unexpected intrinsic");
+
+      Rep = Builder.CreateCall(Intrinsic::getDeclaration(F->getParent(), IID),
+                               { CI->getArgOperand(0), CI->getArgOperand(1) });
+      Rep = EmitX86Select(Builder, CI->getArgOperand(3), Rep,
+                          CI->getArgOperand(2));
     } else if (IsX86 && Name.startswith("avx512.mask.psll")) {
       bool IsImmediate = Name[16] == 'i' ||
                          (Name.size() > 18 && Name[18] == 'i');
@@ -2743,6 +2055,28 @@
       Rep = upgradeMaskedMove(Builder, *CI);
     } else if (IsX86 && Name.startswith("avx512.cvtmask2")) {
       Rep = UpgradeMaskToInt(Builder, *CI);
+    } else if (IsX86 && Name.startswith("avx512.mask.vpermilvar.")) {
+      Intrinsic::ID IID;
+      if (Name.endswith("ps.128"))
+        IID = Intrinsic::x86_avx_vpermilvar_ps;
+      else if (Name.endswith("pd.128"))
+        IID = Intrinsic::x86_avx_vpermilvar_pd;
+      else if (Name.endswith("ps.256"))
+        IID = Intrinsic::x86_avx_vpermilvar_ps_256;
+      else if (Name.endswith("pd.256"))
+        IID = Intrinsic::x86_avx_vpermilvar_pd_256;
+      else if (Name.endswith("ps.512"))
+        IID = Intrinsic::x86_avx512_vpermilvar_ps_512;
+      else if (Name.endswith("pd.512"))
+        IID = Intrinsic::x86_avx512_vpermilvar_pd_512;
+      else
+        llvm_unreachable("Unexpected vpermilvar intrinsic");
+
+      Function *Intrin = Intrinsic::getDeclaration(F->getParent(), IID);
+      Rep = Builder.CreateCall(Intrin,
+                               { CI->getArgOperand(0), CI->getArgOperand(1) });
+      Rep = EmitX86Select(Builder, CI->getArgOperand(3), Rep,
+                          CI->getArgOperand(2));
     } else if (IsX86 && Name.endswith(".movntdqa")) {
       Module *M = F->getParent();
       MDNode *Node = MDNode::get(
@@ -2776,416 +2110,6 @@
         Rep = EmitX86Select(Builder, CI->getArgOperand(3), Rep,
                             CI->getArgOperand(2));
       }
-    } else if (IsX86 && (Name.startswith("fma.vfmadd.") ||
-                         Name.startswith("fma.vfmsub.") ||
-                         Name.startswith("fma.vfnmadd.") ||
-                         Name.startswith("fma.vfnmsub."))) {
-      bool NegMul = Name[6] == 'n';
-      bool NegAcc = NegMul ? Name[8] == 's' : Name[7] == 's';
-      bool IsScalar = NegMul ? Name[12] == 's' : Name[11] == 's';
-
-      Value *Ops[] = { CI->getArgOperand(0), CI->getArgOperand(1),
-                       CI->getArgOperand(2) };
-
-      if (IsScalar) {
-        Ops[0] = Builder.CreateExtractElement(Ops[0], (uint64_t)0);
-        Ops[1] = Builder.CreateExtractElement(Ops[1], (uint64_t)0);
-        Ops[2] = Builder.CreateExtractElement(Ops[2], (uint64_t)0);
-      }
-
-      if (NegMul && !IsScalar)
-        Ops[0] = Builder.CreateFNeg(Ops[0]);
-      if (NegMul && IsScalar)
-        Ops[1] = Builder.CreateFNeg(Ops[1]);
-      if (NegAcc)
-        Ops[2] = Builder.CreateFNeg(Ops[2]);
-
-      Rep = Builder.CreateCall(Intrinsic::getDeclaration(CI->getModule(),
-                                                         Intrinsic::fma,
-                                                         Ops[0]->getType()),
-                               Ops);
-
-      if (IsScalar)
-        Rep = Builder.CreateInsertElement(CI->getArgOperand(0), Rep,
-                                          (uint64_t)0);
-    } else if (IsX86 && Name.startswith("fma4.vfmadd.s")) {
-      Value *Ops[] = { CI->getArgOperand(0), CI->getArgOperand(1),
-                       CI->getArgOperand(2) };
-
-      Ops[0] = Builder.CreateExtractElement(Ops[0], (uint64_t)0);
-      Ops[1] = Builder.CreateExtractElement(Ops[1], (uint64_t)0);
-      Ops[2] = Builder.CreateExtractElement(Ops[2], (uint64_t)0);
-
-      Rep = Builder.CreateCall(Intrinsic::getDeclaration(CI->getModule(),
-                                                         Intrinsic::fma,
-                                                         Ops[0]->getType()),
-                               Ops);
-
-      Rep = Builder.CreateInsertElement(Constant::getNullValue(CI->getType()),
-                                        Rep, (uint64_t)0);
-    } else if (IsX86 && (Name.startswith("avx512.mask.vfmadd.s") ||
-                         Name.startswith("avx512.maskz.vfmadd.s") ||
-                         Name.startswith("avx512.mask3.vfmadd.s") ||
-                         Name.startswith("avx512.mask3.vfmsub.s") ||
-                         Name.startswith("avx512.mask3.vfnmsub.s"))) {
-      bool IsMask3 = Name[11] == '3';
-      bool IsMaskZ = Name[11] == 'z';
-      // Drop the "avx512.mask." to make it easier.
-      Name = Name.drop_front(IsMask3 || IsMaskZ ? 13 : 12);
-      bool NegMul = Name[2] == 'n';
-      bool NegAcc = NegMul ? Name[4] == 's' : Name[3] == 's';
-
-      Value *A = CI->getArgOperand(0);
-      Value *B = CI->getArgOperand(1);
-      Value *C = CI->getArgOperand(2);
-
-      if (NegMul && (IsMask3 || IsMaskZ))
-        A = Builder.CreateFNeg(A);
-      if (NegMul && !(IsMask3 || IsMaskZ))
-        B = Builder.CreateFNeg(B);
-      if (NegAcc)
-        C = Builder.CreateFNeg(C);
-
-      A = Builder.CreateExtractElement(A, (uint64_t)0);
-      B = Builder.CreateExtractElement(B, (uint64_t)0);
-      C = Builder.CreateExtractElement(C, (uint64_t)0);
-
-      if (!isa<ConstantInt>(CI->getArgOperand(4)) ||
-          cast<ConstantInt>(CI->getArgOperand(4))->getZExtValue() != 4) {
-        Value *Ops[] = { A, B, C, CI->getArgOperand(4) };
-
-        Intrinsic::ID IID;
-        if (Name.back() == 'd')
-          IID = Intrinsic::x86_avx512_vfmadd_f64;
-        else
-          IID = Intrinsic::x86_avx512_vfmadd_f32;
-        Function *FMA = Intrinsic::getDeclaration(CI->getModule(), IID);
-        Rep = Builder.CreateCall(FMA, Ops);
-      } else {
-        Function *FMA = Intrinsic::getDeclaration(CI->getModule(),
-                                                  Intrinsic::fma,
-                                                  A->getType());
-        Rep = Builder.CreateCall(FMA, { A, B, C });
-      }
-
-      Value *PassThru = IsMaskZ ? Constant::getNullValue(Rep->getType()) :
-                        IsMask3 ? C : A;
-
-      // For Mask3 with NegAcc, we need to create a new extractelement that
-      // avoids the negation above.
-      if (NegAcc && IsMask3)
-        PassThru = Builder.CreateExtractElement(CI->getArgOperand(2),
-                                                (uint64_t)0);
-
-      Rep = EmitX86ScalarSelect(Builder, CI->getArgOperand(3),
-                                Rep, PassThru);
-      Rep = Builder.CreateInsertElement(CI->getArgOperand(IsMask3 ? 2 : 0),
-                                        Rep, (uint64_t)0);
-    } else if (IsX86 && (Name.startswith("avx512.mask.vfmadd.p") ||
-                         Name.startswith("avx512.mask.vfnmadd.p") ||
-                         Name.startswith("avx512.mask.vfnmsub.p") ||
-                         Name.startswith("avx512.mask3.vfmadd.p") ||
-                         Name.startswith("avx512.mask3.vfmsub.p") ||
-                         Name.startswith("avx512.mask3.vfnmsub.p") ||
-                         Name.startswith("avx512.maskz.vfmadd.p"))) {
-      bool IsMask3 = Name[11] == '3';
-      bool IsMaskZ = Name[11] == 'z';
-      // Drop the "avx512.mask." to make it easier.
-      Name = Name.drop_front(IsMask3 || IsMaskZ ? 13 : 12);
-      bool NegMul = Name[2] == 'n';
-      bool NegAcc = NegMul ? Name[4] == 's' : Name[3] == 's';
-
-      Value *A = CI->getArgOperand(0);
-      Value *B = CI->getArgOperand(1);
-      Value *C = CI->getArgOperand(2);
-
-      if (NegMul && (IsMask3 || IsMaskZ))
-        A = Builder.CreateFNeg(A);
-      if (NegMul && !(IsMask3 || IsMaskZ))
-        B = Builder.CreateFNeg(B);
-      if (NegAcc)
-        C = Builder.CreateFNeg(C);
-
-      if (CI->getNumArgOperands() == 5 &&
-          (!isa<ConstantInt>(CI->getArgOperand(4)) ||
-           cast<ConstantInt>(CI->getArgOperand(4))->getZExtValue() != 4)) {
-        Intrinsic::ID IID;
-        // Check the character before ".512" in string.
-        if (Name[Name.size()-5] == 's')
-          IID = Intrinsic::x86_avx512_vfmadd_ps_512;
-        else
-          IID = Intrinsic::x86_avx512_vfmadd_pd_512;
-
-        Rep = Builder.CreateCall(Intrinsic::getDeclaration(F->getParent(), IID),
-                                 { A, B, C, CI->getArgOperand(4) });
-      } else {
-        Function *FMA = Intrinsic::getDeclaration(CI->getModule(),
-                                                  Intrinsic::fma,
-                                                  A->getType());
-        Rep = Builder.CreateCall(FMA, { A, B, C });
-      }
-
-      Value *PassThru = IsMaskZ ? llvm::Constant::getNullValue(CI->getType()) :
-                        IsMask3 ? CI->getArgOperand(2) :
-                                  CI->getArgOperand(0);
-
-      Rep = EmitX86Select(Builder, CI->getArgOperand(3), Rep, PassThru);
-    } else if (IsX86 && (Name.startswith("fma.vfmaddsub.p") ||
-                         Name.startswith("fma.vfmsubadd.p"))) {
-      bool IsSubAdd = Name[7] == 's';
-      int NumElts = CI->getType()->getVectorNumElements();
-
-      Value *Ops[] = { CI->getArgOperand(0), CI->getArgOperand(1),
-                       CI->getArgOperand(2) };
-
-      Function *FMA = Intrinsic::getDeclaration(CI->getModule(), Intrinsic::fma,
-                                                Ops[0]->getType());
-      Value *Odd = Builder.CreateCall(FMA, Ops);
-      Ops[2] = Builder.CreateFNeg(Ops[2]);
-      Value *Even = Builder.CreateCall(FMA, Ops);
-
-      if (IsSubAdd)
-        std::swap(Even, Odd);
-
-      SmallVector<uint32_t, 32> Idxs(NumElts);
-      for (int i = 0; i != NumElts; ++i)
-        Idxs[i] = i + (i % 2) * NumElts;
-
-      Rep = Builder.CreateShuffleVector(Even, Odd, Idxs);
-    } else if (IsX86 && (Name.startswith("avx512.mask.vfmaddsub.p") ||
-                         Name.startswith("avx512.mask3.vfmaddsub.p") ||
-                         Name.startswith("avx512.maskz.vfmaddsub.p") ||
-                         Name.startswith("avx512.mask3.vfmsubadd.p"))) {
-      bool IsMask3 = Name[11] == '3';
-      bool IsMaskZ = Name[11] == 'z';
-      // Drop the "avx512.mask." to make it easier.
-      Name = Name.drop_front(IsMask3 || IsMaskZ ? 13 : 12);
-      bool IsSubAdd = Name[3] == 's';
-      if (CI->getNumArgOperands() == 5 &&
-          (!isa<ConstantInt>(CI->getArgOperand(4)) ||
-           cast<ConstantInt>(CI->getArgOperand(4))->getZExtValue() != 4)) {
-        Intrinsic::ID IID;
-        // Check the character before ".512" in string.
-        if (Name[Name.size()-5] == 's')
-          IID = Intrinsic::x86_avx512_vfmaddsub_ps_512;
-        else
-          IID = Intrinsic::x86_avx512_vfmaddsub_pd_512;
-
-        Value *Ops[] = { CI->getArgOperand(0), CI->getArgOperand(1),
-                         CI->getArgOperand(2), CI->getArgOperand(4) };
-        if (IsSubAdd)
-          Ops[2] = Builder.CreateFNeg(Ops[2]);
-
-        Rep = Builder.CreateCall(Intrinsic::getDeclaration(F->getParent(), IID),
-                                 {CI->getArgOperand(0), CI->getArgOperand(1),
-                                  CI->getArgOperand(2), CI->getArgOperand(4)});
-      } else {
-        int NumElts = CI->getType()->getVectorNumElements();
-
-        Value *Ops[] = { CI->getArgOperand(0), CI->getArgOperand(1),
-                         CI->getArgOperand(2) };
-
-        Function *FMA = Intrinsic::getDeclaration(CI->getModule(), Intrinsic::fma,
-                                                  Ops[0]->getType());
-        Value *Odd = Builder.CreateCall(FMA, Ops);
-        Ops[2] = Builder.CreateFNeg(Ops[2]);
-        Value *Even = Builder.CreateCall(FMA, Ops);
-
-        if (IsSubAdd)
-          std::swap(Even, Odd);
-
-        SmallVector<uint32_t, 32> Idxs(NumElts);
-        for (int i = 0; i != NumElts; ++i)
-          Idxs[i] = i + (i % 2) * NumElts;
-
-        Rep = Builder.CreateShuffleVector(Even, Odd, Idxs);
-      }
-
-      Value *PassThru = IsMaskZ ? llvm::Constant::getNullValue(CI->getType()) :
-                        IsMask3 ? CI->getArgOperand(2) :
-                                  CI->getArgOperand(0);
-
-      Rep = EmitX86Select(Builder, CI->getArgOperand(3), Rep, PassThru);
-    } else if (IsX86 && (Name.startswith("avx512.mask.pternlog.") ||
-                         Name.startswith("avx512.maskz.pternlog."))) {
-      bool ZeroMask = Name[11] == 'z';
-      unsigned VecWidth = CI->getType()->getPrimitiveSizeInBits();
-      unsigned EltWidth = CI->getType()->getScalarSizeInBits();
-      Intrinsic::ID IID;
-      if (VecWidth == 128 && EltWidth == 32)
-        IID = Intrinsic::x86_avx512_pternlog_d_128;
-      else if (VecWidth == 256 && EltWidth == 32)
-        IID = Intrinsic::x86_avx512_pternlog_d_256;
-      else if (VecWidth == 512 && EltWidth == 32)
-        IID = Intrinsic::x86_avx512_pternlog_d_512;
-      else if (VecWidth == 128 && EltWidth == 64)
-        IID = Intrinsic::x86_avx512_pternlog_q_128;
-      else if (VecWidth == 256 && EltWidth == 64)
-        IID = Intrinsic::x86_avx512_pternlog_q_256;
-      else if (VecWidth == 512 && EltWidth == 64)
-        IID = Intrinsic::x86_avx512_pternlog_q_512;
-      else
-        llvm_unreachable("Unexpected intrinsic");
-
-      Value *Args[] = { CI->getArgOperand(0) , CI->getArgOperand(1),
-                        CI->getArgOperand(2), CI->getArgOperand(3) };
-      Rep = Builder.CreateCall(Intrinsic::getDeclaration(CI->getModule(), IID),
-                               Args);
-      Value *PassThru = ZeroMask ? ConstantAggregateZero::get(CI->getType())
-                                 : CI->getArgOperand(0);
-      Rep = EmitX86Select(Builder, CI->getArgOperand(4), Rep, PassThru);
-    } else if (IsX86 && (Name.startswith("avx512.mask.vpmadd52") ||
-                         Name.startswith("avx512.maskz.vpmadd52"))) {
-      bool ZeroMask = Name[11] == 'z';
-      bool High = Name[20] == 'h' || Name[21] == 'h';
-      unsigned VecWidth = CI->getType()->getPrimitiveSizeInBits();
-      Intrinsic::ID IID;
-      if (VecWidth == 128 && !High)
-        IID = Intrinsic::x86_avx512_vpmadd52l_uq_128;
-      else if (VecWidth == 256 && !High)
-        IID = Intrinsic::x86_avx512_vpmadd52l_uq_256;
-      else if (VecWidth == 512 && !High)
-        IID = Intrinsic::x86_avx512_vpmadd52l_uq_512;
-      else if (VecWidth == 128 && High)
-        IID = Intrinsic::x86_avx512_vpmadd52h_uq_128;
-      else if (VecWidth == 256 && High)
-        IID = Intrinsic::x86_avx512_vpmadd52h_uq_256;
-      else if (VecWidth == 512 && High)
-        IID = Intrinsic::x86_avx512_vpmadd52h_uq_512;
-      else
-        llvm_unreachable("Unexpected intrinsic");
-
-      Value *Args[] = { CI->getArgOperand(0) , CI->getArgOperand(1),
-                        CI->getArgOperand(2) };
-      Rep = Builder.CreateCall(Intrinsic::getDeclaration(CI->getModule(), IID),
-                               Args);
-      Value *PassThru = ZeroMask ? ConstantAggregateZero::get(CI->getType())
-                                 : CI->getArgOperand(0);
-      Rep = EmitX86Select(Builder, CI->getArgOperand(3), Rep, PassThru);
-    } else if (IsX86 && (Name.startswith("avx512.mask.vpermi2var.") ||
-                         Name.startswith("avx512.mask.vpermt2var.") ||
-                         Name.startswith("avx512.maskz.vpermt2var."))) {
-      bool ZeroMask = Name[11] == 'z';
-      bool IndexForm = Name[17] == 'i';
-      unsigned VecWidth = CI->getType()->getPrimitiveSizeInBits();
-      unsigned EltWidth = CI->getType()->getScalarSizeInBits();
-      bool IsFloat = CI->getType()->isFPOrFPVectorTy();
-      Intrinsic::ID IID;
-      if (VecWidth == 128 && EltWidth == 32 && IsFloat)
-        IID = Intrinsic::x86_avx512_vpermi2var_ps_128;
-      else if (VecWidth == 128 && EltWidth == 32 && !IsFloat)
-        IID = Intrinsic::x86_avx512_vpermi2var_d_128;
-      else if (VecWidth == 128 && EltWidth == 64 && IsFloat)
-        IID = Intrinsic::x86_avx512_vpermi2var_pd_128;
-      else if (VecWidth == 128 && EltWidth == 64 && !IsFloat)
-        IID = Intrinsic::x86_avx512_vpermi2var_q_128;
-      else if (VecWidth == 256 && EltWidth == 32 && IsFloat)
-        IID = Intrinsic::x86_avx512_vpermi2var_ps_256;
-      else if (VecWidth == 256 && EltWidth == 32 && !IsFloat)
-        IID = Intrinsic::x86_avx512_vpermi2var_d_256;
-      else if (VecWidth == 256 && EltWidth == 64 && IsFloat)
-        IID = Intrinsic::x86_avx512_vpermi2var_pd_256;
-      else if (VecWidth == 256 && EltWidth == 64 && !IsFloat)
-        IID = Intrinsic::x86_avx512_vpermi2var_q_256;
-      else if (VecWidth == 512 && EltWidth == 32 && IsFloat)
-        IID = Intrinsic::x86_avx512_vpermi2var_ps_512;
-      else if (VecWidth == 512 && EltWidth == 32 && !IsFloat)
-        IID = Intrinsic::x86_avx512_vpermi2var_d_512;
-      else if (VecWidth == 512 && EltWidth == 64 && IsFloat)
-        IID = Intrinsic::x86_avx512_vpermi2var_pd_512;
-      else if (VecWidth == 512 && EltWidth == 64 && !IsFloat)
-        IID = Intrinsic::x86_avx512_vpermi2var_q_512;
-      else if (VecWidth == 128 && EltWidth == 16)
-        IID = Intrinsic::x86_avx512_vpermi2var_hi_128;
-      else if (VecWidth == 256 && EltWidth == 16)
-        IID = Intrinsic::x86_avx512_vpermi2var_hi_256;
-      else if (VecWidth == 512 && EltWidth == 16)
-        IID = Intrinsic::x86_avx512_vpermi2var_hi_512;
-      else if (VecWidth == 128 && EltWidth == 8)
-        IID = Intrinsic::x86_avx512_vpermi2var_qi_128;
-      else if (VecWidth == 256 && EltWidth == 8)
-        IID = Intrinsic::x86_avx512_vpermi2var_qi_256;
-      else if (VecWidth == 512 && EltWidth == 8)
-        IID = Intrinsic::x86_avx512_vpermi2var_qi_512;
-      else
-        llvm_unreachable("Unexpected intrinsic");
-
-      Value *Args[] = { CI->getArgOperand(0) , CI->getArgOperand(1),
-                        CI->getArgOperand(2) };
-
-      // If this isn't index form we need to swap operand 0 and 1.
-      if (!IndexForm)
-        std::swap(Args[0], Args[1]);
-
-      Rep = Builder.CreateCall(Intrinsic::getDeclaration(CI->getModule(), IID),
-                               Args);
-      Value *PassThru = ZeroMask ? ConstantAggregateZero::get(CI->getType())
-                                 : Builder.CreateBitCast(CI->getArgOperand(1),
-                                                         CI->getType());
-      Rep = EmitX86Select(Builder, CI->getArgOperand(3), Rep, PassThru);
-    } else if (IsX86 && (Name.startswith("avx512.mask.vpdpbusd.") ||
-                         Name.startswith("avx512.maskz.vpdpbusd.") ||
-                         Name.startswith("avx512.mask.vpdpbusds.") ||
-                         Name.startswith("avx512.maskz.vpdpbusds."))) {
-      bool ZeroMask = Name[11] == 'z';
-      bool IsSaturating = Name[ZeroMask ? 21 : 20] == 's';
-      unsigned VecWidth = CI->getType()->getPrimitiveSizeInBits();
-      Intrinsic::ID IID;
-      if (VecWidth == 128 && !IsSaturating)
-        IID = Intrinsic::x86_avx512_vpdpbusd_128;
-      else if (VecWidth == 256 && !IsSaturating)
-        IID = Intrinsic::x86_avx512_vpdpbusd_256;
-      else if (VecWidth == 512 && !IsSaturating)
-        IID = Intrinsic::x86_avx512_vpdpbusd_512;
-      else if (VecWidth == 128 && IsSaturating)
-        IID = Intrinsic::x86_avx512_vpdpbusds_128;
-      else if (VecWidth == 256 && IsSaturating)
-        IID = Intrinsic::x86_avx512_vpdpbusds_256;
-      else if (VecWidth == 512 && IsSaturating)
-        IID = Intrinsic::x86_avx512_vpdpbusds_512;
-      else
-        llvm_unreachable("Unexpected intrinsic");
-
-      Value *Args[] = { CI->getArgOperand(0), CI->getArgOperand(1),
-                        CI->getArgOperand(2)  };
-      Rep = Builder.CreateCall(Intrinsic::getDeclaration(CI->getModule(), IID),
-                               Args);
-      Value *PassThru = ZeroMask ? ConstantAggregateZero::get(CI->getType())
-                                 : CI->getArgOperand(0);
-      Rep = EmitX86Select(Builder, CI->getArgOperand(3), Rep, PassThru);
-    } else if (IsX86 && (Name.startswith("avx512.mask.vpdpwssd.") ||
-                         Name.startswith("avx512.maskz.vpdpwssd.") ||
-                         Name.startswith("avx512.mask.vpdpwssds.") ||
-                         Name.startswith("avx512.maskz.vpdpwssds."))) {
-      bool ZeroMask = Name[11] == 'z';
-      bool IsSaturating = Name[ZeroMask ? 21 : 20] == 's';
-      unsigned VecWidth = CI->getType()->getPrimitiveSizeInBits();
-      Intrinsic::ID IID;
-      if (VecWidth == 128 && !IsSaturating)
-        IID = Intrinsic::x86_avx512_vpdpwssd_128;
-      else if (VecWidth == 256 && !IsSaturating)
-        IID = Intrinsic::x86_avx512_vpdpwssd_256;
-      else if (VecWidth == 512 && !IsSaturating)
-        IID = Intrinsic::x86_avx512_vpdpwssd_512;
-      else if (VecWidth == 128 && IsSaturating)
-        IID = Intrinsic::x86_avx512_vpdpwssds_128;
-      else if (VecWidth == 256 && IsSaturating)
-        IID = Intrinsic::x86_avx512_vpdpwssds_256;
-      else if (VecWidth == 512 && IsSaturating)
-        IID = Intrinsic::x86_avx512_vpdpwssds_512;
-      else
-        llvm_unreachable("Unexpected intrinsic");
-
-      Value *Args[] = { CI->getArgOperand(0), CI->getArgOperand(1),
-                        CI->getArgOperand(2)  };
-      Rep = Builder.CreateCall(Intrinsic::getDeclaration(CI->getModule(), IID),
-                               Args);
-      Value *PassThru = ZeroMask ? ConstantAggregateZero::get(CI->getType())
-                                 : CI->getArgOperand(0);
-      Rep = EmitX86Select(Builder, CI->getArgOperand(3), Rep, PassThru);
-    } else if (IsX86 && Name.startswith("avx512.mask.") &&
-               upgradeAVX512MaskToSelect(Name, Builder, *CI, Rep)) {
-      // Rep will be updated by the call in the condition.
     } else if (IsNVVM && (Name == "abs.i" || Name == "abs.ll")) {
       Value *Arg = CI->getArgOperand(0);
       Value *Neg = Builder.CreateNeg(Arg, "neg");
@@ -3240,17 +2164,14 @@
     return;
   }
 
-  const auto &DefaultCase = [&NewFn, &CI]() -> void {
+  CallInst *NewCall = nullptr;
+  switch (NewFn->getIntrinsicID()) {
+  default: {
     // Handle generic mangling change, but nothing else
     assert(
         (CI->getCalledFunction()->getName() != NewFn->getName()) &&
         "Unknown function for CallInst upgrade and isn't just a name change");
     CI->setCalledFunction(NewFn);
-  };
-  CallInst *NewCall = nullptr;
-  switch (NewFn->getIntrinsicID()) {
-  default: {
-    DefaultCase();
     return;
   }
 
@@ -3391,35 +2312,6 @@
     NewCall = Builder.CreateCall(NewFn, Args);
     break;
   }
-
-  case Intrinsic::memcpy:
-  case Intrinsic::memmove:
-  case Intrinsic::memset: {
-    // We have to make sure that the call signature is what we're expecting.
-    // We only want to change the old signatures by removing the alignment arg:
-    //  @llvm.mem[cpy|move]...(i8*, i8*, i[32|i64], i32, i1)
-    //    -> @llvm.mem[cpy|move]...(i8*, i8*, i[32|i64], i1)
-    //  @llvm.memset...(i8*, i8, i[32|64], i32, i1)
-    //    -> @llvm.memset...(i8*, i8, i[32|64], i1)
-    // Note: i8*'s in the above can be any pointer type
-    if (CI->getNumArgOperands() != 5) {
-      DefaultCase();
-      return;
-    }
-    // Remove alignment argument (3), and add alignment attributes to the
-    // dest/src pointers.
-    Value *Args[4] = {CI->getArgOperand(0), CI->getArgOperand(1),
-                      CI->getArgOperand(2), CI->getArgOperand(4)};
-    NewCall = Builder.CreateCall(NewFn, Args);
-    auto *MemCI = cast<MemIntrinsic>(NewCall);
-    // All mem intrinsics support dest alignment.
-    const ConstantInt *Align = cast<ConstantInt>(CI->getArgOperand(3));
-    MemCI->setDestAlignment(Align->getZExtValue());
-    // Memcpy/Memmove also support source alignment.
-    if (auto *MTI = dyn_cast<MemTransferInst>(MemCI))
-      MTI->setSourceAlignment(Align->getZExtValue());
-    break;
-  }
   }
   assert(NewCall && "Should have either set this variable or returned through "
                     "the default case");
@@ -3538,30 +2430,6 @@
     M.getContext().diagnose(DiagVersion);
   }
   return Modified;
-}
-
-bool llvm::UpgradeRetainReleaseMarker(Module &M) {
-  bool Changed = false;
-  NamedMDNode *ModRetainReleaseMarker =
-      M.getNamedMetadata("clang.arc.retainAutoreleasedReturnValueMarker");
-  if (ModRetainReleaseMarker) {
-    MDNode *Op = ModRetainReleaseMarker->getOperand(0);
-    if (Op) {
-      MDString *ID = dyn_cast_or_null<MDString>(Op->getOperand(0));
-      if (ID) {
-        SmallVector<StringRef, 4> ValueComp;
-        ID->getString().split(ValueComp, "#");
-        if (ValueComp.size() == 2) {
-          std::string NewValue = ValueComp[0].str() + ";" + ValueComp[1].str();
-          Metadata *Ops[1] = {MDString::get(M.getContext(), NewValue)};
-          ModRetainReleaseMarker->setOperand(0,
-                                             MDNode::get(M.getContext(), Ops));
-          Changed = true;
-        }
-      }
-    }
-  }
-  return Changed;
 }
 
 bool llvm::UpgradeModuleFlags(Module &M) {
