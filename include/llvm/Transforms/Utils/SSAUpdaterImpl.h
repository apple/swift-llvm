//===- SSAUpdaterImpl.h - SSA Updater Implementation ------------*- C++ -*-===//
//
//                     The LLVM Compiler Infrastructure
//
// This file is distributed under the University of Illinois Open Source
// License. See LICENSE.TXT for details.
//
//===----------------------------------------------------------------------===//
//
// This file provides a template that implements the core algorithm for the
// SSAUpdater and MachineSSAUpdater.
//
//===----------------------------------------------------------------------===//

#ifndef LLVM_TRANSFORMS_UTILS_SSAUPDATERIMPL_H
#define LLVM_TRANSFORMS_UTILS_SSAUPDATERIMPL_H

#include "llvm/ADT/DenseMap.h"
#include "llvm/ADT/SmallVector.h"
#include "llvm/Support/Allocator.h"
#include "llvm/Support/Debug.h"
#include "llvm/Support/raw_ostream.h"

#define DEBUG_TYPE "ssaupdater"

namespace llvm {

template<typename T> class SSAUpdaterTraits;

template<typename UpdaterT>
class SSAUpdaterImpl {
private:
  UpdaterT *Updater;

  using Traits = SSAUpdaterTraits<UpdaterT>;
  using BlkT = typename Traits::BlkT;
  using ValT = typename Traits::ValT;
  using PhiT = typename Traits::PhiT;
  using PhiItT = typename Traits::PhiItT;

  /// BBInfo - Per-basic block information used internally by SSAUpdaterImpl.
  /// The predecessors of each block are cached here since pred_iterator is
  /// slow and we need to iterate over the blocks at least a few times.
  class BBInfo {
  public:
    // Back-pointer to the corresponding block.
    BlkT *BB;

    // Value to use in this block.
    ValT AvailableVal;

    // Block that defines the available value.
    BBInfo *DefBB;

    // Postorder number.
    int BlkNum = 0;

    // Immediate dominator.
    BBInfo *IDom = nullptr;

    // Number of predecessor blocks.
    unsigned NumPreds = 0;

    // Array[NumPreds] of predecessor blocks.
    BBInfo **Preds = nullptr;

    // Marker for existing PHIs that match.
    PhiT *PHITag = nullptr;

    BBInfo(BlkT *ThisBB, ValT V)
      : BB(ThisBB), AvailableVal(V), DefBB(V ? this : nullptr) {}
  };

  using AvailableValsTy = DenseMap<BlkT *, ValT>;

  AvailableValsTy *AvailableVals;

  SmallVectorImpl<PhiT *> *InsertedPHIs;

  using BlockListTy = SmallVectorImpl<BBInfo *>;
  using BBMapTy = DenseMap<BlkT *, BBInfo *>;

  BBMapTy BBMap;
  BumpPtrAllocator Allocator;

public:
  explicit SSAUpdaterImpl(UpdaterT *U, AvailableValsTy *A,
                          SmallVectorImpl<PhiT *> *Ins) :
    Updater(U), AvailableVals(A), InsertedPHIs(Ins) {}

  /// GetValue - Check to see if AvailableVals has an entry for the specified
  /// BB and if so, return it.  If not, construct SSA form by first
  /// calculating the required placement of PHIs and then inserting new PHIs
  /// where needed.
  ValT GetValue(BlkT *BB) {
    SmallVector<BBInfo *, 100> BlockList;
    BBInfo *PseudoEntry = BuildBlockList(BB, &BlockList);

    // Special case: bail out if BB is unreachable.
    if (BlockList.size() == 0) {
      ValT V = Traits::GetUndefVal(BB, Updater);
      (*AvailableVals)[BB] = V;
      return V;
    }

    FindDominators(&BlockList, PseudoEntry);
    FindPHIPlacement(&BlockList);
    FindAvailableVals(&BlockList);

    return BBMap[BB]->DefBB->AvailableVal;
  }

  /// BuildBlockList - Starting from the specified basic block, traverse back
  /// through its predecessors until reaching blocks with known values.
  /// Create BBInfo structures for the blocks and append them to the block
  /// list.
  BBInfo *BuildBlockList(BlkT *BB, BlockListTy *BlockList) {
    SmallVector<BBInfo *, 10> RootList;
    SmallVector<BBInfo *, 64> WorkList;

    BBInfo *Info = new (Allocator) BBInfo(BB, 0);
    BBMap[BB] = Info;
    WorkList.push_back(Info);

    // Search backward from BB, creating BBInfos along the way and stopping
    // when reaching blocks that define the value.  Record those defining
    // blocks on the RootList.
    SmallVector<BlkT *, 10> Preds;
    while (!WorkList.empty()) {
      Info = WorkList.pop_back_val();
      Preds.clear();
      Traits::FindPredecessorBlocks(Info->BB, &Preds);
      Info->NumPreds = Preds.size();
      if (Info->NumPreds == 0)
        Info->Preds = nullptr;
      else
        Info->Preds = static_cast<BBInfo **>(Allocator.Allocate(
            Info->NumPreds * sizeof(BBInfo *), alignof(BBInfo *)));

      for (unsigned p = 0; p != Info->NumPreds; ++p) {
        BlkT *Pred = Preds[p];
        // Check if BBMap already has a BBInfo for the predecessor block.
        typename BBMapTy::value_type &BBMapBucket =
          BBMap.FindAndConstruct(Pred);
        if (BBMapBucket.second) {
          Info->Preds[p] = BBMapBucket.second;
          continue;
        }

        // Create a new BBInfo for the predecessor.
        ValT PredVal = AvailableVals->lookup(Pred);
        BBInfo *PredInfo = new (Allocator) BBInfo(Pred, PredVal);
        BBMapBucket.second = PredInfo;
        Info->Preds[p] = PredInfo;

        if (PredInfo->AvailableVal) {
          RootList.push_back(PredInfo);
          continue;
        }
        WorkList.push_back(PredInfo);
      }
    }

    // Now that we know what blocks are backwards-reachable from the starting
    // block, do a forward depth-first traversal to assign postorder numbers
    // to those blocks.
    BBInfo *PseudoEntry = new (Allocator) BBInfo(nullptr, 0);
    unsigned BlkNum = 1;

    // Initialize the worklist with the roots from the backward traversal.
    while (!RootList.empty()) {
      Info = RootList.pop_back_val();
      Info->IDom = PseudoEntry;
      Info->BlkNum = -1;
      WorkList.push_back(Info);
    }

    while (!WorkList.empty()) {
      Info = WorkList.back();

      if (Info->BlkNum == -2) {
        // All the successors have been handled; assign the postorder number.
        Info->BlkNum = BlkNum++;
        // If not a root, put it on the BlockList.
        if (!Info->AvailableVal)
          BlockList->push_back(Info);
        WorkList.pop_back();
        continue;
      }

      // Leave this entry on the worklist, but set its BlkNum to mark that its
      // successors have been put on the worklist.  When it returns to the top
      // the list, after handling its successors, it will be assigned a
      // number.
      Info->BlkNum = -2;

      // Add unvisited successors to the work list.
      for (typename Traits::BlkSucc_iterator SI =
             Traits::BlkSucc_begin(Info->BB),
             E = Traits::BlkSucc_end(Info->BB); SI != E; ++SI) {
        BBInfo *SuccInfo = BBMap[*SI];
        if (!SuccInfo || SuccInfo->BlkNum)
          continue;
        SuccInfo->BlkNum = -1;
        WorkList.push_back(SuccInfo);
      }
    }
    PseudoEntry->BlkNum = BlkNum;
    return PseudoEntry;
  }

  /// IntersectDominators - This is the dataflow lattice "meet" operation for
  /// finding dominators.  Given two basic blocks, it walks up the dominator
  /// tree until it finds a common dominator of both.  It uses the postorder
  /// number of the blocks to determine how to do that.
  BBInfo *IntersectDominators(BBInfo *Blk1, BBInfo *Blk2) {
    while (Blk1 != Blk2) {
      while (Blk1->BlkNum < Blk2->BlkNum) {
        Blk1 = Blk1->IDom;
        if (!Blk1)
          return Blk2;
      }
      while (Blk2->BlkNum < Blk1->BlkNum) {
        Blk2 = Blk2->IDom;
        if (!Blk2)
          return Blk1;
      }
    }
    return Blk1;
  }

  /// FindDominators - Calculate the dominator tree for the subset of the CFG
  /// corresponding to the basic blocks on the BlockList.  This uses the
  /// algorithm from: "A Simple, Fast Dominance Algorithm" by Cooper, Harvey
  /// and Kennedy, published in Software--Practice and Experience, 2001,
  /// 4:1-10.  Because the CFG subset does not include any edges leading into
  /// blocks that define the value, the results are not the usual dominator
  /// tree.  The CFG subset has a single pseudo-entry node with edges to a set
  /// of root nodes for blocks that define the value.  The dominators for this
  /// subset CFG are not the standard dominators but they are adequate for
  /// placing PHIs within the subset CFG.
  void FindDominators(BlockListTy *BlockList, BBInfo *PseudoEntry) {
    bool Changed;
    do {
      Changed = false;
      // Iterate over the list in reverse order, i.e., forward on CFG edges.
      for (typename BlockListTy::reverse_iterator I = BlockList->rbegin(),
             E = BlockList->rend(); I != E; ++I) {
        BBInfo *Info = *I;
        BBInfo *NewIDom = nullptr;

        // Iterate through the block's predecessors.
        for (unsigned p = 0; p != Info->NumPreds; ++p) {
          BBInfo *Pred = Info->Preds[p];

          // Treat an unreachable predecessor as a definition with 'undef'.
          if (Pred->BlkNum == 0) {
            Pred->AvailableVal = Traits::GetUndefVal(Pred->BB, Updater);
            (*AvailableVals)[Pred->BB] = Pred->AvailableVal;
            Pred->DefBB = Pred;
            Pred->BlkNum = PseudoEntry->BlkNum;
            PseudoEntry->BlkNum++;
          }

          if (!NewIDom)
            NewIDom = Pred;
          else
            NewIDom = IntersectDominators(NewIDom, Pred);
        }

        // Check if the IDom value has changed.
        if (NewIDom && NewIDom != Info->IDom) {
          Info->IDom = NewIDom;
          Changed = true;
        }
      }
    } while (Changed);
  }

  /// IsDefInDomFrontier - Search up the dominator tree from Pred to IDom for
  /// any blocks containing definitions of the value.  If one is found, then
  /// the successor of Pred is in the dominance frontier for the definition,
  /// and this function returns true.
  bool IsDefInDomFrontier(const BBInfo *Pred, const BBInfo *IDom) {
    for (; Pred != IDom; Pred = Pred->IDom) {
      if (Pred->DefBB == Pred)
        return true;
    }
    return false;
  }

  /// FindPHIPlacement - PHIs are needed in the iterated dominance frontiers
  /// of the known definitions.  Iteratively add PHIs in the dom frontiers
  /// until nothing changes.  Along the way, keep track of the nearest
  /// dominating definitions for non-PHI blocks.
  void FindPHIPlacement(BlockListTy *BlockList) {
    bool Changed;
    do {
      Changed = false;
      // Iterate over the list in reverse order, i.e., forward on CFG edges.
      for (typename BlockListTy::reverse_iterator I = BlockList->rbegin(),
             E = BlockList->rend(); I != E; ++I) {
        BBInfo *Info = *I;

        // If this block already needs a PHI, there is nothing to do here.
        if (Info->DefBB == Info)
          continue;

        // Default to use the same def as the immediate dominator.
        BBInfo *NewDefBB = Info->IDom->DefBB;
        for (unsigned p = 0; p != Info->NumPreds; ++p) {
          if (IsDefInDomFrontier(Info->Preds[p], Info->IDom)) {
            // Need a PHI here.
            NewDefBB = Info;
            break;
          }
        }

        // Check if anything changed.
        if (NewDefBB != Info->DefBB) {
          Info->DefBB = NewDefBB;
          Changed = true;
        }
      }
    } while (Changed);
  }

  /// FindAvailableVal - If this block requires a PHI, first check if an
  /// existing PHI matches the PHI placement and reaching definitions computed
  /// earlier, and if not, create a new PHI.  Visit all the block's
  /// predecessors to calculate the available value for each one and fill in
  /// the incoming values for a new PHI.
  void FindAvailableVals(BlockListTy *BlockList) {
    // Go through the worklist in forward order (i.e., backward through the CFG)
    // and check if existing PHIs can be used.  If not, create empty PHIs where
    // they are needed.
    for (typename BlockListTy::iterator I = BlockList->begin(),
           E = BlockList->end(); I != E; ++I) {
      BBInfo *Info = *I;
      // Check if there needs to be a PHI in BB.
      if (Info->DefBB != Info)
        continue;

      // Look for an existing PHI.
      FindExistingPHI(Info->BB, BlockList);
      if (Info->AvailableVal)
        continue;

      ValT PHI = Traits::CreateEmptyPHI(Info->BB, Info->NumPreds, Updater);
      Info->AvailableVal = PHI;
      (*AvailableVals)[Info->BB] = PHI;
    }

    // Now go back through the worklist in reverse order to fill in the
    // arguments for any new PHIs added in the forward traversal.
    for (typename BlockListTy::reverse_iterator I = BlockList->rbegin(),
           E = BlockList->rend(); I != E; ++I) {
      BBInfo *Info = *I;

      if (Info->DefBB != Info) {
        // Record the available value at join nodes to speed up subsequent
        // uses of this SSAUpdater for the same value.
        if (Info->NumPreds > 1)
          (*AvailableVals)[Info->BB] = Info->DefBB->AvailableVal;
        continue;
      }

      // Check if this block contains a newly added PHI.
      PhiT *PHI = Traits::ValueIsNewPHI(Info->AvailableVal, Updater);
      if (!PHI)
        continue;

      // Iterate through the block's predecessors.
      for (unsigned p = 0; p != Info->NumPreds; ++p) {
        BBInfo *PredInfo = Info->Preds[p];
        BlkT *Pred = PredInfo->BB;
        // Skip to the nearest preceding definition.
        if (PredInfo->DefBB != PredInfo)
          PredInfo = PredInfo->DefBB;
        Traits::AddPHIOperand(PHI, PredInfo->AvailableVal, Pred);
      }

      LLVM_DEBUG(dbgs() << "  Inserted PHI: " << *PHI << "\n");

      // If the client wants to know about all new instructions, tell it.
      if (InsertedPHIs) InsertedPHIs->push_back(PHI);
    }
  }

  /// FindExistingPHI - Look through the PHI nodes in a block to see if any of
  /// them match what is needed.
  void FindExistingPHI(BlkT *BB, BlockListTy *BlockList) {
<<<<<<< HEAD
    for (auto &SomePHI : BB->phis()) {
      if (CheckIfPHIMatches(&SomePHI)) {
=======
    for (PhiItT BBI = Traits::PhiItT_begin(BB), BBE = Traits::PhiItT_end(BB);
         BBI != BBE; ++BBI) {
      PhiT *SomePHI = Traits::InstrIsPHI(&*BBI);
      if (!SomePHI)
        break;
      if (CheckIfPHIMatches(SomePHI)) {
>>>>>>> d12f4ffa
        RecordMatchingPHIs(BlockList);
        break;
      }
      // Match failed: clear all the PHITag values.
      for (typename BlockListTy::iterator I = BlockList->begin(),
             E = BlockList->end(); I != E; ++I)
        (*I)->PHITag = nullptr;
    }
  }

  /// CheckIfPHIMatches - Check if a PHI node matches the placement and values
  /// in the BBMap.
  bool CheckIfPHIMatches(PhiT *PHI) {
    SmallVector<PhiT *, 20> WorkList;
    WorkList.push_back(PHI);

    // Mark that the block containing this PHI has been visited.
    BBMap[PHI->getParent()]->PHITag = PHI;

    while (!WorkList.empty()) {
      PHI = WorkList.pop_back_val();

      // Iterate through the PHI's incoming values.
      for (typename Traits::PHI_iterator I = Traits::PHI_begin(PHI),
             E = Traits::PHI_end(PHI); I != E; ++I) {
        ValT IncomingVal = I.getIncomingValue();
        BBInfo *PredInfo = BBMap[I.getIncomingBlock()];
        // Skip to the nearest preceding definition.
        if (PredInfo->DefBB != PredInfo)
          PredInfo = PredInfo->DefBB;

        // Check if it matches the expected value.
        if (PredInfo->AvailableVal) {
          if (IncomingVal == PredInfo->AvailableVal)
            continue;
          return false;
        }

        // Check if the value is a PHI in the correct block.
        PhiT *IncomingPHIVal = Traits::ValueIsPHI(IncomingVal, Updater);
        if (!IncomingPHIVal || IncomingPHIVal->getParent() != PredInfo->BB)
          return false;

        // If this block has already been visited, check if this PHI matches.
        if (PredInfo->PHITag) {
          if (IncomingPHIVal == PredInfo->PHITag)
            continue;
          return false;
        }
        PredInfo->PHITag = IncomingPHIVal;

        WorkList.push_back(IncomingPHIVal);
      }
    }
    return true;
  }

  /// RecordMatchingPHIs - For each PHI node that matches, record it in both
  /// the BBMap and the AvailableVals mapping.
  void RecordMatchingPHIs(BlockListTy *BlockList) {
    for (typename BlockListTy::iterator I = BlockList->begin(),
           E = BlockList->end(); I != E; ++I)
      if (PhiT *PHI = (*I)->PHITag) {
        BlkT *BB = PHI->getParent();
        ValT PHIVal = Traits::GetPHIValue(PHI);
        (*AvailableVals)[BB] = PHIVal;
        BBMap[BB]->AvailableVal = PHIVal;
      }
  }
};

} // end namespace llvm

#undef DEBUG_TYPE // "ssaupdater"

#endif // LLVM_TRANSFORMS_UTILS_SSAUPDATERIMPL_H<|MERGE_RESOLUTION|>--- conflicted
+++ resolved
@@ -380,7 +380,7 @@
         Traits::AddPHIOperand(PHI, PredInfo->AvailableVal, Pred);
       }
 
-      LLVM_DEBUG(dbgs() << "  Inserted PHI: " << *PHI << "\n");
+      DEBUG(dbgs() << "  Inserted PHI: " << *PHI << "\n");
 
       // If the client wants to know about all new instructions, tell it.
       if (InsertedPHIs) InsertedPHIs->push_back(PHI);
@@ -390,17 +390,12 @@
   /// FindExistingPHI - Look through the PHI nodes in a block to see if any of
   /// them match what is needed.
   void FindExistingPHI(BlkT *BB, BlockListTy *BlockList) {
-<<<<<<< HEAD
-    for (auto &SomePHI : BB->phis()) {
-      if (CheckIfPHIMatches(&SomePHI)) {
-=======
     for (PhiItT BBI = Traits::PhiItT_begin(BB), BBE = Traits::PhiItT_end(BB);
          BBI != BBE; ++BBI) {
       PhiT *SomePHI = Traits::InstrIsPHI(&*BBI);
       if (!SomePHI)
         break;
       if (CheckIfPHIMatches(SomePHI)) {
->>>>>>> d12f4ffa
         RecordMatchingPHIs(BlockList);
         break;
       }
