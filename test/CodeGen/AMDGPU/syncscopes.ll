; RUN: llc -mtriple=amdgcn-amd-amdhsa -mcpu=gfx803 -stop-before=si-debugger-insert-nops < %s | FileCheck --check-prefix=GCN %s

; GCN-LABEL: name: syncscopes
<<<<<<< HEAD
; GCN: FLAT_STORE_DWORD killed renamable $vgpr1_vgpr2, killed renamable $vgpr0, 0, 0, 0, implicit $exec, implicit $flat_scr :: (volatile store syncscope("agent") seq_cst 4 into %ir.agent_out)
; GCN: FLAT_STORE_DWORD killed renamable $vgpr4_vgpr5, killed renamable $vgpr3, 0, 0, 0, implicit $exec, implicit $flat_scr :: (volatile store syncscope("workgroup") seq_cst 4 into %ir.workgroup_out)
; GCN: FLAT_STORE_DWORD killed renamable $vgpr7_vgpr8, killed renamable $vgpr6, 0, 0, 0, implicit $exec, implicit $flat_scr :: (volatile store syncscope("wavefront") seq_cst 4 into %ir.wavefront_out)
=======
; GCN: FLAT_STORE_DWORD killed renamable %vgpr1_vgpr2, killed renamable %vgpr0, 0, 0, 0, implicit %exec, implicit %flat_scr :: (volatile store syncscope("agent") seq_cst 4 into %ir.agent_out, addrspace 4)
; GCN: FLAT_STORE_DWORD killed renamable %vgpr4_vgpr5, killed renamable %vgpr3, 0, 0, 0, implicit %exec, implicit %flat_scr :: (volatile store syncscope("workgroup") seq_cst 4 into %ir.workgroup_out, addrspace 4)
; GCN: FLAT_STORE_DWORD killed renamable %vgpr7_vgpr8, killed renamable %vgpr6, 0, 0, 0, implicit %exec, implicit %flat_scr :: (volatile store syncscope("wavefront") seq_cst 4 into %ir.wavefront_out, addrspace 4)
>>>>>>> d12f4ffa
define void @syncscopes(
    i32 %agent,
    i32* %agent_out,
    i32 %workgroup,
    i32* %workgroup_out,
    i32 %wavefront,
    i32* %wavefront_out) {
entry:
  store atomic i32 %agent, i32* %agent_out syncscope("agent") seq_cst, align 4
  store atomic i32 %workgroup, i32* %workgroup_out syncscope("workgroup") seq_cst, align 4
  store atomic i32 %wavefront, i32* %wavefront_out syncscope("wavefront") seq_cst, align 4
  ret void
}<|MERGE_RESOLUTION|>--- conflicted
+++ resolved
@@ -1,25 +1,19 @@
 ; RUN: llc -mtriple=amdgcn-amd-amdhsa -mcpu=gfx803 -stop-before=si-debugger-insert-nops < %s | FileCheck --check-prefix=GCN %s
 
 ; GCN-LABEL: name: syncscopes
-<<<<<<< HEAD
-; GCN: FLAT_STORE_DWORD killed renamable $vgpr1_vgpr2, killed renamable $vgpr0, 0, 0, 0, implicit $exec, implicit $flat_scr :: (volatile store syncscope("agent") seq_cst 4 into %ir.agent_out)
-; GCN: FLAT_STORE_DWORD killed renamable $vgpr4_vgpr5, killed renamable $vgpr3, 0, 0, 0, implicit $exec, implicit $flat_scr :: (volatile store syncscope("workgroup") seq_cst 4 into %ir.workgroup_out)
-; GCN: FLAT_STORE_DWORD killed renamable $vgpr7_vgpr8, killed renamable $vgpr6, 0, 0, 0, implicit $exec, implicit $flat_scr :: (volatile store syncscope("wavefront") seq_cst 4 into %ir.wavefront_out)
-=======
 ; GCN: FLAT_STORE_DWORD killed renamable %vgpr1_vgpr2, killed renamable %vgpr0, 0, 0, 0, implicit %exec, implicit %flat_scr :: (volatile store syncscope("agent") seq_cst 4 into %ir.agent_out, addrspace 4)
 ; GCN: FLAT_STORE_DWORD killed renamable %vgpr4_vgpr5, killed renamable %vgpr3, 0, 0, 0, implicit %exec, implicit %flat_scr :: (volatile store syncscope("workgroup") seq_cst 4 into %ir.workgroup_out, addrspace 4)
 ; GCN: FLAT_STORE_DWORD killed renamable %vgpr7_vgpr8, killed renamable %vgpr6, 0, 0, 0, implicit %exec, implicit %flat_scr :: (volatile store syncscope("wavefront") seq_cst 4 into %ir.wavefront_out, addrspace 4)
->>>>>>> d12f4ffa
 define void @syncscopes(
     i32 %agent,
-    i32* %agent_out,
+    i32 addrspace(4)* %agent_out,
     i32 %workgroup,
-    i32* %workgroup_out,
+    i32 addrspace(4)* %workgroup_out,
     i32 %wavefront,
-    i32* %wavefront_out) {
+    i32 addrspace(4)* %wavefront_out) {
 entry:
-  store atomic i32 %agent, i32* %agent_out syncscope("agent") seq_cst, align 4
-  store atomic i32 %workgroup, i32* %workgroup_out syncscope("workgroup") seq_cst, align 4
-  store atomic i32 %wavefront, i32* %wavefront_out syncscope("wavefront") seq_cst, align 4
+  store atomic i32 %agent, i32 addrspace(4)* %agent_out syncscope("agent") seq_cst, align 4
+  store atomic i32 %workgroup, i32 addrspace(4)* %workgroup_out syncscope("workgroup") seq_cst, align 4
+  store atomic i32 %wavefront, i32 addrspace(4)* %wavefront_out syncscope("wavefront") seq_cst, align 4
   ret void
 }