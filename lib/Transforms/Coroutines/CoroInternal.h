--- conflicted
+++ resolved
@@ -89,7 +89,6 @@
   CoroBeginInst *CoroBegin;
   SmallVector<CoroEndInst *, 4> CoroEnds;
   SmallVector<CoroSizeInst *, 2> CoroSizes;
-<<<<<<< HEAD
   SmallVector<AnyCoroSuspendInst *, 4> CoroSuspends;
 
   // Field indexes for special fields in the switch lowering.
@@ -98,20 +97,8 @@
       Resume,
       Destroy,
       Promise,
-      Index,
-      /// The index of the first spill field.
-      FirstSpill
+      Index
     };
-=======
-  SmallVector<CoroSuspendInst *, 4> CoroSuspends;
-
-  // Field Indexes for known coroutine frame fields.
-  enum {
-    ResumeField,
-    DestroyField,
-    PromiseField,
-    IndexField,
->>>>>>> d42d9e83
   };
 
   coro::ABI ABI;
@@ -206,17 +193,6 @@
     }
   }
 
-  unsigned getFirstSpillFieldIndex() const {
-    switch (ABI) {
-    case coro::ABI::Switch:
-      return SwitchFieldIndex::FirstSpill;
-
-    case coro::ABI::Retcon:
-    case coro::ABI::RetconOnce:
-      return 0;
-    }    
-  }
-
   AllocaInst *getPromiseAlloca() const {
     if (ABI == coro::ABI::Switch)
       return SwitchLowering.PromiseAlloca;
