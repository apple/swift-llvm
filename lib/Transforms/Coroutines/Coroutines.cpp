//===- Coroutines.cpp -----------------------------------------------------===//
//
//                     The LLVM Compiler Infrastructure
//
// This file is distributed under the University of Illinois Open Source
// License. See LICENSE.TXT for details.
//
//===----------------------------------------------------------------------===//
//
// This file implements the common infrastructure for Coroutine Passes.
//
//===----------------------------------------------------------------------===//

#include "llvm/Transforms/Coroutines.h"
#include "CoroInstr.h"
#include "CoroInternal.h"
#include "llvm/ADT/SmallVector.h"
#include "llvm/ADT/StringRef.h"
#include "llvm/Analysis/CallGraph.h"
#include "llvm/Analysis/CallGraphSCCPass.h"
#include "llvm/Transforms/Utils/Local.h"
#include "llvm/IR/Attributes.h"
#include "llvm/IR/CallSite.h"
#include "llvm/IR/Constants.h"
#include "llvm/IR/DerivedTypes.h"
#include "llvm/IR/Function.h"
#include "llvm/IR/InstIterator.h"
#include "llvm/IR/Instructions.h"
#include "llvm/IR/IntrinsicInst.h"
#include "llvm/IR/Intrinsics.h"
#include "llvm/IR/LegacyPassManager.h"
#include "llvm/IR/Module.h"
#include "llvm/IR/Type.h"
#include "llvm/Support/Casting.h"
#include "llvm/Support/ErrorHandling.h"
#include "llvm/Transforms/IPO.h"
#include "llvm/Transforms/IPO/PassManagerBuilder.h"
#include <cassert>
#include <cstddef>
#include <utility>

using namespace llvm;

void llvm::initializeCoroutines(PassRegistry &Registry) {
  initializeCoroEarlyPass(Registry);
  initializeCoroSplitPass(Registry);
  initializeCoroElidePass(Registry);
  initializeCoroCleanupPass(Registry);
}

static void addCoroutineOpt0Passes(const PassManagerBuilder &Builder,
                                   legacy::PassManagerBase &PM) {
  PM.add(createCoroSplitPass());
  PM.add(createCoroElidePass());

  PM.add(createBarrierNoopPass());
  PM.add(createCoroCleanupPass());
}

static void addCoroutineEarlyPasses(const PassManagerBuilder &Builder,
                                    legacy::PassManagerBase &PM) {
  PM.add(createCoroEarlyPass());
}

static void addCoroutineScalarOptimizerPasses(const PassManagerBuilder &Builder,
                                              legacy::PassManagerBase &PM) {
  PM.add(createCoroElidePass());
}

static void addCoroutineSCCPasses(const PassManagerBuilder &Builder,
                                  legacy::PassManagerBase &PM) {
  PM.add(createCoroSplitPass());
}

static void addCoroutineOptimizerLastPasses(const PassManagerBuilder &Builder,
                                            legacy::PassManagerBase &PM) {
  PM.add(createCoroCleanupPass());
}

void llvm::addCoroutinePassesToExtensionPoints(PassManagerBuilder &Builder) {
  Builder.addExtension(PassManagerBuilder::EP_EarlyAsPossible,
                       addCoroutineEarlyPasses);
  Builder.addExtension(PassManagerBuilder::EP_EnabledOnOptLevel0,
                       addCoroutineOpt0Passes);
  Builder.addExtension(PassManagerBuilder::EP_CGSCCOptimizerLate,
                       addCoroutineSCCPasses);
  Builder.addExtension(PassManagerBuilder::EP_ScalarOptimizerLate,
                       addCoroutineScalarOptimizerPasses);
  Builder.addExtension(PassManagerBuilder::EP_OptimizerLast,
                       addCoroutineOptimizerLastPasses);
}

// Construct the lowerer base class and initialize its members.
coro::LowererBase::LowererBase(Module &M)
    : TheModule(M), Context(M.getContext()),
      Int8Ptr(Type::getInt8PtrTy(Context)),
      ResumeFnType(FunctionType::get(Type::getVoidTy(Context), Int8Ptr,
                                     /*isVarArg=*/false)),
      NullPtr(ConstantPointerNull::get(Int8Ptr)) {}

// Creates a sequence of instructions to obtain a resume function address using
// llvm.coro.subfn.addr. It generates the following sequence:
//
//    call i8* @llvm.coro.subfn.addr(i8* %Arg, i8 %index)
//    bitcast i8* %2 to void(i8*)*

Value *coro::LowererBase::makeSubFnCall(Value *Arg, int Index,
                                        Instruction *InsertPt) {
  auto *IndexVal = ConstantInt::get(Type::getInt8Ty(Context), Index);
  auto *Fn = Intrinsic::getDeclaration(&TheModule, Intrinsic::coro_subfn_addr);

  assert(Index >= CoroSubFnInst::IndexFirst &&
         Index < CoroSubFnInst::IndexLast &&
         "makeSubFnCall: Index value out of range");
  auto *Call = CallInst::Create(Fn, {Arg, IndexVal}, "", InsertPt);

  auto *Bitcast =
      new BitCastInst(Call, ResumeFnType->getPointerTo(), "", InsertPt);
  return Bitcast;
}

#ifndef NDEBUG
static bool isCoroutineIntrinsicName(StringRef Name) {
  // NOTE: Must be sorted!
  static const char *const CoroIntrinsics[] = {
<<<<<<< HEAD
      "llvm.coro.alloc",   "llvm.coro.begin",   "llvm.coro.destroy",
      "llvm.coro.done",    "llvm.coro.end",     "llvm.coro.frame",
      "llvm.coro.free",    "llvm.coro.id",
      "llvm.coro.id.retcon", "llvm.coro.id.retcon.once",
      "llvm.coro.noop",
      "llvm.coro.param",   "llvm.coro.prepare.retcon",
      "llvm.coro.promise", "llvm.coro.resume",
      "llvm.coro.save",    "llvm.coro.size",    "llvm.coro.subfn.addr",
      "llvm.coro.suspend", "llvm.coro.suspend.retcon",
=======
      "llvm.coro.alloc",
      "llvm.coro.begin",
      "llvm.coro.destroy",
      "llvm.coro.done",
      "llvm.coro.end",
      "llvm.coro.frame",
      "llvm.coro.free",
      "llvm.coro.id",
      "llvm.coro.id.retcon",
      "llvm.coro.id.retcon.once",
      "llvm.coro.param",
      "llvm.coro.prepare.retcon",
      "llvm.coro.promise",
      "llvm.coro.resume",
      "llvm.coro.save",
      "llvm.coro.size",
      "llvm.coro.subfn.addr",
      "llvm.coro.suspend",
      "llvm.coro.suspend.retcon",
>>>>>>> d12f4ffa
  };
  return Intrinsic::lookupLLVMIntrinsicByName(CoroIntrinsics, Name) != -1;
}
#endif

// Verifies if a module has named values listed. Also, in debug mode verifies
// that names are intrinsic names.
bool coro::declaresIntrinsics(Module &M,
                              std::initializer_list<StringRef> List) {
  for (StringRef Name : List) {
    assert(isCoroutineIntrinsicName(Name) && "not a coroutine intrinsic");
    if (M.getNamedValue(Name))
      return true;
  }

  return false;
}

// Replace all coro.frees associated with the provided CoroId either with 'null'
// if Elide is true and with its frame parameter otherwise.
void coro::replaceCoroFree(CoroIdInst *CoroId, bool Elide) {
  SmallVector<CoroFreeInst *, 4> CoroFrees;
  for (User *U : CoroId->users())
    if (auto CF = dyn_cast<CoroFreeInst>(U))
      CoroFrees.push_back(CF);

  if (CoroFrees.empty())
    return;

  Value *Replacement =
      Elide ? ConstantPointerNull::get(Type::getInt8PtrTy(CoroId->getContext()))
            : CoroFrees.front()->getFrame();

  for (CoroFreeInst *CF : CoroFrees) {
    CF->replaceAllUsesWith(Replacement);
    CF->eraseFromParent();
  }
}

// FIXME: This code is stolen from CallGraph::addToCallGraph(Function *F), which
// happens to be private. It is better for this functionality exposed by the
// CallGraph.
static void buildCGN(CallGraph &CG, CallGraphNode *Node) {
  Function *F = Node->getFunction();

  // Look for calls by this function.
  for (Instruction &I : instructions(F))
    if (CallSite CS = CallSite(cast<Value>(&I))) {
      const Function *Callee = CS.getCalledFunction();
      if (!Callee || !Intrinsic::isLeaf(Callee->getIntrinsicID()))
        // Indirect calls of intrinsics are not allowed so no need to check.
        // We can be more precise here by using TargetArg returned by
        // Intrinsic::isLeaf.
        Node->addCalledFunction(CS, CG.getCallsExternalNode());
      else if (!Callee->isIntrinsic())
        Node->addCalledFunction(CS, CG.getOrInsertFunction(Callee));
    }
}

// Rebuild CGN after we extracted parts of the code from ParentFunc into
// NewFuncs. Builds CGNs for the NewFuncs and adds them to the current SCC.
void coro::updateCallGraph(Function &ParentFunc, ArrayRef<Function *> NewFuncs,
                           CallGraph &CG, CallGraphSCC &SCC) {
  // Rebuild CGN from scratch for the ParentFunc
  auto *ParentNode = CG[&ParentFunc];
  ParentNode->removeAllCalledFunctions();
  buildCGN(CG, ParentNode);

  SmallVector<CallGraphNode *, 8> Nodes(SCC.begin(), SCC.end());

  for (Function *F : NewFuncs) {
    CallGraphNode *Callee = CG.getOrInsertFunction(F);
    Nodes.push_back(Callee);
    buildCGN(CG, Callee);
  }

  SCC.initialize(Nodes);
}

static void clear(coro::Shape &Shape) {
  Shape.CoroBegin = nullptr;
  Shape.CoroEnds.clear();
  Shape.CoroSizes.clear();
  Shape.CoroSuspends.clear();

  Shape.FrameTy = nullptr;
  Shape.FramePtr = nullptr;
  Shape.AllocaSpillBlock = nullptr;
}

static CoroSaveInst *createCoroSave(CoroBeginInst *CoroBegin,
                                    CoroSuspendInst *SuspendInst) {
  Module *M = SuspendInst->getModule();
  auto *Fn = Intrinsic::getDeclaration(M, Intrinsic::coro_save);
  auto *SaveInst =
      cast<CoroSaveInst>(CallInst::Create(Fn, CoroBegin, "", SuspendInst));
  assert(!SuspendInst->getCoroSave());
  SuspendInst->setArgOperand(0, SaveInst);
  return SaveInst;
}

// Collect "interesting" coroutine intrinsics.
void coro::Shape::buildFrom(Function &F) {
  bool HasFinalSuspend = false;
  size_t FinalSuspendIndex = 0;
  clear(*this);
  SmallVector<CoroFrameInst *, 8> CoroFrames;
  SmallVector<CoroSaveInst *, 2> UnusedCoroSaves;

  for (Instruction &I : instructions(F)) {
    if (auto II = dyn_cast<IntrinsicInst>(&I)) {
      switch (II->getIntrinsicID()) {
      default:
        continue;
      case Intrinsic::coro_size:
        CoroSizes.push_back(cast<CoroSizeInst>(II));
        break;
      case Intrinsic::coro_frame:
        CoroFrames.push_back(cast<CoroFrameInst>(II));
        break;
      case Intrinsic::coro_save:
        // After optimizations, coro_suspends using this coro_save might have
        // been removed, remember orphaned coro_saves to remove them later.
        if (II->use_empty())
          UnusedCoroSaves.push_back(cast<CoroSaveInst>(II));
        break;
      case Intrinsic::coro_suspend_retcon: {
        auto Suspend = cast<CoroSuspendRetconInst>(II);
        CoroSuspends.push_back(Suspend);
        break;
      }
      case Intrinsic::coro_suspend: {
        auto Suspend = cast<CoroSuspendInst>(II);
        CoroSuspends.push_back(Suspend);
        if (Suspend->isFinal()) {
          if (HasFinalSuspend)
            report_fatal_error(
              "Only one suspend point can be marked as final");
          HasFinalSuspend = true;
          FinalSuspendIndex = CoroSuspends.size() - 1;
        }
        break;
      }
      case Intrinsic::coro_begin: {
        auto CB = cast<CoroBeginInst>(II);

        // Ignore coro id's that aren't pre-split.
        auto Id = dyn_cast<CoroIdInst>(CB->getId());
        if (Id && !Id->getInfo().isPreSplit())
          break;

        if (CoroBegin)
          report_fatal_error(
                "coroutine should have exactly one defining @llvm.coro.begin");
        CB->addAttribute(AttributeList::ReturnIndex, Attribute::NonNull);
        CB->addAttribute(AttributeList::ReturnIndex, Attribute::NoAlias);
        CB->removeAttribute(AttributeList::FunctionIndex,
                            Attribute::NoDuplicate);
        CoroBegin = CB;
        break;
      }
      case Intrinsic::coro_end:
        CoroEnds.push_back(cast<CoroEndInst>(II));
        if (CoroEnds.back()->isFallthrough()) {
          // Make sure that the fallthrough coro.end is the first element in the
          // CoroEnds vector.
          if (CoroEnds.size() > 1) {
            if (CoroEnds.front()->isFallthrough())
              report_fatal_error(
                  "Only one coro.end can be marked as fallthrough");
            std::swap(CoroEnds.front(), CoroEnds.back());
          }
        }
        break;
      }
    }
  }

  // If for some reason, we were not able to find coro.begin, bailout.
  if (!CoroBegin) {
    // Replace coro.frame which are supposed to be lowered to the result of
    // coro.begin with undef.
    auto *Undef = UndefValue::get(Type::getInt8PtrTy(F.getContext()));
    for (CoroFrameInst *CF : CoroFrames) {
      CF->replaceAllUsesWith(Undef);
      CF->eraseFromParent();
    }

    // Replace all coro.suspend with undef and remove related coro.saves if
    // present.
    for (AnyCoroSuspendInst *CS : CoroSuspends) {
      CS->replaceAllUsesWith(UndefValue::get(CS->getType()));
      CS->eraseFromParent();
      if (auto *CoroSave = CS->getCoroSave())
        CoroSave->eraseFromParent();
    }

    // Replace all coro.ends with unreachable instruction.
    for (CoroEndInst *CE : CoroEnds)
      changeToUnreachable(CE, /*UseLLVMTrap=*/false);

    return;
  }

  auto Id = CoroBegin->getId();
  switch (auto IdIntrinsic = Id->getIntrinsicID()) {
  case Intrinsic::coro_id: {
    auto SwitchId = cast<CoroIdInst>(Id);
    this->ABI = coro::ABI::Switch;
    this->SwitchLowering.HasFinalSuspend = HasFinalSuspend;
    this->SwitchLowering.ResumeSwitch = nullptr;
    this->SwitchLowering.PromiseAlloca = SwitchId->getPromise();
    this->SwitchLowering.ResumeEntryBlock = nullptr;

    for (auto AnySuspend : CoroSuspends) {
      auto Suspend = dyn_cast<CoroSuspendInst>(AnySuspend);
      if (!Suspend) {
#ifndef NDEBUG
        AnySuspend->dump();
#endif
        report_fatal_error("coro.id must be paired with coro.suspend");
      }

      if (!Suspend->getCoroSave())
        createCoroSave(CoroBegin, Suspend);
    }
    break;
  }

  case Intrinsic::coro_id_retcon:
  case Intrinsic::coro_id_retcon_once: {
    auto ContinuationId = cast<AnyCoroIdRetconInst>(Id);
    ContinuationId->checkWellFormed();
    this->ABI = (IdIntrinsic == Intrinsic::coro_id_retcon
                  ? coro::ABI::Retcon
                  : coro::ABI::RetconOnce);
    auto Prototype = ContinuationId->getPrototype();
    this->RetconLowering.ResumePrototype = Prototype;
    this->RetconLowering.Alloc = ContinuationId->getAllocFunction();
    this->RetconLowering.Dealloc = ContinuationId->getDeallocFunction();
    this->RetconLowering.ReturnBlock = nullptr;
    this->RetconLowering.IsFrameInlineInStorage = false;

    // Determine the result value types, and make sure they match up with
    // the values passed to the suspends.
    auto ResultTys = getRetconResultTypes();
    auto ResumeTys = getRetconResumeTypes();

    for (auto AnySuspend : CoroSuspends) {
      auto Suspend = dyn_cast<CoroSuspendRetconInst>(AnySuspend);
      if (!Suspend) {
#ifndef NDEBUG
        AnySuspend->dump();
#endif
        report_fatal_error("coro.id.retcon.* must be paired with "
                           "coro.suspend.retcon");
      }

      // Check that the argument types of the suspend match the results.
      auto SI = Suspend->value_begin(), SE = Suspend->value_end();
      auto RI = ResultTys.begin(), RE = ResultTys.end();
      for (; SI != SE && RI != RE; ++SI, ++RI) {
        auto SrcTy = (*SI)->getType();
        if (SrcTy != *RI) {
          // The optimizer likes to eliminate bitcasts leading into variadic
          // calls, but that messes with our invariants.  Re-insert the
          // bitcast and ignore this type mismatch.
          if (CastInst::isBitCastable(SrcTy, *RI)) {
            auto BCI = new BitCastInst(*SI, *RI, "", Suspend);
            SI->set(BCI);
            continue;
          }

#ifndef NDEBUG
          Suspend->dump();
          Prototype->getFunctionType()->dump();
#endif
          report_fatal_error("argument to coro.suspend.retcon does not "
                             "match corresponding prototype function result");
        }
      }
      if (SI != SE || RI != RE) {
#ifndef NDEBUG
        Suspend->dump();
        Prototype->getFunctionType()->dump();
#endif
        report_fatal_error("wrong number of arguments to coro.suspend.retcon");
      }

      // Check that the result type of the suspend matches the resume types.
      Type *SResultTy = Suspend->getType();
      ArrayRef<Type*> SuspendResultTys;
      if (SResultTy->isVoidTy()) {
        // leave as empty array
      } else if (auto SResultStructTy = dyn_cast<StructType>(SResultTy)) {
        SuspendResultTys = SResultStructTy->elements();
      } else {
        // forms an ArrayRef using SResultTy, be careful
        SuspendResultTys = SResultTy;
      }
      if (SuspendResultTys.size() != ResumeTys.size()) {
#ifndef NDEBUG
        Suspend->dump();
        Prototype->getFunctionType()->dump();
#endif
        report_fatal_error("wrong number of results from coro.suspend.retcon");
      }
      for (size_t I = 0, E = ResumeTys.size(); I != E; ++I) {
        if (SuspendResultTys[I] != ResumeTys[I]) {
#ifndef NDEBUG
          Suspend->dump();
          Prototype->getFunctionType()->dump();
#endif
          report_fatal_error("result from coro.suspend.retcon does not "
                             "match corresponding prototype function param");
        }
      }
    }
    break;
  }

  default:
    llvm_unreachable("coro.begin is not dependent on a coro.id call");
  }

  // The coro.free intrinsic is always lowered to the result of coro.begin.
  for (CoroFrameInst *CF : CoroFrames) {
    CF->replaceAllUsesWith(CoroBegin);
    CF->eraseFromParent();
  }

  // Move final suspend to be the last element in the CoroSuspends vector.
  if (ABI == coro::ABI::Switch &&
      SwitchLowering.HasFinalSuspend &&
      FinalSuspendIndex != CoroSuspends.size() - 1)
    std::swap(CoroSuspends[FinalSuspendIndex], CoroSuspends.back());

  // Remove orphaned coro.saves.
  for (CoroSaveInst *CoroSave : UnusedCoroSaves)
    CoroSave->eraseFromParent();
}

static void propagateCallAttrsFromCallee(CallInst *Call, Function *Callee) {
  Call->setCallingConv(Callee->getCallingConv());
  // TODO: attributes?
}

static void addCallToCallGraph(CallGraph *CG, CallInst *Call, Function *Callee){
  if (CG)
    (*CG)[Call->getFunction()]->addCalledFunction(Call, (*CG)[Callee]);
}

Value *coro::Shape::emitAlloc(IRBuilder<> &Builder, Value *Size,
                              CallGraph *CG) const {
  switch (ABI) {
  case coro::ABI::Switch:
    llvm_unreachable("can't allocate memory in coro switch-lowering");

  case coro::ABI::Retcon:
  case coro::ABI::RetconOnce: {
    auto Alloc = RetconLowering.Alloc;
    Size = Builder.CreateIntCast(Size,
                                 Alloc->getFunctionType()->getParamType(0),
                                 /*is signed*/ false);
    auto *Call = Builder.CreateCall(Alloc, Size);
    propagateCallAttrsFromCallee(Call, Alloc);
    addCallToCallGraph(CG, Call, Alloc);
    return Call;
  }
  }
}

void coro::Shape::emitDealloc(IRBuilder<> &Builder, Value *Ptr,
                              CallGraph *CG) const {
  switch (ABI) {
  case coro::ABI::Switch:
    llvm_unreachable("can't allocate memory in coro switch-lowering");

  case coro::ABI::Retcon:
  case coro::ABI::RetconOnce: {
    auto Dealloc = RetconLowering.Dealloc;
    Ptr = Builder.CreateBitCast(Ptr,
                                Dealloc->getFunctionType()->getParamType(0));
    auto *Call = Builder.CreateCall(Dealloc, Ptr);
    propagateCallAttrsFromCallee(Call, Dealloc);
    addCallToCallGraph(CG, Call, Dealloc);
    return;
  }
  }
}

LLVM_ATTRIBUTE_NORETURN
static void fail(const Instruction *I, const char *Reason, Value *V) {
#ifndef NDEBUG
  I->dump();
  if (V) {
    errs() << "  Value: ";
    V->printAsOperand(llvm::errs());
    errs() << '\n';
  }
#endif
  report_fatal_error(Reason);
}

/// Check that the given value is a well-formed prototype for the
/// llvm.coro.id.retcon.* intrinsics.
static void checkWFRetconPrototype(const AnyCoroIdRetconInst *I, Value *V) {
  auto F = dyn_cast<Function>(V->stripPointerCasts());
  if (!F)
    fail(I, "llvm.coro.id.retcon.* prototype not a Function", V);

  auto FT = F->getFunctionType();

  if (isa<CoroIdRetconInst>(I)) {
    bool ResultOkay;
    if (FT->getReturnType()->isPointerTy()) {
      ResultOkay = true;
    } else if (auto SRetTy = dyn_cast<StructType>(FT->getReturnType())) {
      ResultOkay = (!SRetTy->isOpaque() &&
                    SRetTy->getNumElements() > 0 &&
                    SRetTy->getElementType(0)->isPointerTy());
    } else {
      ResultOkay = false;
    }
    if (!ResultOkay)
      fail(I, "llvm.coro.id.retcon prototype must return pointer as first "
              "result", F);

    if (FT->getReturnType() !=
          I->getFunction()->getFunctionType()->getReturnType())
      fail(I, "llvm.coro.id.retcon prototype return type must be same as"
              "current function return type", F);
  } else {
    // No meaningful validation to do here for llvm.coro.id.unique.once.
  }

  if (FT->getNumParams() == 0 || !FT->getParamType(0)->isPointerTy())
    fail(I, "llvm.coro.id.retcon.* prototype must take pointer as "
            "its first parameter", F);
}

/// Check that the given value is a well-formed allocator.
static void checkWFAlloc(const Instruction *I, Value *V) {
  auto F = dyn_cast<Function>(V->stripPointerCasts());
  if (!F)
    fail(I, "llvm.coro.* allocator not a Function", V);

  auto FT = F->getFunctionType();
  if (!FT->getReturnType()->isPointerTy())
    fail(I, "llvm.coro.* allocator must return a pointer", F);

  if (FT->getNumParams() != 1 ||
      !FT->getParamType(0)->isIntegerTy())
    fail(I, "llvm.coro.* allocator must take integer as only param", F);
}

/// Check that the given value is a well-formed deallocator.
static void checkWFDealloc(const Instruction *I, Value *V) {
  auto F = dyn_cast<Function>(V->stripPointerCasts());
  if (!F)
    fail(I, "llvm.coro.* deallocator not a Function", V);

  auto FT = F->getFunctionType();
  if (!FT->getReturnType()->isVoidTy())
    fail(I, "llvm.coro.* deallocator must return void", F);

  if (FT->getNumParams() != 1 ||
      !FT->getParamType(0)->isPointerTy())
    fail(I, "llvm.coro.* deallocator must take pointer as only param", F);
}

static void checkConstantInt(const Instruction *I, Value *V,
                             const char *Reason) {
  if (!isa<ConstantInt>(V)) {
    fail(I, Reason, V);
  }
}

void AnyCoroIdRetconInst::checkWellFormed() const {
  checkConstantInt(this, getArgOperand(SizeArg),
                   "size argument to coro.id.retcon.* must be constant");
  checkConstantInt(this, getArgOperand(AlignArg),
                   "alignment argument to coro.id.retcon.* must be constant");
  checkWFRetconPrototype(this, getArgOperand(PrototypeArg));
  checkWFAlloc(this, getArgOperand(AllocArg));
  checkWFDealloc(this, getArgOperand(DeallocArg));
}<|MERGE_RESOLUTION|>--- conflicted
+++ resolved
@@ -11,14 +11,12 @@
 //
 //===----------------------------------------------------------------------===//
 
-#include "llvm/Transforms/Coroutines.h"
 #include "CoroInstr.h"
 #include "CoroInternal.h"
 #include "llvm/ADT/SmallVector.h"
 #include "llvm/ADT/StringRef.h"
 #include "llvm/Analysis/CallGraph.h"
 #include "llvm/Analysis/CallGraphSCCPass.h"
-#include "llvm/Transforms/Utils/Local.h"
 #include "llvm/IR/Attributes.h"
 #include "llvm/IR/CallSite.h"
 #include "llvm/IR/Constants.h"
@@ -33,8 +31,10 @@
 #include "llvm/IR/Type.h"
 #include "llvm/Support/Casting.h"
 #include "llvm/Support/ErrorHandling.h"
+#include "llvm/Transforms/Coroutines.h"
 #include "llvm/Transforms/IPO.h"
 #include "llvm/Transforms/IPO/PassManagerBuilder.h"
+#include "llvm/Transforms/Utils/Local.h"
 #include <cassert>
 #include <cstddef>
 #include <utility>
@@ -123,17 +123,6 @@
 static bool isCoroutineIntrinsicName(StringRef Name) {
   // NOTE: Must be sorted!
   static const char *const CoroIntrinsics[] = {
-<<<<<<< HEAD
-      "llvm.coro.alloc",   "llvm.coro.begin",   "llvm.coro.destroy",
-      "llvm.coro.done",    "llvm.coro.end",     "llvm.coro.frame",
-      "llvm.coro.free",    "llvm.coro.id",
-      "llvm.coro.id.retcon", "llvm.coro.id.retcon.once",
-      "llvm.coro.noop",
-      "llvm.coro.param",   "llvm.coro.prepare.retcon",
-      "llvm.coro.promise", "llvm.coro.resume",
-      "llvm.coro.save",    "llvm.coro.size",    "llvm.coro.subfn.addr",
-      "llvm.coro.suspend", "llvm.coro.suspend.retcon",
-=======
       "llvm.coro.alloc",
       "llvm.coro.begin",
       "llvm.coro.destroy",
@@ -153,7 +142,6 @@
       "llvm.coro.subfn.addr",
       "llvm.coro.suspend",
       "llvm.coro.suspend.retcon",
->>>>>>> d12f4ffa
   };
   return Intrinsic::lookupLLVMIntrinsicByName(CoroIntrinsics, Name) != -1;
 }
