--- conflicted
+++ resolved
@@ -281,11 +281,13 @@
 // We build up the list of spills for every case where a use is separated
 // from the definition by a suspend point.
 
+static const unsigned InvalidField = ~0U;
+
 namespace {
 class Spill {
   Value *Def = nullptr;
   Instruction *User = nullptr;
-  unsigned FieldNo = 0;
+  unsigned FieldNo = InvalidField;
 
 public:
   Spill(Value *Def, llvm::User *U) : Def(Def), User(cast<Instruction>(U)) {}
@@ -300,11 +302,11 @@
   // the definition the first time they encounter it. Consider refactoring
   // SpillInfo into two arrays to normalize the spill representation.
   unsigned fieldIndex() const {
-    assert(FieldNo && "Accessing unassigned field");
+    assert(FieldNo != InvalidField && "Accessing unassigned field");
     return FieldNo;
   }
   void setFieldIndex(unsigned FieldNumber) {
-    assert(!FieldNo && "Reassigning field number");
+    assert(FieldNo == InvalidField && "Reassigning field number");
     FieldNo = FieldNumber;
   }
 };
@@ -525,11 +527,7 @@
   Value *CurrentValue = nullptr;
   BasicBlock *CurrentBlock = nullptr;
   Value *CurrentReload = nullptr;
-<<<<<<< HEAD
-  unsigned Index = Shape.getFirstSpillFieldIndex() - 1;
-=======
   unsigned Index = 0; // Proper field number will be read from field definition.
->>>>>>> d42d9e83
 
   // We need to keep track of any allocas that need "spilling"
   // since they will live in the coroutine frame now, all access to them
@@ -546,7 +544,7 @@
   // Create a load instruction to reload the spilled value from the coroutine
   // frame.
   auto CreateReload = [&](Instruction *InsertBefore) {
-    assert(Index && "accessing unassigned field number");
+    assert(Index != InvalidField && "accessing unassigned field number");
     Builder.SetInsertPoint(InsertBefore);
     auto *G = Builder.CreateConstInBoundsGEP2_32(FrameTy, FramePtr, 0, Index,
                                                  CurrentValue->getName() +
@@ -564,11 +562,7 @@
       CurrentBlock = nullptr;
       CurrentReload = nullptr;
 
-<<<<<<< HEAD
-      Index++;
-=======
       Index = E.fieldIndex();
->>>>>>> d42d9e83
 
       if (auto *AI = dyn_cast<AllocaInst>(CurrentValue)) {
         // Spilled AllocaInst will be replaced with GEP from the coroutine frame
