--- conflicted
+++ resolved
@@ -35,41 +35,6 @@
   DataExtractor StringSection;
 
 public:
-<<<<<<< HEAD
-  /// An abstract class representing a single entry in the accelerator tables.
-  class Entry {
-  protected:
-    SmallVector<DWARFFormValue, 3> Values;
-
-    Entry() = default;
-
-    // Make these protected so only (final) subclasses can be copied around.
-    Entry(const Entry &) = default;
-    Entry(Entry &&) = default;
-    Entry &operator=(const Entry &) = default;
-    Entry &operator=(Entry &&) = default;
-    ~Entry() = default;
-
-
-  public:
-    /// Returns the Offset of the Compilation Unit associated with this
-    /// Accelerator Entry or None if the Compilation Unit offset is not recorded
-    /// in this Accelerator Entry.
-    virtual Optional<uint64_t> getCUOffset() const = 0;
-
-    /// Returns the Tag of the Debug Info Entry associated with this
-    /// Accelerator Entry or None if the Tag is not recorded in this
-    /// Accelerator Entry.
-    virtual Optional<dwarf::Tag> getTag() const = 0;
-
-    /// Returns the raw values of fields in the Accelerator Entry. In general,
-    /// these can only be interpreted with the help of the metadata in the
-    /// owning Accelerator Table.
-    ArrayRef<DWARFFormValue> getValues() const { return Values; }
-  };
-
-=======
->>>>>>> d12f4ffa
   DWARFAcceleratorTable(const DWARFDataExtractor &AccelSection,
                         DataExtractor StringSection)
       : AccelSection(AccelSection), StringSection(StringSection) {}
@@ -102,8 +67,6 @@
 
     uint32_t DIEOffsetBase;
     SmallVector<std::pair<AtomType, Form>, 3> Atoms;
-
-    Optional<uint64_t> extractOffset(Optional<DWARFFormValue> Value) const;
   };
 
   struct Header Hdr;
@@ -116,46 +79,13 @@
                 uint32_t *DataOffset) const;
 
 public:
-<<<<<<< HEAD
-  /// Apple-specific implementation of an Accelerator Entry.
-  class Entry final : public DWARFAcceleratorTable::Entry {
-    const HeaderData *HdrData = nullptr;
-
-    Entry(const HeaderData &Data);
-    Entry() = default;
-
-    void extract(const AppleAcceleratorTable &AccelTable, uint32_t *Offset);
-
-  public:
-    Optional<uint64_t> getCUOffset() const override;
-
-    /// Returns the Section Offset of the Debug Info Entry associated with this
-    /// Accelerator Entry or None if the DIE offset is not recorded in this
-    /// Accelerator Entry. The returned offset is relative to the start of the
-    /// Section containing the DIE.
-    Optional<uint64_t> getDIESectionOffset() const;
-=======
   /// An iterator for the entries associated with one key. Each entry can have
   /// multiple DWARFFormValues.
   class ValueIterator : public std::iterator<std::input_iterator_tag,
                                             ArrayRef<DWARFFormValue>> {
     const AppleAcceleratorTable *AccelTable = nullptr;
     SmallVector<DWARFFormValue, 3> AtomForms; ///< The decoded data entry.
->>>>>>> d12f4ffa
-
-    Optional<dwarf::Tag> getTag() const override;
-
-    /// Returns the value of the Atom in this Accelerator Entry, if the Entry
-    /// contains such Atom.
-    Optional<DWARFFormValue> lookup(HeaderData::AtomType Atom) const;
-
-    friend class AppleAcceleratorTable;
-    friend class ValueIterator;
-  };
-
-  class ValueIterator : public std::iterator<std::input_iterator_tag, Entry> {
-    const AppleAcceleratorTable *AccelTable = nullptr;
-    Entry Current;           ///< The current entry.
+
     unsigned DataOffset = 0; ///< Offset into the section.
     unsigned Data = 0; ///< Current data entry.
     unsigned NumData = 0; ///< Number of data entries.
@@ -168,7 +98,9 @@
     /// End marker.
     ValueIterator() = default;
 
-    const Entry &operator*() const { return Current; }
+    const ArrayRef<DWARFFormValue> operator*() const {
+      return AtomForms;
+    }
     ValueIterator &operator++() { Next(); return *this; }
     ValueIterator operator++(int) {
       ValueIterator I = *this;
@@ -192,9 +124,6 @@
   uint32_t getNumHashes();
   uint32_t getSizeHdr();
   uint32_t getHeaderDataLength();
-
-  /// Return the Atom description, which can be used to interpret the raw values
-  /// of the Accelerator Entries in this table.
   ArrayRef<std::pair<HeaderData::AtomType, HeaderData::Form>> getAtomsDesc();
   bool validateForms();
 
@@ -208,7 +137,6 @@
   /// DieTag is the tag of the DIE
   std::pair<uint32_t, dwarf::Tag> readAtoms(uint32_t &HashDataOffset);
   void dump(raw_ostream &OS) const override;
-<<<<<<< HEAD
 
   /// Look up all entries in the accelerator table matching \c Key.
   iterator_range<ValueIterator> equal_range(StringRef Key) const;
@@ -251,10 +179,6 @@
   };
 
 public:
-  class NameIndex;
-  class NameIterator;
-  class ValueIterator;
-
   /// Dwarf 5 Name Index header.
   struct Header : public HeaderPOD {
     SmallString<8> AugmentationString;
@@ -290,48 +214,19 @@
     void dump(ScopedPrinter &W) const;
   };
 
-  /// DWARF v5-specific implementation of an Accelerator Entry.
-  class Entry final : public DWARFAcceleratorTable::Entry {
-    const NameIndex *NameIdx;
-    const Abbrev *Abbr;
-
-    Entry(const NameIndex &NameIdx, const Abbrev &Abbr);
-
-  public:
-    Optional<uint64_t> getCUOffset() const override;
-    Optional<dwarf::Tag> getTag() const override { return tag(); }
-
-    /// Returns the Index into the Compilation Unit list of the owning Name
-    /// Index or None if this Accelerator Entry does not have an associated
-    /// Compilation Unit. It is up to the user to verify that the returned Index
-    /// is valid in the owning NameIndex (or use getCUOffset(), which will
-    /// handle that check itself). Note that entries in NameIndexes which index
-    /// just a single Compilation Unit are implicitly associated with that unit,
-    /// so this function will return 0 even without an explicit
-    /// DW_IDX_compile_unit attribute.
-    Optional<uint64_t> getCUIndex() const;
-
-    /// .debug_names-specific getter, which always succeeds (DWARF v5 index
-    /// entries always have a tag).
-    dwarf::Tag tag() const { return Abbr->Tag; }
-
-    /// Returns the Offset of the DIE within the containing CU or TU.
-    Optional<uint64_t> getDIEUnitOffset() const;
-
-    /// Return the Abbreviation that can be used to interpret the raw values of
-    /// this Accelerator Entry.
-    const Abbrev &getAbbrev() const { return *Abbr; }
-
-    /// Returns the value of the Index Attribute in this Accelerator Entry, if
-    /// the Entry contains such Attribute.
-    Optional<DWARFFormValue> lookup(dwarf::Index Index) const;
-
-    void dump(ScopedPrinter &W) const;
-
-    friend class NameIndex;
-    friend class ValueIterator;
-  };
-
+  /// A single entry in the Name Index.
+  struct Entry {
+    const Abbrev &Abbr;
+
+    /// Values of the index attributes described by Abbr.
+    std::vector<DWARFFormValue> Values;
+
+    Entry(const Abbrev &Abbr);
+
+    void dump(ScopedPrinter &W) const;
+  };
+
+private:
   /// Error returned by NameIndex::getEntry to report it has reached the end of
   /// the entry list.
   class SentinelError : public ErrorInfo<SentinelError> {
@@ -342,7 +237,6 @@
     std::error_code convertToErrorCode() const override;
   };
 
-private:
   /// DenseMapInfo for struct Abbrev.
   struct AbbrevMapInfo {
     static Abbrev getEmptyKey();
@@ -361,39 +255,14 @@
     }
   };
 
-public:
   /// A single entry in the Name Table (Dwarf 5 sect. 6.1.1.4.6) of the Name
   /// Index.
-  class NameTableEntry {
-    DataExtractor StrData;
-
-    uint32_t Index;
-    uint32_t StringOffset;
-    uint32_t EntryOffset;
-
-  public:
-    NameTableEntry(const DataExtractor &StrData, uint32_t Index,
-                   uint32_t StringOffset, uint32_t EntryOffset)
-        : StrData(StrData), Index(Index), StringOffset(StringOffset),
-          EntryOffset(EntryOffset) {}
-
-    /// Return the index of this name in the parent Name Index.
-    uint32_t getIndex() const { return Index; }
-
-    /// Returns the offset of the name of the described entities.
-    uint32_t getStringOffset() const { return StringOffset; }
-
-    /// Return the string referenced by this name table entry or nullptr if the
-    /// string offset is not valid.
-    const char *getString() const {
-      uint32_t Off = StringOffset;
-      return StrData.getCStr(&Off);
-    }
-
-    /// Returns the offset of the first Entry in the list.
-    uint32_t getEntryOffset() const { return EntryOffset; }
-  };
-
+  struct NameTableEntry {
+    uint32_t StringOffset; ///< Offset of the name of the described entities.
+    uint32_t EntryOffset;  ///< Offset of the first Entry in the list.
+  };
+
+public:
   /// Represents a single accelerator table within the Dwarf 5 .debug_names
   /// section.
   class NameIndex {
@@ -411,343 +280,6 @@
     uint32_t EntryOffsetsBase;
     uint32_t EntriesBase;
 
-    void dumpCUs(ScopedPrinter &W) const;
-    void dumpLocalTUs(ScopedPrinter &W) const;
-    void dumpForeignTUs(ScopedPrinter &W) const;
-    void dumpAbbreviations(ScopedPrinter &W) const;
-    bool dumpEntry(ScopedPrinter &W, uint32_t *Offset) const;
-    void dumpName(ScopedPrinter &W, const NameTableEntry &NTE,
-                  Optional<uint32_t> Hash) const;
-    void dumpBucket(ScopedPrinter &W, uint32_t Bucket) const;
-
-    Expected<AttributeEncoding> extractAttributeEncoding(uint32_t *Offset);
-
-    Expected<std::vector<AttributeEncoding>>
-    extractAttributeEncodings(uint32_t *Offset);
-
-    Expected<Abbrev> extractAbbrev(uint32_t *Offset);
-
-  public:
-    NameIndex(const DWARFDebugNames &Section, uint32_t Base)
-        : Section(Section), Base(Base) {}
-
-    /// Reads offset of compilation unit CU. CU is 0-based.
-    uint32_t getCUOffset(uint32_t CU) const;
-    uint32_t getCUCount() const { return Hdr.CompUnitCount; }
-
-    /// Reads offset of local type unit TU, TU is 0-based.
-    uint32_t getLocalTUOffset(uint32_t TU) const;
-    uint32_t getLocalTUCount() const { return Hdr.LocalTypeUnitCount; }
-
-    /// Reads signature of foreign type unit TU. TU is 0-based.
-    uint64_t getForeignTUSignature(uint32_t TU) const;
-    uint32_t getForeignTUCount() const { return Hdr.ForeignTypeUnitCount; }
-
-    /// Reads an entry in the Bucket Array for the given Bucket. The returned
-    /// value is a (1-based) index into the Names, StringOffsets and
-    /// EntryOffsets arrays. The input Bucket index is 0-based.
-    uint32_t getBucketArrayEntry(uint32_t Bucket) const;
-    uint32_t getBucketCount() const { return Hdr.BucketCount; }
-
-    /// Reads an entry in the Hash Array for the given Index. The input Index
-    /// is 1-based.
-    uint32_t getHashArrayEntry(uint32_t Index) const;
-
-    /// Reads an entry in the Name Table for the given Index. The Name Table
-    /// consists of two arrays -- String Offsets and Entry Offsets. The returned
-    /// offsets are relative to the starts of respective sections. Input Index
-    /// is 1-based.
-    NameTableEntry getNameTableEntry(uint32_t Index) const;
-
-    uint32_t getNameCount() const { return Hdr.NameCount; }
-
-    const DenseSet<Abbrev, AbbrevMapInfo> &getAbbrevs() const {
-      return Abbrevs;
-    }
-
-    Expected<Entry> getEntry(uint32_t *Offset) const;
-
-    /// Look up all entries in this Name Index matching \c Key.
-    iterator_range<ValueIterator> equal_range(StringRef Key) const;
-
-    NameIterator begin() const { return NameIterator(this, 1); }
-    NameIterator end() const { return NameIterator(this, getNameCount() + 1); }
-
-    llvm::Error extract();
-    uint32_t getUnitOffset() const { return Base; }
-    uint32_t getNextUnitOffset() const { return Base + 4 + Hdr.UnitLength; }
-    void dump(ScopedPrinter &W) const;
-
-    friend class DWARFDebugNames;
-  };
-
-  class ValueIterator : public std::iterator<std::input_iterator_tag, Entry> {
-
-    /// The Name Index we are currently iterating through. The implementation
-    /// relies on the fact that this can also be used as an iterator into the
-    /// "NameIndices" vector in the Accelerator section.
-    const NameIndex *CurrentIndex = nullptr;
-
-    /// Whether this is a local iterator (searches in CurrentIndex only) or not
-    /// (searches all name indices).
-    bool IsLocal;
-
-    Optional<Entry> CurrentEntry;
-    unsigned DataOffset = 0; ///< Offset into the section.
-    std::string Key;         ///< The Key we are searching for.
-    Optional<uint32_t> Hash; ///< Hash of Key, if it has been computed.
-
-    bool getEntryAtCurrentOffset();
-    Optional<uint32_t> findEntryOffsetInCurrentIndex();
-    bool findInCurrentIndex();
-    void searchFromStartOfCurrentIndex();
-    void next();
-
-    /// Set the iterator to the "end" state.
-    void setEnd() { *this = ValueIterator(); }
-
-  public:
-    /// Create a "begin" iterator for looping over all entries in the
-    /// accelerator table matching Key. The iterator will run through all Name
-    /// Indexes in the section in sequence.
-    ValueIterator(const DWARFDebugNames &AccelTable, StringRef Key);
-
-    /// Create a "begin" iterator for looping over all entries in a specific
-    /// Name Index. Other indices in the section will not be visited.
-    ValueIterator(const NameIndex &NI, StringRef Key);
-
-    /// End marker.
-    ValueIterator() = default;
-
-    const Entry &operator*() const { return *CurrentEntry; }
-    ValueIterator &operator++() {
-      next();
-      return *this;
-    }
-    ValueIterator operator++(int) {
-      ValueIterator I = *this;
-      next();
-      return I;
-    }
-
-    friend bool operator==(const ValueIterator &A, const ValueIterator &B) {
-      return A.CurrentIndex == B.CurrentIndex && A.DataOffset == B.DataOffset;
-    }
-    friend bool operator!=(const ValueIterator &A, const ValueIterator &B) {
-      return !(A == B);
-    }
-  };
-
-  class NameIterator {
-
-    /// The Name Index we are iterating through.
-    const NameIndex *CurrentIndex;
-
-    /// The current name in the Name Index.
-    uint32_t CurrentName;
-
-    void next() {
-      assert(CurrentName <= CurrentIndex->getNameCount());
-      ++CurrentName;
-    }
-
-  public:
-    using iterator_category = std::input_iterator_tag;
-    using value_type = NameTableEntry;
-    using difference_type = uint32_t;
-    using pointer = NameTableEntry *;
-    using reference = NameTableEntry; // We return entries by value.
-
-    /// Creates an iterator whose initial position is name CurrentName in
-    /// CurrentIndex.
-    NameIterator(const NameIndex *CurrentIndex, uint32_t CurrentName)
-        : CurrentIndex(CurrentIndex), CurrentName(CurrentName) {}
-
-    NameTableEntry operator*() const {
-      return CurrentIndex->getNameTableEntry(CurrentName);
-    }
-    NameIterator &operator++() {
-      next();
-      return *this;
-    }
-    NameIterator operator++(int) {
-      NameIterator I = *this;
-      next();
-      return I;
-    }
-
-    friend bool operator==(const NameIterator &A, const NameIterator &B) {
-      return A.CurrentIndex == B.CurrentIndex && A.CurrentName == B.CurrentName;
-    }
-    friend bool operator!=(const NameIterator &A, const NameIterator &B) {
-      return !(A == B);
-    }
-  };
-
-private:
-  SmallVector<NameIndex, 0> NameIndices;
-  DenseMap<uint32_t, const NameIndex *> CUToNameIndex;
-
-public:
-  DWARFDebugNames(const DWARFDataExtractor &AccelSection,
-                  DataExtractor StringSection)
-      : DWARFAcceleratorTable(AccelSection, StringSection) {}
-
-  llvm::Error extract() override;
-  void dump(raw_ostream &OS) const override;
-=======
->>>>>>> d12f4ffa
-
-  /// Look up all entries in the accelerator table matching \c Key.
-  iterator_range<ValueIterator> equal_range(StringRef Key) const;
-
-  using const_iterator = SmallVector<NameIndex, 0>::const_iterator;
-  const_iterator begin() const { return NameIndices.begin(); }
-  const_iterator end() const { return NameIndices.end(); }
-
-  /// Return the Name Index covering the compile unit at CUOffset, or nullptr if
-  /// there is no Name Index covering that unit.
-  const NameIndex *getCUNameIndex(uint32_t CUOffset);
-};
-
-/// .debug_names section consists of one or more units. Each unit starts with a
-/// header, which is followed by a list of compilation units, local and foreign
-/// type units.
-///
-/// These may be followed by an (optional) hash lookup table, which consists of
-/// an array of buckets and hashes similar to the apple tables above. The only
-/// difference is that the hashes array is 1-based, and consequently an empty
-/// bucket is denoted by 0 and not UINT32_MAX.
-///
-/// Next is the name table, which consists of an array of names and array of
-/// entry offsets. This is different from the apple tables, which store names
-/// next to the actual entries.
-///
-/// The structure of the entries is described by an abbreviations table, which
-/// comes after the name table. Unlike the apple tables, which have a uniform
-/// entry structure described in the header, each .debug_names entry may have
-/// different index attributes (DW_IDX_???) attached to it.
-///
-/// The last segment consists of a list of entries, which is a 0-terminated list
-/// referenced by the name table and interpreted with the help of the
-/// abbreviation table.
-class DWARFDebugNames : public DWARFAcceleratorTable {
-  /// The fixed-size part of a Dwarf 5 Name Index header
-  struct HeaderPOD {
-    uint32_t UnitLength;
-    uint16_t Version;
-    uint16_t Padding;
-    uint32_t CompUnitCount;
-    uint32_t LocalTypeUnitCount;
-    uint32_t ForeignTypeUnitCount;
-    uint32_t BucketCount;
-    uint32_t NameCount;
-    uint32_t AbbrevTableSize;
-    uint32_t AugmentationStringSize;
-  };
-
-public:
-  /// Dwarf 5 Name Index header.
-  struct Header : public HeaderPOD {
-    SmallString<8> AugmentationString;
-
-    Error extract(const DWARFDataExtractor &AS, uint32_t *Offset);
-    void dump(ScopedPrinter &W) const;
-  };
-
-  /// Index attribute and its encoding.
-  struct AttributeEncoding {
-    dwarf::Index Index;
-    dwarf::Form Form;
-
-    constexpr AttributeEncoding(dwarf::Index Index, dwarf::Form Form)
-        : Index(Index), Form(Form) {}
-
-    friend bool operator==(const AttributeEncoding &LHS,
-                           const AttributeEncoding &RHS) {
-      return LHS.Index == RHS.Index && LHS.Form == RHS.Form;
-    }
-  };
-
-  /// Abbreviation describing the encoding of Name Index entries.
-  struct Abbrev {
-    uint32_t Code;  ///< Abbreviation code
-    dwarf::Tag Tag; ///< Dwarf Tag of the described entity.
-    std::vector<AttributeEncoding> Attributes; ///< List of index attributes.
-
-    Abbrev(uint32_t Code, dwarf::Tag Tag,
-           std::vector<AttributeEncoding> Attributes)
-        : Code(Code), Tag(Tag), Attributes(std::move(Attributes)) {}
-
-    void dump(ScopedPrinter &W) const;
-  };
-
-  /// A single entry in the Name Index.
-  struct Entry {
-    const Abbrev &Abbr;
-
-    /// Values of the index attributes described by Abbr.
-    std::vector<DWARFFormValue> Values;
-
-    Entry(const Abbrev &Abbr);
-
-    void dump(ScopedPrinter &W) const;
-  };
-
-private:
-  /// Error returned by NameIndex::getEntry to report it has reached the end of
-  /// the entry list.
-  class SentinelError : public ErrorInfo<SentinelError> {
-  public:
-    static char ID;
-
-    void log(raw_ostream &OS) const override { OS << "Sentinel"; }
-    std::error_code convertToErrorCode() const override;
-  };
-
-  /// DenseMapInfo for struct Abbrev.
-  struct AbbrevMapInfo {
-    static Abbrev getEmptyKey();
-    static Abbrev getTombstoneKey();
-    static unsigned getHashValue(uint32_t Code) {
-      return DenseMapInfo<uint32_t>::getHashValue(Code);
-    }
-    static unsigned getHashValue(const Abbrev &Abbr) {
-      return getHashValue(Abbr.Code);
-    }
-    static bool isEqual(uint32_t LHS, const Abbrev &RHS) {
-      return LHS == RHS.Code;
-    }
-    static bool isEqual(const Abbrev &LHS, const Abbrev &RHS) {
-      return LHS.Code == RHS.Code;
-    }
-  };
-
-  /// A single entry in the Name Table (Dwarf 5 sect. 6.1.1.4.6) of the Name
-  /// Index.
-  struct NameTableEntry {
-    uint32_t StringOffset; ///< Offset of the name of the described entities.
-    uint32_t EntryOffset;  ///< Offset of the first Entry in the list.
-  };
-
-public:
-  /// Represents a single accelerator table within the Dwarf 5 .debug_names
-  /// section.
-  class NameIndex {
-    DenseSet<Abbrev, AbbrevMapInfo> Abbrevs;
-    struct Header Hdr;
-    const DWARFDebugNames &Section;
-
-    // Base of the whole unit and of various important tables, as offsets from
-    // the start of the section.
-    uint32_t Base;
-    uint32_t CUsBase;
-    uint32_t BucketsBase;
-    uint32_t HashesBase;
-    uint32_t StringOffsetsBase;
-    uint32_t EntryOffsetsBase;
-    uint32_t EntriesBase;
-
     /// Reads offset of compilation unit CU. CU is 0-based.
     uint32_t getCUOffset(uint32_t CU) const;
 
