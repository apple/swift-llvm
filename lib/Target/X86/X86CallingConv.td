--- conflicted
+++ resolved
@@ -293,18 +293,12 @@
   CCIfNest<CCIfSubtarget<"isTarget64BitILP32()", CCAssignToReg<[R10D]>>>,
   CCIfNest<CCAssignToReg<[R10]>>,
 
-<<<<<<< HEAD
-  // An SwiftSelf is passed in R10.
+  // A SwiftSelf is passed in R10.
   CCIfSwiftSelf<CCIfType<[i64], CCAssignToReg<[R10]>>>,
 
   // An SwiftError is passed in R12.
   CCIfSwiftError<CCIfType<[i64], CCAssignToReg<[R12]>>>,
 
-=======
-  // A SwiftSelf is passed in R10.
-  CCIfSwiftSelf<CCIfType<[i64], CCAssignToReg<[R10]>>>,
-
->>>>>>> 5826030c
   // The first 6 integer arguments are passed in integer registers.
   CCIfType<[i32], CCAssignToReg<[EDI, ESI, EDX, ECX, R8D, R9D]>>,
   CCIfType<[i64], CCAssignToReg<[RDI, RSI, RDX, RCX, R8 , R9 ]>>,
