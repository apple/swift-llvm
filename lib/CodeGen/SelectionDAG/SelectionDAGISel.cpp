//===-- SelectionDAGISel.cpp - Implement the SelectionDAGISel class -------===//
//
//                     The LLVM Compiler Infrastructure
//
// This file is distributed under the University of Illinois Open Source
// License. See LICENSE.TXT for details.
//
//===----------------------------------------------------------------------===//
//
// This implements the SelectionDAGISel class.
//
//===----------------------------------------------------------------------===//

#include "llvm/CodeGen/GCStrategy.h"
#include "ScheduleDAGSDNodes.h"
#include "SelectionDAGBuilder.h"
#include "llvm/ADT/PostOrderIterator.h"
#include "llvm/ADT/Statistic.h"
#include "llvm/Analysis/AliasAnalysis.h"
#include "llvm/Analysis/BranchProbabilityInfo.h"
#include "llvm/Analysis/CFG.h"
#include "llvm/Analysis/EHPersonalities.h"
#include "llvm/Analysis/TargetLibraryInfo.h"
#include "llvm/CodeGen/Analysis.h"
#include "llvm/CodeGen/FastISel.h"
#include "llvm/CodeGen/FunctionLoweringInfo.h"
#include "llvm/CodeGen/GCMetadata.h"
#include "llvm/CodeGen/MachineFrameInfo.h"
#include "llvm/CodeGen/MachineFunction.h"
#include "llvm/CodeGen/MachineInstrBuilder.h"
#include "llvm/CodeGen/MachineModuleInfo.h"
#include "llvm/CodeGen/MachineRegisterInfo.h"
#include "llvm/CodeGen/ScheduleHazardRecognizer.h"
#include "llvm/CodeGen/SchedulerRegistry.h"
#include "llvm/CodeGen/SelectionDAG.h"
#include "llvm/CodeGen/SelectionDAGISel.h"
#include "llvm/CodeGen/WinEHFuncInfo.h"
#include "llvm/IR/Constants.h"
#include "llvm/IR/DebugInfo.h"
#include "llvm/IR/Function.h"
#include "llvm/IR/InlineAsm.h"
#include "llvm/IR/Instructions.h"
#include "llvm/IR/IntrinsicInst.h"
#include "llvm/IR/Intrinsics.h"
#include "llvm/IR/LLVMContext.h"
#include "llvm/IR/Module.h"
#include "llvm/MC/MCAsmInfo.h"
#include "llvm/Support/Compiler.h"
#include "llvm/Support/Debug.h"
#include "llvm/Support/ErrorHandling.h"
#include "llvm/Support/Timer.h"
#include "llvm/Support/raw_ostream.h"
#include "llvm/Target/TargetInstrInfo.h"
#include "llvm/Target/TargetIntrinsicInfo.h"
#include "llvm/Target/TargetLowering.h"
#include "llvm/Target/TargetMachine.h"
#include "llvm/Target/TargetOptions.h"
#include "llvm/Target/TargetRegisterInfo.h"
#include "llvm/Target/TargetSubtargetInfo.h"
#include "llvm/Transforms/Utils/BasicBlockUtils.h"
#include <algorithm>

using namespace llvm;

#define DEBUG_TYPE "isel"

STATISTIC(NumFastIselFailures, "Number of instructions fast isel failed on");
STATISTIC(NumFastIselSuccess, "Number of instructions fast isel selected");
STATISTIC(NumFastIselBlocks, "Number of blocks selected entirely by fast isel");
STATISTIC(NumDAGBlocks, "Number of blocks selected using DAG");
STATISTIC(NumDAGIselRetries,"Number of times dag isel has to try another path");
STATISTIC(NumEntryBlocks, "Number of entry blocks encountered");
STATISTIC(NumFastIselFailLowerArguments,
          "Number of entry blocks where fast isel failed to lower arguments");

#ifndef NDEBUG
static cl::opt<bool>
EnableFastISelVerbose2("fast-isel-verbose2", cl::Hidden,
          cl::desc("Enable extra verbose messages in the \"fast\" "
                   "instruction selector"));

  // Terminators
STATISTIC(NumFastIselFailRet,"Fast isel fails on Ret");
STATISTIC(NumFastIselFailBr,"Fast isel fails on Br");
STATISTIC(NumFastIselFailSwitch,"Fast isel fails on Switch");
STATISTIC(NumFastIselFailIndirectBr,"Fast isel fails on IndirectBr");
STATISTIC(NumFastIselFailInvoke,"Fast isel fails on Invoke");
STATISTIC(NumFastIselFailResume,"Fast isel fails on Resume");
STATISTIC(NumFastIselFailUnreachable,"Fast isel fails on Unreachable");

  // Standard binary operators...
STATISTIC(NumFastIselFailAdd,"Fast isel fails on Add");
STATISTIC(NumFastIselFailFAdd,"Fast isel fails on FAdd");
STATISTIC(NumFastIselFailSub,"Fast isel fails on Sub");
STATISTIC(NumFastIselFailFSub,"Fast isel fails on FSub");
STATISTIC(NumFastIselFailMul,"Fast isel fails on Mul");
STATISTIC(NumFastIselFailFMul,"Fast isel fails on FMul");
STATISTIC(NumFastIselFailUDiv,"Fast isel fails on UDiv");
STATISTIC(NumFastIselFailSDiv,"Fast isel fails on SDiv");
STATISTIC(NumFastIselFailFDiv,"Fast isel fails on FDiv");
STATISTIC(NumFastIselFailURem,"Fast isel fails on URem");
STATISTIC(NumFastIselFailSRem,"Fast isel fails on SRem");
STATISTIC(NumFastIselFailFRem,"Fast isel fails on FRem");

  // Logical operators...
STATISTIC(NumFastIselFailAnd,"Fast isel fails on And");
STATISTIC(NumFastIselFailOr,"Fast isel fails on Or");
STATISTIC(NumFastIselFailXor,"Fast isel fails on Xor");

  // Memory instructions...
STATISTIC(NumFastIselFailAlloca,"Fast isel fails on Alloca");
STATISTIC(NumFastIselFailLoad,"Fast isel fails on Load");
STATISTIC(NumFastIselFailStore,"Fast isel fails on Store");
STATISTIC(NumFastIselFailAtomicCmpXchg,"Fast isel fails on AtomicCmpXchg");
STATISTIC(NumFastIselFailAtomicRMW,"Fast isel fails on AtomicRWM");
STATISTIC(NumFastIselFailFence,"Fast isel fails on Frence");
STATISTIC(NumFastIselFailGetElementPtr,"Fast isel fails on GetElementPtr");

  // Convert instructions...
STATISTIC(NumFastIselFailTrunc,"Fast isel fails on Trunc");
STATISTIC(NumFastIselFailZExt,"Fast isel fails on ZExt");
STATISTIC(NumFastIselFailSExt,"Fast isel fails on SExt");
STATISTIC(NumFastIselFailFPTrunc,"Fast isel fails on FPTrunc");
STATISTIC(NumFastIselFailFPExt,"Fast isel fails on FPExt");
STATISTIC(NumFastIselFailFPToUI,"Fast isel fails on FPToUI");
STATISTIC(NumFastIselFailFPToSI,"Fast isel fails on FPToSI");
STATISTIC(NumFastIselFailUIToFP,"Fast isel fails on UIToFP");
STATISTIC(NumFastIselFailSIToFP,"Fast isel fails on SIToFP");
STATISTIC(NumFastIselFailIntToPtr,"Fast isel fails on IntToPtr");
STATISTIC(NumFastIselFailPtrToInt,"Fast isel fails on PtrToInt");
STATISTIC(NumFastIselFailBitCast,"Fast isel fails on BitCast");

  // Other instructions...
STATISTIC(NumFastIselFailICmp,"Fast isel fails on ICmp");
STATISTIC(NumFastIselFailFCmp,"Fast isel fails on FCmp");
STATISTIC(NumFastIselFailPHI,"Fast isel fails on PHI");
STATISTIC(NumFastIselFailSelect,"Fast isel fails on Select");
STATISTIC(NumFastIselFailCall,"Fast isel fails on Call");
STATISTIC(NumFastIselFailShl,"Fast isel fails on Shl");
STATISTIC(NumFastIselFailLShr,"Fast isel fails on LShr");
STATISTIC(NumFastIselFailAShr,"Fast isel fails on AShr");
STATISTIC(NumFastIselFailVAArg,"Fast isel fails on VAArg");
STATISTIC(NumFastIselFailExtractElement,"Fast isel fails on ExtractElement");
STATISTIC(NumFastIselFailInsertElement,"Fast isel fails on InsertElement");
STATISTIC(NumFastIselFailShuffleVector,"Fast isel fails on ShuffleVector");
STATISTIC(NumFastIselFailExtractValue,"Fast isel fails on ExtractValue");
STATISTIC(NumFastIselFailInsertValue,"Fast isel fails on InsertValue");
STATISTIC(NumFastIselFailLandingPad,"Fast isel fails on LandingPad");

// Intrinsic instructions...
STATISTIC(NumFastIselFailIntrinsicCall, "Fast isel fails on Intrinsic call");
STATISTIC(NumFastIselFailSAddWithOverflow,
          "Fast isel fails on sadd.with.overflow");
STATISTIC(NumFastIselFailUAddWithOverflow,
          "Fast isel fails on uadd.with.overflow");
STATISTIC(NumFastIselFailSSubWithOverflow,
          "Fast isel fails on ssub.with.overflow");
STATISTIC(NumFastIselFailUSubWithOverflow,
          "Fast isel fails on usub.with.overflow");
STATISTIC(NumFastIselFailSMulWithOverflow,
          "Fast isel fails on smul.with.overflow");
STATISTIC(NumFastIselFailUMulWithOverflow,
          "Fast isel fails on umul.with.overflow");
STATISTIC(NumFastIselFailFrameaddress, "Fast isel fails on Frameaddress");
STATISTIC(NumFastIselFailSqrt, "Fast isel fails on sqrt call");
STATISTIC(NumFastIselFailStackMap, "Fast isel fails on StackMap call");
STATISTIC(NumFastIselFailPatchPoint, "Fast isel fails on PatchPoint call");
#endif

static cl::opt<bool>
EnableFastISelVerbose("fast-isel-verbose", cl::Hidden,
          cl::desc("Enable verbose messages in the \"fast\" "
                   "instruction selector"));
static cl::opt<int> EnableFastISelAbort(
    "fast-isel-abort", cl::Hidden,
    cl::desc("Enable abort calls when \"fast\" instruction selection "
             "fails to lower an instruction: 0 disable the abort, 1 will "
             "abort but for args, calls and terminators, 2 will also "
             "abort for argument lowering, and 3 will never fallback "
             "to SelectionDAG."));

static cl::opt<bool>
UseMBPI("use-mbpi",
        cl::desc("use Machine Branch Probability Info"),
        cl::init(true), cl::Hidden);

#ifndef NDEBUG
static cl::opt<std::string>
FilterDAGBasicBlockName("filter-view-dags", cl::Hidden,
                        cl::desc("Only display the basic block whose name "
                                 "matches this for all view-*-dags options"));
static cl::opt<bool>
ViewDAGCombine1("view-dag-combine1-dags", cl::Hidden,
          cl::desc("Pop up a window to show dags before the first "
                   "dag combine pass"));
static cl::opt<bool>
ViewLegalizeTypesDAGs("view-legalize-types-dags", cl::Hidden,
          cl::desc("Pop up a window to show dags before legalize types"));
static cl::opt<bool>
ViewLegalizeDAGs("view-legalize-dags", cl::Hidden,
          cl::desc("Pop up a window to show dags before legalize"));
static cl::opt<bool>
ViewDAGCombine2("view-dag-combine2-dags", cl::Hidden,
          cl::desc("Pop up a window to show dags before the second "
                   "dag combine pass"));
static cl::opt<bool>
ViewDAGCombineLT("view-dag-combine-lt-dags", cl::Hidden,
          cl::desc("Pop up a window to show dags before the post legalize types"
                   " dag combine pass"));
static cl::opt<bool>
ViewISelDAGs("view-isel-dags", cl::Hidden,
          cl::desc("Pop up a window to show isel dags as they are selected"));
static cl::opt<bool>
ViewSchedDAGs("view-sched-dags", cl::Hidden,
          cl::desc("Pop up a window to show sched dags as they are processed"));
static cl::opt<bool>
ViewSUnitDAGs("view-sunit-dags", cl::Hidden,
      cl::desc("Pop up a window to show SUnit dags after they are processed"));
#else
static const bool ViewDAGCombine1 = false,
                  ViewLegalizeTypesDAGs = false, ViewLegalizeDAGs = false,
                  ViewDAGCombine2 = false,
                  ViewDAGCombineLT = false,
                  ViewISelDAGs = false, ViewSchedDAGs = false,
                  ViewSUnitDAGs = false;
#endif

//===---------------------------------------------------------------------===//
///
/// RegisterScheduler class - Track the registration of instruction schedulers.
///
//===---------------------------------------------------------------------===//
MachinePassRegistry RegisterScheduler::Registry;

//===---------------------------------------------------------------------===//
///
/// ISHeuristic command line option for instruction schedulers.
///
//===---------------------------------------------------------------------===//
static cl::opt<RegisterScheduler::FunctionPassCtor, false,
               RegisterPassParser<RegisterScheduler> >
ISHeuristic("pre-RA-sched",
            cl::init(&createDefaultScheduler), cl::Hidden,
            cl::desc("Instruction schedulers available (before register"
                     " allocation):"));

static RegisterScheduler
defaultListDAGScheduler("default", "Best scheduler for the target",
                        createDefaultScheduler);

namespace llvm {
  //===--------------------------------------------------------------------===//
  /// \brief This class is used by SelectionDAGISel to temporarily override
  /// the optimization level on a per-function basis.
  class OptLevelChanger {
    SelectionDAGISel &IS;
    CodeGenOpt::Level SavedOptLevel;
    bool SavedFastISel;

  public:
    OptLevelChanger(SelectionDAGISel &ISel,
                    CodeGenOpt::Level NewOptLevel) : IS(ISel) {
      SavedOptLevel = IS.OptLevel;
      if (NewOptLevel == SavedOptLevel)
        return;
      IS.OptLevel = NewOptLevel;
      IS.TM.setOptLevel(NewOptLevel);
      DEBUG(dbgs() << "\nChanging optimization level for Function "
            << IS.MF->getFunction()->getName() << "\n");
      DEBUG(dbgs() << "\tBefore: -O" << SavedOptLevel
            << " ; After: -O" << NewOptLevel << "\n");
      SavedFastISel = IS.TM.Options.EnableFastISel;
      if (NewOptLevel == CodeGenOpt::None) {
        IS.TM.setFastISel(IS.TM.getO0WantsFastISel());
        DEBUG(dbgs() << "\tFastISel is "
              << (IS.TM.Options.EnableFastISel ? "enabled" : "disabled")
              << "\n");
      }
    }

    ~OptLevelChanger() {
      if (IS.OptLevel == SavedOptLevel)
        return;
      DEBUG(dbgs() << "\nRestoring optimization level for Function "
            << IS.MF->getFunction()->getName() << "\n");
      DEBUG(dbgs() << "\tBefore: -O" << IS.OptLevel
            << " ; After: -O" << SavedOptLevel << "\n");
      IS.OptLevel = SavedOptLevel;
      IS.TM.setOptLevel(SavedOptLevel);
      IS.TM.setFastISel(SavedFastISel);
    }
  };

  //===--------------------------------------------------------------------===//
  /// createDefaultScheduler - This creates an instruction scheduler appropriate
  /// for the target.
  ScheduleDAGSDNodes* createDefaultScheduler(SelectionDAGISel *IS,
                                             CodeGenOpt::Level OptLevel) {
    const TargetLowering *TLI = IS->TLI;
    const TargetSubtargetInfo &ST = IS->MF->getSubtarget();

    // Try first to see if the Target has its own way of selecting a scheduler
    if (auto *SchedulerCtor = ST.getDAGScheduler(OptLevel)) {
      return SchedulerCtor(IS, OptLevel);
    }

    if (OptLevel == CodeGenOpt::None ||
        (ST.enableMachineScheduler() && ST.enableMachineSchedDefaultSched()) ||
        TLI->getSchedulingPreference() == Sched::Source)
      return createSourceListDAGScheduler(IS, OptLevel);
    if (TLI->getSchedulingPreference() == Sched::RegPressure)
      return createBURRListDAGScheduler(IS, OptLevel);
    if (TLI->getSchedulingPreference() == Sched::Hybrid)
      return createHybridListDAGScheduler(IS, OptLevel);
    if (TLI->getSchedulingPreference() == Sched::VLIW)
      return createVLIWDAGScheduler(IS, OptLevel);
    assert(TLI->getSchedulingPreference() == Sched::ILP &&
           "Unknown sched type!");
    return createILPListDAGScheduler(IS, OptLevel);
  }
} // end namespace llvm

// EmitInstrWithCustomInserter - This method should be implemented by targets
// that mark instructions with the 'usesCustomInserter' flag.  These
// instructions are special in various ways, which require special support to
// insert.  The specified MachineInstr is created but not inserted into any
// basic blocks, and this method is called to expand it into a sequence of
// instructions, potentially also creating new basic blocks and control flow.
// When new basic blocks are inserted and the edges from MBB to its successors
// are modified, the method should insert pairs of <OldSucc, NewSucc> into the
// DenseMap.
MachineBasicBlock *
TargetLowering::EmitInstrWithCustomInserter(MachineInstr *MI,
                                            MachineBasicBlock *MBB) const {
#ifndef NDEBUG
  dbgs() << "If a target marks an instruction with "
          "'usesCustomInserter', it must implement "
          "TargetLowering::EmitInstrWithCustomInserter!";
#endif
  llvm_unreachable(nullptr);
}

void TargetLowering::AdjustInstrPostInstrSelection(MachineInstr *MI,
                                                   SDNode *Node) const {
  assert(!MI->hasPostISelHook() &&
         "If a target marks an instruction with 'hasPostISelHook', "
         "it must implement TargetLowering::AdjustInstrPostInstrSelection!");
}

//===----------------------------------------------------------------------===//
// SelectionDAGISel code
//===----------------------------------------------------------------------===//

SelectionDAGISel::SelectionDAGISel(TargetMachine &tm,
                                   CodeGenOpt::Level OL) :
  MachineFunctionPass(ID), TM(tm),
  FuncInfo(new FunctionLoweringInfo()),
  CurDAG(new SelectionDAG(tm, OL)),
  SDB(new SelectionDAGBuilder(*CurDAG, *FuncInfo, OL)),
  GFI(),
  OptLevel(OL),
  DAGSize(0) {
    initializeGCModuleInfoPass(*PassRegistry::getPassRegistry());
    initializeBranchProbabilityInfoWrapperPassPass(
        *PassRegistry::getPassRegistry());
    initializeAAResultsWrapperPassPass(*PassRegistry::getPassRegistry());
    initializeTargetLibraryInfoWrapperPassPass(
        *PassRegistry::getPassRegistry());
  }

SelectionDAGISel::~SelectionDAGISel() {
  delete SDB;
  delete CurDAG;
  delete FuncInfo;
}

void SelectionDAGISel::getAnalysisUsage(AnalysisUsage &AU) const {
  AU.addRequired<AAResultsWrapperPass>();
  AU.addRequired<GCModuleInfo>();
  AU.addPreserved<GCModuleInfo>();
  AU.addRequired<TargetLibraryInfoWrapperPass>();
  if (UseMBPI && OptLevel != CodeGenOpt::None)
    AU.addRequired<BranchProbabilityInfoWrapperPass>();
  MachineFunctionPass::getAnalysisUsage(AU);
}

/// SplitCriticalSideEffectEdges - Look for critical edges with a PHI value that
/// may trap on it.  In this case we have to split the edge so that the path
/// through the predecessor block that doesn't go to the phi block doesn't
/// execute the possibly trapping instruction.
///
/// This is required for correctness, so it must be done at -O0.
///
static void SplitCriticalSideEffectEdges(Function &Fn) {
  // Loop for blocks with phi nodes.
  for (BasicBlock &BB : Fn) {
    PHINode *PN = dyn_cast<PHINode>(BB.begin());
    if (!PN) continue;

  ReprocessBlock:
    // For each block with a PHI node, check to see if any of the input values
    // are potentially trapping constant expressions.  Constant expressions are
    // the only potentially trapping value that can occur as the argument to a
    // PHI.
    for (BasicBlock::iterator I = BB.begin(); (PN = dyn_cast<PHINode>(I)); ++I)
      for (unsigned i = 0, e = PN->getNumIncomingValues(); i != e; ++i) {
        ConstantExpr *CE = dyn_cast<ConstantExpr>(PN->getIncomingValue(i));
        if (!CE || !CE->canTrap()) continue;

        // The only case we have to worry about is when the edge is critical.
        // Since this block has a PHI Node, we assume it has multiple input
        // edges: check to see if the pred has multiple successors.
        BasicBlock *Pred = PN->getIncomingBlock(i);
        if (Pred->getTerminator()->getNumSuccessors() == 1)
          continue;

        // Okay, we have to split this edge.
        SplitCriticalEdge(
            Pred->getTerminator(), GetSuccessorNumber(Pred, &BB),
            CriticalEdgeSplittingOptions().setMergeIdenticalEdges());
        goto ReprocessBlock;
      }
  }
}

bool SelectionDAGISel::runOnMachineFunction(MachineFunction &mf) {
  // Do some sanity-checking on the command-line options.
  assert((!EnableFastISelVerbose || TM.Options.EnableFastISel) &&
         "-fast-isel-verbose requires -fast-isel");
  assert((!EnableFastISelAbort || TM.Options.EnableFastISel) &&
         "-fast-isel-abort > 0 requires -fast-isel");

  const Function &Fn = *mf.getFunction();
  MF = &mf;

  // Reset the target options before resetting the optimization
  // level below.
  // FIXME: This is a horrible hack and should be processed via
  // codegen looking at the optimization level explicitly when
  // it wants to look at it.
  TM.resetTargetOptions(Fn);
  // Reset OptLevel to None for optnone functions.
  CodeGenOpt::Level NewOptLevel = OptLevel;
  if (Fn.hasFnAttribute(Attribute::OptimizeNone))
    NewOptLevel = CodeGenOpt::None;
  OptLevelChanger OLC(*this, NewOptLevel);

  TII = MF->getSubtarget().getInstrInfo();
  TLI = MF->getSubtarget().getTargetLowering();
  RegInfo = &MF->getRegInfo();
  AA = &getAnalysis<AAResultsWrapperPass>().getAAResults();
  LibInfo = &getAnalysis<TargetLibraryInfoWrapperPass>().getTLI();
  GFI = Fn.hasGC() ? &getAnalysis<GCModuleInfo>().getFunctionInfo(Fn) : nullptr;

  DEBUG(dbgs() << "\n\n\n=== " << Fn.getName() << "\n");

  SplitCriticalSideEffectEdges(const_cast<Function &>(Fn));

  CurDAG->init(*MF);
  FuncInfo->set(Fn, *MF, CurDAG);

  if (UseMBPI && OptLevel != CodeGenOpt::None)
    FuncInfo->BPI = &getAnalysis<BranchProbabilityInfoWrapperPass>().getBPI();
  else
    FuncInfo->BPI = nullptr;

  SDB->init(GFI, *AA, LibInfo);

  MF->setHasInlineAsm(false);

  FuncInfo->SplitCSR = false;

  // We split CSR if the target supports it for the given function
  // and the function has only return exits.
  if (OptLevel != CodeGenOpt::None && TLI->supportSplitCSR(MF)) {
    FuncInfo->SplitCSR = true;

    // Collect all the return blocks.
    for (const BasicBlock &BB : Fn) {
      if (!succ_empty(&BB))
        continue;

      const TerminatorInst *Term = BB.getTerminator();
      if (isa<UnreachableInst>(Term) || isa<ReturnInst>(Term))
        continue;

      // Bail out if the exit block is not Return nor Unreachable.
      FuncInfo->SplitCSR = false;
      break;
    }
  }

  MachineBasicBlock *EntryMBB = &MF->front();
  if (FuncInfo->SplitCSR)
    // This performs initialization so lowering for SplitCSR will be correct.
    TLI->initializeSplitCSR(EntryMBB);

  SelectAllBasicBlocks(Fn);

  // If the first basic block in the function has live ins that need to be
  // copied into vregs, emit the copies into the top of the block before
  // emitting the code for the block.
  const TargetRegisterInfo &TRI = *MF->getSubtarget().getRegisterInfo();
  RegInfo->EmitLiveInCopies(EntryMBB, TRI, *TII);

  // Insert copies in the entry block and the return blocks.
  if (FuncInfo->SplitCSR) {
    SmallVector<MachineBasicBlock*, 4> Returns;
    // Collect all the return blocks.
    for (MachineBasicBlock &MBB : mf) {
      if (!MBB.succ_empty())
        continue;

      MachineBasicBlock::iterator Term = MBB.getFirstTerminator();
      if (Term != MBB.end() && Term->isReturn()) {
        Returns.push_back(&MBB);
        continue;
      }
    }
    TLI->insertCopiesSplitCSR(EntryMBB, Returns);
  }

  DenseMap<unsigned, unsigned> LiveInMap;
  if (!FuncInfo->ArgDbgValues.empty())
    for (MachineRegisterInfo::livein_iterator LI = RegInfo->livein_begin(),
           E = RegInfo->livein_end(); LI != E; ++LI)
      if (LI->second)
        LiveInMap.insert(std::make_pair(LI->first, LI->second));

  // Insert DBG_VALUE instructions for function arguments to the entry block.
  for (unsigned i = 0, e = FuncInfo->ArgDbgValues.size(); i != e; ++i) {
    MachineInstr *MI = FuncInfo->ArgDbgValues[e-i-1];
    bool hasFI = MI->getOperand(0).isFI();
    unsigned Reg =
        hasFI ? TRI.getFrameRegister(*MF) : MI->getOperand(0).getReg();
    if (TargetRegisterInfo::isPhysicalRegister(Reg))
      EntryMBB->insert(EntryMBB->begin(), MI);
    else {
      MachineInstr *Def = RegInfo->getVRegDef(Reg);
      if (Def) {
        MachineBasicBlock::iterator InsertPos = Def;
        // FIXME: VR def may not be in entry block.
        Def->getParent()->insert(std::next(InsertPos), MI);
      } else
        DEBUG(dbgs() << "Dropping debug info for dead vreg"
              << TargetRegisterInfo::virtReg2Index(Reg) << "\n");
    }

    // If Reg is live-in then update debug info to track its copy in a vreg.
    DenseMap<unsigned, unsigned>::iterator LDI = LiveInMap.find(Reg);
    if (LDI != LiveInMap.end()) {
      assert(!hasFI && "There's no handling of frame pointer updating here yet "
                       "- add if needed");
      MachineInstr *Def = RegInfo->getVRegDef(LDI->second);
      MachineBasicBlock::iterator InsertPos = Def;
      const MDNode *Variable = MI->getDebugVariable();
      const MDNode *Expr = MI->getDebugExpression();
      DebugLoc DL = MI->getDebugLoc();
      bool IsIndirect = MI->isIndirectDebugValue();
      unsigned Offset = IsIndirect ? MI->getOperand(1).getImm() : 0;
      assert(cast<DILocalVariable>(Variable)->isValidLocationForIntrinsic(DL) &&
             "Expected inlined-at fields to agree");
      // Def is never a terminator here, so it is ok to increment InsertPos.
      BuildMI(*EntryMBB, ++InsertPos, DL, TII->get(TargetOpcode::DBG_VALUE),
              IsIndirect, LDI->second, Offset, Variable, Expr);

      // If this vreg is directly copied into an exported register then
      // that COPY instructions also need DBG_VALUE, if it is the only
      // user of LDI->second.
      MachineInstr *CopyUseMI = nullptr;
      for (MachineRegisterInfo::use_instr_iterator
           UI = RegInfo->use_instr_begin(LDI->second),
           E = RegInfo->use_instr_end(); UI != E; ) {
        MachineInstr *UseMI = &*(UI++);
        if (UseMI->isDebugValue()) continue;
        if (UseMI->isCopy() && !CopyUseMI && UseMI->getParent() == EntryMBB) {
          CopyUseMI = UseMI; continue;
        }
        // Otherwise this is another use or second copy use.
        CopyUseMI = nullptr; break;
      }
      if (CopyUseMI) {
        // Use MI's debug location, which describes where Variable was
        // declared, rather than whatever is attached to CopyUseMI.
        MachineInstr *NewMI =
            BuildMI(*MF, DL, TII->get(TargetOpcode::DBG_VALUE), IsIndirect,
                    CopyUseMI->getOperand(0).getReg(), Offset, Variable, Expr);
        MachineBasicBlock::iterator Pos = CopyUseMI;
        EntryMBB->insertAfter(Pos, NewMI);
      }
    }
  }

  // Determine if there are any calls in this machine function.
  MachineFrameInfo *MFI = MF->getFrameInfo();
  for (const auto &MBB : *MF) {
    if (MFI->hasCalls() && MF->hasInlineAsm())
      break;

    for (const auto &MI : MBB) {
      const MCInstrDesc &MCID = TII->get(MI.getOpcode());
      if ((MCID.isCall() && !MCID.isReturn()) ||
          MI.isStackAligningInlineAsm()) {
        MFI->setHasCalls(true);
      }
      if (MI.isInlineAsm()) {
        MF->setHasInlineAsm(true);
      }
    }
  }

  // Determine if there is a call to setjmp in the machine function.
  MF->setExposesReturnsTwice(Fn.callsFunctionThatReturnsTwice());

  // Replace forward-declared registers with the registers containing
  // the desired value.
  MachineRegisterInfo &MRI = MF->getRegInfo();
  for (DenseMap<unsigned, unsigned>::iterator
       I = FuncInfo->RegFixups.begin(), E = FuncInfo->RegFixups.end();
       I != E; ++I) {
    unsigned From = I->first;
    unsigned To = I->second;
    // If To is also scheduled to be replaced, find what its ultimate
    // replacement is.
    for (;;) {
      DenseMap<unsigned, unsigned>::iterator J = FuncInfo->RegFixups.find(To);
      if (J == E) break;
      To = J->second;
    }
    // Make sure the new register has a sufficiently constrained register class.
    if (TargetRegisterInfo::isVirtualRegister(From) &&
        TargetRegisterInfo::isVirtualRegister(To))
      MRI.constrainRegClass(To, MRI.getRegClass(From));
    // Replace it.


    // Replacing one register with another won't touch the kill flags.
    // We need to conservatively clear the kill flags as a kill on the old
    // register might dominate existing uses of the new register.
    if (!MRI.use_empty(To))
      MRI.clearKillFlags(From);
    MRI.replaceRegWith(From, To);
  }

  if (TLI->hasCopyImplyingStackAdjustment(MF))
    MFI->setHasCopyImplyingStackAdjustment(true);

  // Freeze the set of reserved registers now that MachineFrameInfo has been
  // set up. All the information required by getReservedRegs() should be
  // available now.
  MRI.freezeReservedRegs(*MF);

  // Release function-specific state. SDB and CurDAG are already cleared
  // at this point.
  FuncInfo->clear();

  DEBUG(dbgs() << "*** MachineFunction at end of ISel ***\n");
  DEBUG(MF->print(dbgs()));

  return true;
}

void SelectionDAGISel::SelectBasicBlock(BasicBlock::const_iterator Begin,
                                        BasicBlock::const_iterator End,
                                        bool &HadTailCall) {
  // Lower the instructions. If a call is emitted as a tail call, cease emitting
  // nodes for this block.
  for (BasicBlock::const_iterator I = Begin; I != End && !SDB->HasTailCall; ++I)
    SDB->visit(*I);

  // Make sure the root of the DAG is up-to-date.
  CurDAG->setRoot(SDB->getControlRoot());
  HadTailCall = SDB->HasTailCall;
  SDB->clear();

  // Final step, emit the lowered DAG as machine code.
  CodeGenAndEmitDAG();
}

void SelectionDAGISel::ComputeLiveOutVRegInfo() {
  SmallPtrSet<SDNode*, 16> VisitedNodes;
  SmallVector<SDNode*, 128> Worklist;

  Worklist.push_back(CurDAG->getRoot().getNode());

  APInt KnownZero;
  APInt KnownOne;

  do {
    SDNode *N = Worklist.pop_back_val();

    // If we've already seen this node, ignore it.
    if (!VisitedNodes.insert(N).second)
      continue;

    // Otherwise, add all chain operands to the worklist.
    for (const SDValue &Op : N->op_values())
      if (Op.getValueType() == MVT::Other)
        Worklist.push_back(Op.getNode());

    // If this is a CopyToReg with a vreg dest, process it.
    if (N->getOpcode() != ISD::CopyToReg)
      continue;

    unsigned DestReg = cast<RegisterSDNode>(N->getOperand(1))->getReg();
    if (!TargetRegisterInfo::isVirtualRegister(DestReg))
      continue;

    // Ignore non-scalar or non-integer values.
    SDValue Src = N->getOperand(2);
    EVT SrcVT = Src.getValueType();
    if (!SrcVT.isInteger() || SrcVT.isVector())
      continue;

    unsigned NumSignBits = CurDAG->ComputeNumSignBits(Src);
    CurDAG->computeKnownBits(Src, KnownZero, KnownOne);
    FuncInfo->AddLiveOutRegInfo(DestReg, NumSignBits, KnownZero, KnownOne);
  } while (!Worklist.empty());
}

void SelectionDAGISel::CodeGenAndEmitDAG() {
  std::string GroupName;
  if (TimePassesIsEnabled)
    GroupName = "Instruction Selection and Scheduling";
  std::string BlockName;
  int BlockNumber = -1;
  (void)BlockNumber;
  bool MatchFilterBB = false; (void)MatchFilterBB;
#ifndef NDEBUG
  MatchFilterBB = (FilterDAGBasicBlockName.empty() ||
                   FilterDAGBasicBlockName ==
                       FuncInfo->MBB->getBasicBlock()->getName().str());
#endif
#ifdef NDEBUG
  if (ViewDAGCombine1 || ViewLegalizeTypesDAGs || ViewLegalizeDAGs ||
      ViewDAGCombine2 || ViewDAGCombineLT || ViewISelDAGs || ViewSchedDAGs ||
      ViewSUnitDAGs)
#endif
  {
    BlockNumber = FuncInfo->MBB->getNumber();
    BlockName =
        (MF->getName() + ":" + FuncInfo->MBB->getBasicBlock()->getName()).str();
  }
  DEBUG(dbgs() << "Initial selection DAG: BB#" << BlockNumber
        << " '" << BlockName << "'\n"; CurDAG->dump());

  if (ViewDAGCombine1 && MatchFilterBB)
    CurDAG->viewGraph("dag-combine1 input for " + BlockName);

  // Run the DAG combiner in pre-legalize mode.
  {
    NamedRegionTimer T("DAG Combining 1", GroupName, TimePassesIsEnabled);
    CurDAG->Combine(BeforeLegalizeTypes, *AA, OptLevel);
  }

  DEBUG(dbgs() << "Optimized lowered selection DAG: BB#" << BlockNumber
        << " '" << BlockName << "'\n"; CurDAG->dump());

  // Second step, hack on the DAG until it only uses operations and types that
  // the target supports.
  if (ViewLegalizeTypesDAGs && MatchFilterBB)
    CurDAG->viewGraph("legalize-types input for " + BlockName);

  bool Changed;
  {
    NamedRegionTimer T("Type Legalization", GroupName, TimePassesIsEnabled);
    Changed = CurDAG->LegalizeTypes();
  }

  DEBUG(dbgs() << "Type-legalized selection DAG: BB#" << BlockNumber
        << " '" << BlockName << "'\n"; CurDAG->dump());

  CurDAG->NewNodesMustHaveLegalTypes = true;

  if (Changed) {
    if (ViewDAGCombineLT && MatchFilterBB)
      CurDAG->viewGraph("dag-combine-lt input for " + BlockName);

    // Run the DAG combiner in post-type-legalize mode.
    {
      NamedRegionTimer T("DAG Combining after legalize types", GroupName,
                         TimePassesIsEnabled);
      CurDAG->Combine(AfterLegalizeTypes, *AA, OptLevel);
    }

    DEBUG(dbgs() << "Optimized type-legalized selection DAG: BB#" << BlockNumber
          << " '" << BlockName << "'\n"; CurDAG->dump());

  }

  {
    NamedRegionTimer T("Vector Legalization", GroupName, TimePassesIsEnabled);
    Changed = CurDAG->LegalizeVectors();
  }

  if (Changed) {
    {
      NamedRegionTimer T("Type Legalization 2", GroupName, TimePassesIsEnabled);
      CurDAG->LegalizeTypes();
    }

    if (ViewDAGCombineLT && MatchFilterBB)
      CurDAG->viewGraph("dag-combine-lv input for " + BlockName);

    // Run the DAG combiner in post-type-legalize mode.
    {
      NamedRegionTimer T("DAG Combining after legalize vectors", GroupName,
                         TimePassesIsEnabled);
      CurDAG->Combine(AfterLegalizeVectorOps, *AA, OptLevel);
    }

    DEBUG(dbgs() << "Optimized vector-legalized selection DAG: BB#"
          << BlockNumber << " '" << BlockName << "'\n"; CurDAG->dump());
  }

  if (ViewLegalizeDAGs && MatchFilterBB)
    CurDAG->viewGraph("legalize input for " + BlockName);

  {
    NamedRegionTimer T("DAG Legalization", GroupName, TimePassesIsEnabled);
    CurDAG->Legalize();
  }

  DEBUG(dbgs() << "Legalized selection DAG: BB#" << BlockNumber
        << " '" << BlockName << "'\n"; CurDAG->dump());

  if (ViewDAGCombine2 && MatchFilterBB)
    CurDAG->viewGraph("dag-combine2 input for " + BlockName);

  // Run the DAG combiner in post-legalize mode.
  {
    NamedRegionTimer T("DAG Combining 2", GroupName, TimePassesIsEnabled);
    CurDAG->Combine(AfterLegalizeDAG, *AA, OptLevel);
  }

  DEBUG(dbgs() << "Optimized legalized selection DAG: BB#" << BlockNumber
        << " '" << BlockName << "'\n"; CurDAG->dump());

  if (OptLevel != CodeGenOpt::None)
    ComputeLiveOutVRegInfo();

  if (ViewISelDAGs && MatchFilterBB)
    CurDAG->viewGraph("isel input for " + BlockName);

  // Third, instruction select all of the operations to machine code, adding the
  // code to the MachineBasicBlock.
  {
    NamedRegionTimer T("Instruction Selection", GroupName, TimePassesIsEnabled);
    DoInstructionSelection();
  }

  DEBUG(dbgs() << "Selected selection DAG: BB#" << BlockNumber
        << " '" << BlockName << "'\n"; CurDAG->dump());

  if (ViewSchedDAGs && MatchFilterBB)
    CurDAG->viewGraph("scheduler input for " + BlockName);

  // Schedule machine code.
  ScheduleDAGSDNodes *Scheduler = CreateScheduler();
  {
    NamedRegionTimer T("Instruction Scheduling", GroupName,
                       TimePassesIsEnabled);
    Scheduler->Run(CurDAG, FuncInfo->MBB);
  }

  if (ViewSUnitDAGs && MatchFilterBB)
    Scheduler->viewGraph();

  // Emit machine code to BB.  This can change 'BB' to the last block being
  // inserted into.
  MachineBasicBlock *FirstMBB = FuncInfo->MBB, *LastMBB;
  {
    NamedRegionTimer T("Instruction Creation", GroupName, TimePassesIsEnabled);

    // FuncInfo->InsertPt is passed by reference and set to the end of the
    // scheduled instructions.
    LastMBB = FuncInfo->MBB = Scheduler->EmitSchedule(FuncInfo->InsertPt);
  }

  // If the block was split, make sure we update any references that are used to
  // update PHI nodes later on.
  if (FirstMBB != LastMBB)
    SDB->UpdateSplitBlock(FirstMBB, LastMBB);

  // Free the scheduler state.
  {
    NamedRegionTimer T("Instruction Scheduling Cleanup", GroupName,
                       TimePassesIsEnabled);
    delete Scheduler;
  }

  // Free the SelectionDAG state, now that we're finished with it.
  CurDAG->clear();
}

namespace {
/// ISelUpdater - helper class to handle updates of the instruction selection
/// graph.
class ISelUpdater : public SelectionDAG::DAGUpdateListener {
  SelectionDAG::allnodes_iterator &ISelPosition;
public:
  ISelUpdater(SelectionDAG &DAG, SelectionDAG::allnodes_iterator &isp)
    : SelectionDAG::DAGUpdateListener(DAG), ISelPosition(isp) {}

  /// NodeDeleted - Handle nodes deleted from the graph. If the node being
  /// deleted is the current ISelPosition node, update ISelPosition.
  ///
  void NodeDeleted(SDNode *N, SDNode *E) override {
    if (ISelPosition == SelectionDAG::allnodes_iterator(N))
      ++ISelPosition;
  }
};
} // end anonymous namespace

void SelectionDAGISel::DoInstructionSelection() {
  DEBUG(dbgs() << "===== Instruction selection begins: BB#"
        << FuncInfo->MBB->getNumber()
        << " '" << FuncInfo->MBB->getName() << "'\n");

  PreprocessISelDAG();

  // Select target instructions for the DAG.
  {
    // Number all nodes with a topological order and set DAGSize.
    DAGSize = CurDAG->AssignTopologicalOrder();

    // Create a dummy node (which is not added to allnodes), that adds
    // a reference to the root node, preventing it from being deleted,
    // and tracking any changes of the root.
    HandleSDNode Dummy(CurDAG->getRoot());
    SelectionDAG::allnodes_iterator ISelPosition (CurDAG->getRoot().getNode());
    ++ISelPosition;

    // Make sure that ISelPosition gets properly updated when nodes are deleted
    // in calls made from this function.
    ISelUpdater ISU(*CurDAG, ISelPosition);

    // The AllNodes list is now topological-sorted. Visit the
    // nodes by starting at the end of the list (the root of the
    // graph) and preceding back toward the beginning (the entry
    // node).
    while (ISelPosition != CurDAG->allnodes_begin()) {
      SDNode *Node = &*--ISelPosition;
      // Skip dead nodes. DAGCombiner is expected to eliminate all dead nodes,
      // but there are currently some corner cases that it misses. Also, this
      // makes it theoretically possible to disable the DAGCombiner.
      if (Node->use_empty())
        continue;

      SDNode *ResNode = Select(Node);

      // FIXME: This is pretty gross.  'Select' should be changed to not return
      // anything at all and this code should be nuked with a tactical strike.

      // If node should not be replaced, continue with the next one.
      if (ResNode == Node || Node->getOpcode() == ISD::DELETED_NODE)
        continue;
      // Replace node.
      if (ResNode) {
        ReplaceUses(Node, ResNode);
      }

      // If after the replacement this node is not used any more,
      // remove this dead node.
      if (Node->use_empty()) // Don't delete EntryToken, etc.
        CurDAG->RemoveDeadNode(Node);
    }

    CurDAG->setRoot(Dummy.getValue());
  }

  DEBUG(dbgs() << "===== Instruction selection ends:\n");

  PostprocessISelDAG();
}

static bool hasExceptionPointerOrCodeUser(const CatchPadInst *CPI) {
  for (const User *U : CPI->users()) {
    if (const IntrinsicInst *EHPtrCall = dyn_cast<IntrinsicInst>(U)) {
      Intrinsic::ID IID = EHPtrCall->getIntrinsicID();
      if (IID == Intrinsic::eh_exceptionpointer ||
          IID == Intrinsic::eh_exceptioncode)
        return true;
    }
  }
  return false;
}

/// PrepareEHLandingPad - Emit an EH_LABEL, set up live-in registers, and
/// do other setup for EH landing-pad blocks.
bool SelectionDAGISel::PrepareEHLandingPad() {
  MachineBasicBlock *MBB = FuncInfo->MBB;
  const Constant *PersonalityFn = FuncInfo->Fn->getPersonalityFn();
  const BasicBlock *LLVMBB = MBB->getBasicBlock();
  const TargetRegisterClass *PtrRC =
      TLI->getRegClassFor(TLI->getPointerTy(CurDAG->getDataLayout()));

  // Catchpads have one live-in register, which typically holds the exception
  // pointer or code.
  if (const auto *CPI = dyn_cast<CatchPadInst>(LLVMBB->getFirstNonPHI())) {
    if (hasExceptionPointerOrCodeUser(CPI)) {
      // Get or create the virtual register to hold the pointer or code.  Mark
      // the live in physreg and copy into the vreg.
      MCPhysReg EHPhysReg = TLI->getExceptionPointerRegister(PersonalityFn);
      assert(EHPhysReg && "target lacks exception pointer register");
      MBB->addLiveIn(EHPhysReg);
      unsigned VReg = FuncInfo->getCatchPadExceptionPointerVReg(CPI, PtrRC);
      BuildMI(*MBB, FuncInfo->InsertPt, SDB->getCurDebugLoc(),
              TII->get(TargetOpcode::COPY), VReg)
          .addReg(EHPhysReg, RegState::Kill);
    }
    return true;
  }

  if (!LLVMBB->isLandingPad())
    return true;

  // Add a label to mark the beginning of the landing pad.  Deletion of the
  // landing pad can thus be detected via the MachineModuleInfo.
  MCSymbol *Label = MF->getMMI().addLandingPad(MBB);

  // Assign the call site to the landing pad's begin label.
  MF->getMMI().setCallSiteLandingPad(Label, SDB->LPadToCallSiteMap[MBB]);

  const MCInstrDesc &II = TII->get(TargetOpcode::EH_LABEL);
  BuildMI(*MBB, FuncInfo->InsertPt, SDB->getCurDebugLoc(), II)
    .addSym(Label);

  // Mark exception register as live in.
  if (unsigned Reg = TLI->getExceptionPointerRegister(PersonalityFn))
    FuncInfo->ExceptionPointerVirtReg = MBB->addLiveIn(Reg, PtrRC);

  // Mark exception selector register as live in.
  if (unsigned Reg = TLI->getExceptionSelectorRegister(PersonalityFn))
    FuncInfo->ExceptionSelectorVirtReg = MBB->addLiveIn(Reg, PtrRC);

  return true;
}

/// isFoldedOrDeadInstruction - Return true if the specified instruction is
/// side-effect free and is either dead or folded into a generated instruction.
/// Return false if it needs to be emitted.
static bool isFoldedOrDeadInstruction(const Instruction *I,
                                      FunctionLoweringInfo *FuncInfo) {
  return !I->mayWriteToMemory() && // Side-effecting instructions aren't folded.
         !isa<TerminatorInst>(I) &&    // Terminators aren't folded.
         !isa<DbgInfoIntrinsic>(I) &&  // Debug instructions aren't folded.
         !I->isEHPad() &&              // EH pad instructions aren't folded.
         !FuncInfo->isExportedInst(I); // Exported instrs must be computed.
}

#ifndef NDEBUG
// Collect per Instruction statistics for fast-isel misses.  Only those
// instructions that cause the bail are accounted for.  It does not account for
// instructions higher in the block.  Thus, summing the per instructions stats
// will not add up to what is reported by NumFastIselFailures.
static void collectFailStats(const Instruction *I) {
  switch (I->getOpcode()) {
  default: assert (0 && "<Invalid operator> ");

  // Terminators
  case Instruction::Ret:         NumFastIselFailRet++; return;
  case Instruction::Br:          NumFastIselFailBr++; return;
  case Instruction::Switch:      NumFastIselFailSwitch++; return;
  case Instruction::IndirectBr:  NumFastIselFailIndirectBr++; return;
  case Instruction::Invoke:      NumFastIselFailInvoke++; return;
  case Instruction::Resume:      NumFastIselFailResume++; return;
  case Instruction::Unreachable: NumFastIselFailUnreachable++; return;

  // Standard binary operators...
  case Instruction::Add:  NumFastIselFailAdd++; return;
  case Instruction::FAdd: NumFastIselFailFAdd++; return;
  case Instruction::Sub:  NumFastIselFailSub++; return;
  case Instruction::FSub: NumFastIselFailFSub++; return;
  case Instruction::Mul:  NumFastIselFailMul++; return;
  case Instruction::FMul: NumFastIselFailFMul++; return;
  case Instruction::UDiv: NumFastIselFailUDiv++; return;
  case Instruction::SDiv: NumFastIselFailSDiv++; return;
  case Instruction::FDiv: NumFastIselFailFDiv++; return;
  case Instruction::URem: NumFastIselFailURem++; return;
  case Instruction::SRem: NumFastIselFailSRem++; return;
  case Instruction::FRem: NumFastIselFailFRem++; return;

  // Logical operators...
  case Instruction::And: NumFastIselFailAnd++; return;
  case Instruction::Or:  NumFastIselFailOr++; return;
  case Instruction::Xor: NumFastIselFailXor++; return;

  // Memory instructions...
  case Instruction::Alloca:        NumFastIselFailAlloca++; return;
  case Instruction::Load:          NumFastIselFailLoad++; return;
  case Instruction::Store:         NumFastIselFailStore++; return;
  case Instruction::AtomicCmpXchg: NumFastIselFailAtomicCmpXchg++; return;
  case Instruction::AtomicRMW:     NumFastIselFailAtomicRMW++; return;
  case Instruction::Fence:         NumFastIselFailFence++; return;
  case Instruction::GetElementPtr: NumFastIselFailGetElementPtr++; return;

  // Convert instructions...
  case Instruction::Trunc:    NumFastIselFailTrunc++; return;
  case Instruction::ZExt:     NumFastIselFailZExt++; return;
  case Instruction::SExt:     NumFastIselFailSExt++; return;
  case Instruction::FPTrunc:  NumFastIselFailFPTrunc++; return;
  case Instruction::FPExt:    NumFastIselFailFPExt++; return;
  case Instruction::FPToUI:   NumFastIselFailFPToUI++; return;
  case Instruction::FPToSI:   NumFastIselFailFPToSI++; return;
  case Instruction::UIToFP:   NumFastIselFailUIToFP++; return;
  case Instruction::SIToFP:   NumFastIselFailSIToFP++; return;
  case Instruction::IntToPtr: NumFastIselFailIntToPtr++; return;
  case Instruction::PtrToInt: NumFastIselFailPtrToInt++; return;
  case Instruction::BitCast:  NumFastIselFailBitCast++; return;

  // Other instructions...
  case Instruction::ICmp:           NumFastIselFailICmp++; return;
  case Instruction::FCmp:           NumFastIselFailFCmp++; return;
  case Instruction::PHI:            NumFastIselFailPHI++; return;
  case Instruction::Select:         NumFastIselFailSelect++; return;
  case Instruction::Call: {
    if (auto const *Intrinsic = dyn_cast<IntrinsicInst>(I)) {
      switch (Intrinsic->getIntrinsicID()) {
      default:
        NumFastIselFailIntrinsicCall++; return;
      case Intrinsic::sadd_with_overflow:
        NumFastIselFailSAddWithOverflow++; return;
      case Intrinsic::uadd_with_overflow:
        NumFastIselFailUAddWithOverflow++; return;
      case Intrinsic::ssub_with_overflow:
        NumFastIselFailSSubWithOverflow++; return;
      case Intrinsic::usub_with_overflow:
        NumFastIselFailUSubWithOverflow++; return;
      case Intrinsic::smul_with_overflow:
        NumFastIselFailSMulWithOverflow++; return;
      case Intrinsic::umul_with_overflow:
        NumFastIselFailUMulWithOverflow++; return;
      case Intrinsic::frameaddress:
        NumFastIselFailFrameaddress++; return;
      case Intrinsic::sqrt:
          NumFastIselFailSqrt++; return;
      case Intrinsic::experimental_stackmap:
        NumFastIselFailStackMap++; return;
      case Intrinsic::experimental_patchpoint_void: // fall-through
      case Intrinsic::experimental_patchpoint_i64:
        NumFastIselFailPatchPoint++; return;
      }
    }
    NumFastIselFailCall++;
    return;
  }
  case Instruction::Shl:            NumFastIselFailShl++; return;
  case Instruction::LShr:           NumFastIselFailLShr++; return;
  case Instruction::AShr:           NumFastIselFailAShr++; return;
  case Instruction::VAArg:          NumFastIselFailVAArg++; return;
  case Instruction::ExtractElement: NumFastIselFailExtractElement++; return;
  case Instruction::InsertElement:  NumFastIselFailInsertElement++; return;
  case Instruction::ShuffleVector:  NumFastIselFailShuffleVector++; return;
  case Instruction::ExtractValue:   NumFastIselFailExtractValue++; return;
  case Instruction::InsertValue:    NumFastIselFailInsertValue++; return;
  case Instruction::LandingPad:     NumFastIselFailLandingPad++; return;
  }
}
#endif // NDEBUG

/// Set up SwiftErrorVals by going through the function. If the function has
/// swifterror argument, it will be the first entry.
static void setupSwiftErrorVals(const Function &Fn, const TargetLowering *TLI,
                                FunctionLoweringInfo *FuncInfo) {
  if (!TLI->supportSwiftError())
    return;

  FuncInfo->SwiftErrorVals.clear();
  FuncInfo->SwiftErrorMap.clear();
  FuncInfo->SwiftErrorWorklist.clear();

  // Check if function has a swifterror argument.
  for (Function::const_arg_iterator AI = Fn.arg_begin(), AE = Fn.arg_end();
       AI != AE; ++AI)
    if (AI->hasSwiftErrorAttr())
      FuncInfo->SwiftErrorVals.push_back(&*AI);

  for (const auto &LLVMBB : Fn)
    for (const auto &Inst : LLVMBB) {
      if (const AllocaInst *Alloca = dyn_cast<AllocaInst>(&Inst))
        if (Alloca->isSwiftError())
          FuncInfo->SwiftErrorVals.push_back(Alloca);
    }
}

/// For each basic block, merge incoming swifterror values or simply propagate
/// them. The merged results will be saved in SwiftErrorMap. For predecessors
/// that are not yet visited, we create virtual registers to hold the swifterror
/// values and save them in SwiftErrorWorklist.
static void mergeIncomingSwiftErrors(FunctionLoweringInfo *FuncInfo,
                            const TargetLowering *TLI,
                            const TargetInstrInfo *TII,
                            const BasicBlock *LLVMBB,
                            SelectionDAGBuilder *SDB) {
  if (!TLI->supportSwiftError())
    return;

  // We should only do this when we have swifterror parameter or swifterror
  // alloc.
  if (FuncInfo->SwiftErrorVals.empty())
    return;

  // At beginning of a basic block, insert PHI nodes or get the virtual
  // register from the only predecessor, and update SwiftErrorMap; if one
  // of the predecessors is not visited, update SwiftErrorWorklist.
  // At end of a basic block, if a block is in SwiftErrorWorklist, insert copy
  // to sync up the virtual register assignment.

  // Always create a virtual register for each swifterror value in entry block.
  auto &DL = SDB->DAG.getDataLayout();
  const TargetRegisterClass *RC = TLI->getRegClassFor(TLI->getPointerTy(DL));
  if (pred_begin(LLVMBB) == pred_end(LLVMBB)) {
    for (unsigned I = 0, E = FuncInfo->SwiftErrorVals.size(); I < E; I++) {
      unsigned VReg = FuncInfo->MF->getRegInfo().createVirtualRegister(RC);
      // Assign Undef to Vreg. We construct MI directly to make sure it works
      // with FastISel.
      BuildMI(*FuncInfo->MBB, FuncInfo->InsertPt, SDB->getCurDebugLoc(),
          TII->get(TargetOpcode::IMPLICIT_DEF), VReg);
      FuncInfo->SwiftErrorMap[FuncInfo->MBB].push_back(VReg);
    }
    return;
  }

  if (auto *UniquePred = LLVMBB->getUniquePredecessor()) {
    auto *UniquePredMBB = FuncInfo->MBBMap[UniquePred];
    if (!FuncInfo->SwiftErrorMap.count(UniquePredMBB)) {
      // Update SwiftErrorWorklist with a new virtual register.
      for (unsigned I = 0, E = FuncInfo->SwiftErrorVals.size(); I < E; I++) {
        unsigned VReg = FuncInfo->MF->getRegInfo().createVirtualRegister(RC);
        FuncInfo->SwiftErrorWorklist[UniquePredMBB].push_back(VReg);
        // Propagate the information from the single predecessor.
        FuncInfo->SwiftErrorMap[FuncInfo->MBB].push_back(VReg);
      }
      return;
    }
    // Propagate the information from the single predecessor.
    FuncInfo->SwiftErrorMap[FuncInfo->MBB] =
      FuncInfo->SwiftErrorMap[UniquePredMBB];
    return;
  }

  // For the case of multiple predecessors, update SwiftErrorWorklist.
  // Handle the case where we have two or more predecessors being the same.
  for (const_pred_iterator PI = pred_begin(LLVMBB), PE = pred_end(LLVMBB);
       PI != PE; ++PI) {
    auto *PredMBB = FuncInfo->MBBMap[*PI];
    if (!FuncInfo->SwiftErrorMap.count(PredMBB) &&
        !FuncInfo->SwiftErrorWorklist.count(PredMBB)) {
      for (unsigned I = 0, E = FuncInfo->SwiftErrorVals.size(); I < E; I++) {
        unsigned VReg = FuncInfo->MF->getRegInfo().createVirtualRegister(RC);
<<<<<<< HEAD
=======
        // When we actually visit the basic block PredMBB, we will materialize
        // the virtual register assignment in copySwiftErrorsToFinalVRegs.
>>>>>>> 2bf0ebe9
        FuncInfo->SwiftErrorWorklist[PredMBB].push_back(VReg);
      }
    }
  }

  // For the case of multiple predecessors, create a virtual register for
  // each swifterror value and generate Phi node.
  for (unsigned I = 0, E = FuncInfo->SwiftErrorVals.size(); I < E; I++) {
    unsigned VReg = FuncInfo->MF->getRegInfo().createVirtualRegister(RC);
    FuncInfo->SwiftErrorMap[FuncInfo->MBB].push_back(VReg);

    MachineInstrBuilder SwiftErrorPHI = BuildMI(*FuncInfo->MBB,
        FuncInfo->MBB->begin(), SDB->getCurDebugLoc(),
        TII->get(TargetOpcode::PHI), VReg);
    for (const_pred_iterator PI = pred_begin(LLVMBB), PE = pred_end(LLVMBB);
         PI != PE; ++PI) {
      auto *PredMBB = FuncInfo->MBBMap[*PI];
      unsigned SwiftErrorReg = FuncInfo->SwiftErrorMap.count(PredMBB) ?
        FuncInfo->SwiftErrorMap[PredMBB][I] :
        FuncInfo->SwiftErrorWorklist[PredMBB][I];
      SwiftErrorPHI.addReg(SwiftErrorReg)
                   .addMBB(PredMBB);
    }
  }
}

void SelectionDAGISel::SelectAllBasicBlocks(const Function &Fn) {
  // Initialize the Fast-ISel state, if needed.
  FastISel *FastIS = nullptr;
  if (TM.Options.EnableFastISel)
    FastIS = TLI->createFastISel(*FuncInfo, LibInfo);

  setupSwiftErrorVals(Fn, TLI, FuncInfo);

  // Iterate over all basic blocks in the function.
  ReversePostOrderTraversal<const Function*> RPOT(&Fn);
  for (ReversePostOrderTraversal<const Function*>::rpo_iterator
       I = RPOT.begin(), E = RPOT.end(); I != E; ++I) {
    const BasicBlock *LLVMBB = *I;

    if (OptLevel != CodeGenOpt::None) {
      bool AllPredsVisited = true;
      for (const_pred_iterator PI = pred_begin(LLVMBB), PE = pred_end(LLVMBB);
           PI != PE; ++PI) {
        if (!FuncInfo->VisitedBBs.count(*PI)) {
          AllPredsVisited = false;
          break;
        }
      }

      if (AllPredsVisited) {
        for (BasicBlock::const_iterator I = LLVMBB->begin();
             const PHINode *PN = dyn_cast<PHINode>(I); ++I)
          FuncInfo->ComputePHILiveOutRegInfo(PN);
      } else {
        for (BasicBlock::const_iterator I = LLVMBB->begin();
             const PHINode *PN = dyn_cast<PHINode>(I); ++I)
          FuncInfo->InvalidatePHILiveOutRegInfo(PN);
      }

      FuncInfo->VisitedBBs.insert(LLVMBB);
    }

    BasicBlock::const_iterator const Begin =
        LLVMBB->getFirstNonPHI()->getIterator();
    BasicBlock::const_iterator const End = LLVMBB->end();
    BasicBlock::const_iterator BI = End;

    FuncInfo->MBB = FuncInfo->MBBMap[LLVMBB];
    if (!FuncInfo->MBB)
      continue; // Some blocks like catchpads have no code or MBB.
    FuncInfo->InsertPt = FuncInfo->MBB->getFirstNonPHI();
    mergeIncomingSwiftErrors(FuncInfo, TLI, TII, LLVMBB, SDB);

    // Setup an EH landing-pad block.
    FuncInfo->ExceptionPointerVirtReg = 0;
    FuncInfo->ExceptionSelectorVirtReg = 0;
    if (LLVMBB->isEHPad())
      if (!PrepareEHLandingPad())
        continue;

    // Before doing SelectionDAG ISel, see if FastISel has been requested.
    if (FastIS) {
      FastIS->startNewBlock();

      // Emit code for any incoming arguments. This must happen before
      // beginning FastISel on the entry block.
      if (LLVMBB == &Fn.getEntryBlock()) {
        ++NumEntryBlocks;

        // Lower any arguments needed in this block if this is the entry block.
        if (!FastIS->lowerArguments()) {
          // Fast isel failed to lower these arguments
          ++NumFastIselFailLowerArguments;
          if (EnableFastISelAbort > 1)
            report_fatal_error("FastISel didn't lower all arguments");

          // Use SelectionDAG argument lowering
          LowerArguments(Fn);
          CurDAG->setRoot(SDB->getControlRoot());
          SDB->clear();
          CodeGenAndEmitDAG();
        }

        // If we inserted any instructions at the beginning, make a note of
        // where they are, so we can be sure to emit subsequent instructions
        // after them.
        if (FuncInfo->InsertPt != FuncInfo->MBB->begin())
          FastIS->setLastLocalValue(std::prev(FuncInfo->InsertPt));
        else
          FastIS->setLastLocalValue(nullptr);
      }

      unsigned NumFastIselRemaining = std::distance(Begin, End);
      // Do FastISel on as many instructions as possible.
      for (; BI != Begin; --BI) {
        const Instruction *Inst = &*std::prev(BI);

        // If we no longer require this instruction, skip it.
        if (isFoldedOrDeadInstruction(Inst, FuncInfo)) {
          --NumFastIselRemaining;
          continue;
        }

        // Bottom-up: reset the insert pos at the top, after any local-value
        // instructions.
        FastIS->recomputeInsertPt();

        // Try to select the instruction with FastISel.
        if (FastIS->selectInstruction(Inst)) {
          --NumFastIselRemaining;
          ++NumFastIselSuccess;
          // If fast isel succeeded, skip over all the folded instructions, and
          // then see if there is a load right before the selected instructions.
          // Try to fold the load if so.
          const Instruction *BeforeInst = Inst;
          while (BeforeInst != &*Begin) {
            BeforeInst = &*std::prev(BasicBlock::const_iterator(BeforeInst));
            if (!isFoldedOrDeadInstruction(BeforeInst, FuncInfo))
              break;
          }
          if (BeforeInst != Inst && isa<LoadInst>(BeforeInst) &&
              BeforeInst->hasOneUse() &&
              FastIS->tryToFoldLoad(cast<LoadInst>(BeforeInst), Inst)) {
            // If we succeeded, don't re-select the load.
            BI = std::next(BasicBlock::const_iterator(BeforeInst));
            --NumFastIselRemaining;
            ++NumFastIselSuccess;
          }
          continue;
        }

#ifndef NDEBUG
        if (EnableFastISelVerbose2)
          collectFailStats(Inst);
#endif

        // Then handle certain instructions as single-LLVM-Instruction blocks.
        if (isa<CallInst>(Inst)) {

          if (EnableFastISelVerbose || EnableFastISelAbort) {
            dbgs() << "FastISel missed call: ";
            Inst->dump();
          }
          if (EnableFastISelAbort > 2)
            // FastISel selector couldn't handle something and bailed.
            // For the purpose of debugging, just abort.
            report_fatal_error("FastISel didn't select the entire block");

          if (!Inst->getType()->isVoidTy() && !Inst->getType()->isTokenTy() &&
              !Inst->use_empty()) {
            unsigned &R = FuncInfo->ValueMap[Inst];
            if (!R)
              R = FuncInfo->CreateRegs(Inst->getType());
          }

          bool HadTailCall = false;
          MachineBasicBlock::iterator SavedInsertPt = FuncInfo->InsertPt;
          SelectBasicBlock(Inst->getIterator(), BI, HadTailCall);

          // If the call was emitted as a tail call, we're done with the block.
          // We also need to delete any previously emitted instructions.
          if (HadTailCall) {
            FastIS->removeDeadCode(SavedInsertPt, FuncInfo->MBB->end());
            --BI;
            break;
          }

          // Recompute NumFastIselRemaining as Selection DAG instruction
          // selection may have handled the call, input args, etc.
          unsigned RemainingNow = std::distance(Begin, BI);
          NumFastIselFailures += NumFastIselRemaining - RemainingNow;
          NumFastIselRemaining = RemainingNow;
          continue;
        }

        bool ShouldAbort = EnableFastISelAbort;
        if (EnableFastISelVerbose || EnableFastISelAbort) {
          if (isa<TerminatorInst>(Inst)) {
            // Use a different message for terminator misses.
            dbgs() << "FastISel missed terminator: ";
            // Don't abort unless for terminator unless the level is really high
            ShouldAbort = (EnableFastISelAbort > 2);
          } else {
            dbgs() << "FastISel miss: ";
          }
          Inst->dump();
        }
        if (ShouldAbort)
          // FastISel selector couldn't handle something and bailed.
          // For the purpose of debugging, just abort.
          report_fatal_error("FastISel didn't select the entire block");

        NumFastIselFailures += NumFastIselRemaining;
        break;
      }

      FastIS->recomputeInsertPt();
    } else {
      // Lower any arguments needed in this block if this is the entry block.
      if (LLVMBB == &Fn.getEntryBlock()) {
        ++NumEntryBlocks;
        LowerArguments(Fn);
      }
    }

    if (Begin != BI)
      ++NumDAGBlocks;
    else
      ++NumFastIselBlocks;

    if (Begin != BI) {
      // Run SelectionDAG instruction selection on the remainder of the block
      // not handled by FastISel. If FastISel is not run, this is the entire
      // block.
      bool HadTailCall;
      SelectBasicBlock(Begin, BI, HadTailCall);
    }

    FinishBasicBlock();
    FuncInfo->PHINodesToUpdate.clear();
  }

  delete FastIS;
  SDB->clearDanglingDebugInfo();
  SDB->SPDescriptor.resetPerFunctionState();
}

/// Given that the input MI is before a partial terminator sequence TSeq, return
/// true if M + TSeq also a partial terminator sequence.
///
/// A Terminator sequence is a sequence of MachineInstrs which at this point in
/// lowering copy vregs into physical registers, which are then passed into
/// terminator instructors so we can satisfy ABI constraints. A partial
/// terminator sequence is an improper subset of a terminator sequence (i.e. it
/// may be the whole terminator sequence).
static bool MIIsInTerminatorSequence(const MachineInstr *MI) {
  // If we do not have a copy or an implicit def, we return true if and only if
  // MI is a debug value.
  if (!MI->isCopy() && !MI->isImplicitDef())
    // Sometimes DBG_VALUE MI sneak in between the copies from the vregs to the
    // physical registers if there is debug info associated with the terminator
    // of our mbb. We want to include said debug info in our terminator
    // sequence, so we return true in that case.
    return MI->isDebugValue();

  // We have left the terminator sequence if we are not doing one of the
  // following:
  //
  // 1. Copying a vreg into a physical register.
  // 2. Copying a vreg into a vreg.
  // 3. Defining a register via an implicit def.

  // OPI should always be a register definition...
  MachineInstr::const_mop_iterator OPI = MI->operands_begin();
  if (!OPI->isReg() || !OPI->isDef())
    return false;

  // Defining any register via an implicit def is always ok.
  if (MI->isImplicitDef())
    return true;

  // Grab the copy source...
  MachineInstr::const_mop_iterator OPI2 = OPI;
  ++OPI2;
  assert(OPI2 != MI->operands_end()
         && "Should have a copy implying we should have 2 arguments.");

  // Make sure that the copy dest is not a vreg when the copy source is a
  // physical register.
  if (!OPI2->isReg() ||
      (!TargetRegisterInfo::isPhysicalRegister(OPI->getReg()) &&
       TargetRegisterInfo::isPhysicalRegister(OPI2->getReg())))
    return false;

  return true;
}

/// Find the split point at which to splice the end of BB into its success stack
/// protector check machine basic block.
///
/// On many platforms, due to ABI constraints, terminators, even before register
/// allocation, use physical registers. This creates an issue for us since
/// physical registers at this point can not travel across basic
/// blocks. Luckily, selectiondag always moves physical registers into vregs
/// when they enter functions and moves them through a sequence of copies back
/// into the physical registers right before the terminator creating a
/// ``Terminator Sequence''. This function is searching for the beginning of the
/// terminator sequence so that we can ensure that we splice off not just the
/// terminator, but additionally the copies that move the vregs into the
/// physical registers.
static MachineBasicBlock::iterator
FindSplitPointForStackProtector(MachineBasicBlock *BB, DebugLoc DL) {
  MachineBasicBlock::iterator SplitPoint = BB->getFirstTerminator();
  //
  if (SplitPoint == BB->begin())
    return SplitPoint;

  MachineBasicBlock::iterator Start = BB->begin();
  MachineBasicBlock::iterator Previous = SplitPoint;
  --Previous;

  while (MIIsInTerminatorSequence(Previous)) {
    SplitPoint = Previous;
    if (Previous == Start)
      break;
    --Previous;
  }

  return SplitPoint;
}

void
SelectionDAGISel::FinishBasicBlock() {
  DEBUG(dbgs() << "Total amount of phi nodes to update: "
               << FuncInfo->PHINodesToUpdate.size() << "\n";
        for (unsigned i = 0, e = FuncInfo->PHINodesToUpdate.size(); i != e; ++i)
          dbgs() << "Node " << i << " : ("
                 << FuncInfo->PHINodesToUpdate[i].first
                 << ", " << FuncInfo->PHINodesToUpdate[i].second << ")\n");

  // Next, now that we know what the last MBB the LLVM BB expanded is, update
  // PHI nodes in successors.
  for (unsigned i = 0, e = FuncInfo->PHINodesToUpdate.size(); i != e; ++i) {
    MachineInstrBuilder PHI(*MF, FuncInfo->PHINodesToUpdate[i].first);
    assert(PHI->isPHI() &&
           "This is not a machine PHI node that we are updating!");
    if (!FuncInfo->MBB->isSuccessor(PHI->getParent()))
      continue;
    PHI.addReg(FuncInfo->PHINodesToUpdate[i].second).addMBB(FuncInfo->MBB);
  }

  // Handle stack protector.
  if (SDB->SPDescriptor.shouldEmitStackProtector()) {
    MachineBasicBlock *ParentMBB = SDB->SPDescriptor.getParentMBB();
    MachineBasicBlock *SuccessMBB = SDB->SPDescriptor.getSuccessMBB();

    // Find the split point to split the parent mbb. At the same time copy all
    // physical registers used in the tail of parent mbb into virtual registers
    // before the split point and back into physical registers after the split
    // point. This prevents us needing to deal with Live-ins and many other
    // register allocation issues caused by us splitting the parent mbb. The
    // register allocator will clean up said virtual copies later on.
    MachineBasicBlock::iterator SplitPoint =
      FindSplitPointForStackProtector(ParentMBB, SDB->getCurDebugLoc());

    // Splice the terminator of ParentMBB into SuccessMBB.
    SuccessMBB->splice(SuccessMBB->end(), ParentMBB,
                       SplitPoint,
                       ParentMBB->end());

    // Add compare/jump on neq/jump to the parent BB.
    FuncInfo->MBB = ParentMBB;
    FuncInfo->InsertPt = ParentMBB->end();
    SDB->visitSPDescriptorParent(SDB->SPDescriptor, ParentMBB);
    CurDAG->setRoot(SDB->getRoot());
    SDB->clear();
    CodeGenAndEmitDAG();

    // CodeGen Failure MBB if we have not codegened it yet.
    MachineBasicBlock *FailureMBB = SDB->SPDescriptor.getFailureMBB();
    if (FailureMBB->empty()) {
      FuncInfo->MBB = FailureMBB;
      FuncInfo->InsertPt = FailureMBB->end();
      SDB->visitSPDescriptorFailure(SDB->SPDescriptor);
      CurDAG->setRoot(SDB->getRoot());
      SDB->clear();
      CodeGenAndEmitDAG();
    }

    // Clear the Per-BB State.
    SDB->SPDescriptor.resetPerBBState();
  }

  for (unsigned i = 0, e = SDB->BitTestCases.size(); i != e; ++i) {
    // Lower header first, if it wasn't already lowered
    if (!SDB->BitTestCases[i].Emitted) {
      // Set the current basic block to the mbb we wish to insert the code into
      FuncInfo->MBB = SDB->BitTestCases[i].Parent;
      FuncInfo->InsertPt = FuncInfo->MBB->end();
      // Emit the code
      SDB->visitBitTestHeader(SDB->BitTestCases[i], FuncInfo->MBB);
      CurDAG->setRoot(SDB->getRoot());
      SDB->clear();
      CodeGenAndEmitDAG();
    }

    BranchProbability UnhandledProb = SDB->BitTestCases[i].Prob;
    for (unsigned j = 0, ej = SDB->BitTestCases[i].Cases.size(); j != ej; ++j) {
      UnhandledProb -= SDB->BitTestCases[i].Cases[j].ExtraProb;
      // Set the current basic block to the mbb we wish to insert the code into
      FuncInfo->MBB = SDB->BitTestCases[i].Cases[j].ThisBB;
      FuncInfo->InsertPt = FuncInfo->MBB->end();
      // Emit the code

      // If all cases cover a contiguous range, it is not necessary to jump to
      // the default block after the last bit test fails. This is because the
      // range check during bit test header creation has guaranteed that every
      // case here doesn't go outside the range.
      MachineBasicBlock *NextMBB;
      if (SDB->BitTestCases[i].ContiguousRange && j + 2 == ej)
        NextMBB = SDB->BitTestCases[i].Cases[j + 1].TargetBB;
      else if (j + 1 != ej)
        NextMBB = SDB->BitTestCases[i].Cases[j + 1].ThisBB;
      else
        NextMBB = SDB->BitTestCases[i].Default;

      SDB->visitBitTestCase(SDB->BitTestCases[i],
                            NextMBB,
                            UnhandledProb,
                            SDB->BitTestCases[i].Reg,
                            SDB->BitTestCases[i].Cases[j],
                            FuncInfo->MBB);

      CurDAG->setRoot(SDB->getRoot());
      SDB->clear();
      CodeGenAndEmitDAG();

      if (SDB->BitTestCases[i].ContiguousRange && j + 2 == ej)
        break;
    }

    // Update PHI Nodes
    for (unsigned pi = 0, pe = FuncInfo->PHINodesToUpdate.size();
         pi != pe; ++pi) {
      MachineInstrBuilder PHI(*MF, FuncInfo->PHINodesToUpdate[pi].first);
      MachineBasicBlock *PHIBB = PHI->getParent();
      assert(PHI->isPHI() &&
             "This is not a machine PHI node that we are updating!");
      // This is "default" BB. We have two jumps to it. From "header" BB and
      // from last "case" BB.
      if (PHIBB == SDB->BitTestCases[i].Default)
        PHI.addReg(FuncInfo->PHINodesToUpdate[pi].second)
           .addMBB(SDB->BitTestCases[i].Parent)
           .addReg(FuncInfo->PHINodesToUpdate[pi].second)
           .addMBB(SDB->BitTestCases[i].Cases.back().ThisBB);
      // One of "cases" BB.
      for (unsigned j = 0, ej = SDB->BitTestCases[i].Cases.size();
           j != ej; ++j) {
        MachineBasicBlock* cBB = SDB->BitTestCases[i].Cases[j].ThisBB;
        if (cBB->isSuccessor(PHIBB))
          PHI.addReg(FuncInfo->PHINodesToUpdate[pi].second).addMBB(cBB);
      }
    }
  }
  SDB->BitTestCases.clear();

  // If the JumpTable record is filled in, then we need to emit a jump table.
  // Updating the PHI nodes is tricky in this case, since we need to determine
  // whether the PHI is a successor of the range check MBB or the jump table MBB
  for (unsigned i = 0, e = SDB->JTCases.size(); i != e; ++i) {
    // Lower header first, if it wasn't already lowered
    if (!SDB->JTCases[i].first.Emitted) {
      // Set the current basic block to the mbb we wish to insert the code into
      FuncInfo->MBB = SDB->JTCases[i].first.HeaderBB;
      FuncInfo->InsertPt = FuncInfo->MBB->end();
      // Emit the code
      SDB->visitJumpTableHeader(SDB->JTCases[i].second, SDB->JTCases[i].first,
                                FuncInfo->MBB);
      CurDAG->setRoot(SDB->getRoot());
      SDB->clear();
      CodeGenAndEmitDAG();
    }

    // Set the current basic block to the mbb we wish to insert the code into
    FuncInfo->MBB = SDB->JTCases[i].second.MBB;
    FuncInfo->InsertPt = FuncInfo->MBB->end();
    // Emit the code
    SDB->visitJumpTable(SDB->JTCases[i].second);
    CurDAG->setRoot(SDB->getRoot());
    SDB->clear();
    CodeGenAndEmitDAG();

    // Update PHI Nodes
    for (unsigned pi = 0, pe = FuncInfo->PHINodesToUpdate.size();
         pi != pe; ++pi) {
      MachineInstrBuilder PHI(*MF, FuncInfo->PHINodesToUpdate[pi].first);
      MachineBasicBlock *PHIBB = PHI->getParent();
      assert(PHI->isPHI() &&
             "This is not a machine PHI node that we are updating!");
      // "default" BB. We can go there only from header BB.
      if (PHIBB == SDB->JTCases[i].second.Default)
        PHI.addReg(FuncInfo->PHINodesToUpdate[pi].second)
           .addMBB(SDB->JTCases[i].first.HeaderBB);
      // JT BB. Just iterate over successors here
      if (FuncInfo->MBB->isSuccessor(PHIBB))
        PHI.addReg(FuncInfo->PHINodesToUpdate[pi].second).addMBB(FuncInfo->MBB);
    }
  }
  SDB->JTCases.clear();

  // If we generated any switch lowering information, build and codegen any
  // additional DAGs necessary.
  for (unsigned i = 0, e = SDB->SwitchCases.size(); i != e; ++i) {
    // Set the current basic block to the mbb we wish to insert the code into
    FuncInfo->MBB = SDB->SwitchCases[i].ThisBB;
    FuncInfo->InsertPt = FuncInfo->MBB->end();

    // Determine the unique successors.
    SmallVector<MachineBasicBlock *, 2> Succs;
    Succs.push_back(SDB->SwitchCases[i].TrueBB);
    if (SDB->SwitchCases[i].TrueBB != SDB->SwitchCases[i].FalseBB)
      Succs.push_back(SDB->SwitchCases[i].FalseBB);

    // Emit the code. Note that this could result in FuncInfo->MBB being split.
    SDB->visitSwitchCase(SDB->SwitchCases[i], FuncInfo->MBB);
    CurDAG->setRoot(SDB->getRoot());
    SDB->clear();
    CodeGenAndEmitDAG();

    // Remember the last block, now that any splitting is done, for use in
    // populating PHI nodes in successors.
    MachineBasicBlock *ThisBB = FuncInfo->MBB;

    // Handle any PHI nodes in successors of this chunk, as if we were coming
    // from the original BB before switch expansion.  Note that PHI nodes can
    // occur multiple times in PHINodesToUpdate.  We have to be very careful to
    // handle them the right number of times.
    for (unsigned i = 0, e = Succs.size(); i != e; ++i) {
      FuncInfo->MBB = Succs[i];
      FuncInfo->InsertPt = FuncInfo->MBB->end();
      // FuncInfo->MBB may have been removed from the CFG if a branch was
      // constant folded.
      if (ThisBB->isSuccessor(FuncInfo->MBB)) {
        for (MachineBasicBlock::iterator
             MBBI = FuncInfo->MBB->begin(), MBBE = FuncInfo->MBB->end();
             MBBI != MBBE && MBBI->isPHI(); ++MBBI) {
          MachineInstrBuilder PHI(*MF, MBBI);
          // This value for this PHI node is recorded in PHINodesToUpdate.
          for (unsigned pn = 0; ; ++pn) {
            assert(pn != FuncInfo->PHINodesToUpdate.size() &&
                   "Didn't find PHI entry!");
            if (FuncInfo->PHINodesToUpdate[pn].first == PHI) {
              PHI.addReg(FuncInfo->PHINodesToUpdate[pn].second).addMBB(ThisBB);
              break;
            }
          }
        }
      }
    }
  }
  SDB->SwitchCases.clear();
}

/// Create the scheduler. If a specific scheduler was specified
/// via the SchedulerRegistry, use it, otherwise select the
/// one preferred by the target.
///
ScheduleDAGSDNodes *SelectionDAGISel::CreateScheduler() {
  return ISHeuristic(this, OptLevel);
}

//===----------------------------------------------------------------------===//
// Helper functions used by the generated instruction selector.
//===----------------------------------------------------------------------===//
// Calls to these methods are generated by tblgen.

/// CheckAndMask - The isel is trying to match something like (and X, 255).  If
/// the dag combiner simplified the 255, we still want to match.  RHS is the
/// actual value in the DAG on the RHS of an AND, and DesiredMaskS is the value
/// specified in the .td file (e.g. 255).
bool SelectionDAGISel::CheckAndMask(SDValue LHS, ConstantSDNode *RHS,
                                    int64_t DesiredMaskS) const {
  const APInt &ActualMask = RHS->getAPIntValue();
  const APInt &DesiredMask = APInt(LHS.getValueSizeInBits(), DesiredMaskS);

  // If the actual mask exactly matches, success!
  if (ActualMask == DesiredMask)
    return true;

  // If the actual AND mask is allowing unallowed bits, this doesn't match.
  if (ActualMask.intersects(~DesiredMask))
    return false;

  // Otherwise, the DAG Combiner may have proven that the value coming in is
  // either already zero or is not demanded.  Check for known zero input bits.
  APInt NeededMask = DesiredMask & ~ActualMask;
  if (CurDAG->MaskedValueIsZero(LHS, NeededMask))
    return true;

  // TODO: check to see if missing bits are just not demanded.

  // Otherwise, this pattern doesn't match.
  return false;
}

/// CheckOrMask - The isel is trying to match something like (or X, 255).  If
/// the dag combiner simplified the 255, we still want to match.  RHS is the
/// actual value in the DAG on the RHS of an OR, and DesiredMaskS is the value
/// specified in the .td file (e.g. 255).
bool SelectionDAGISel::CheckOrMask(SDValue LHS, ConstantSDNode *RHS,
                                   int64_t DesiredMaskS) const {
  const APInt &ActualMask = RHS->getAPIntValue();
  const APInt &DesiredMask = APInt(LHS.getValueSizeInBits(), DesiredMaskS);

  // If the actual mask exactly matches, success!
  if (ActualMask == DesiredMask)
    return true;

  // If the actual AND mask is allowing unallowed bits, this doesn't match.
  if (ActualMask.intersects(~DesiredMask))
    return false;

  // Otherwise, the DAG Combiner may have proven that the value coming in is
  // either already zero or is not demanded.  Check for known zero input bits.
  APInt NeededMask = DesiredMask & ~ActualMask;

  APInt KnownZero, KnownOne;
  CurDAG->computeKnownBits(LHS, KnownZero, KnownOne);

  // If all the missing bits in the or are already known to be set, match!
  if ((NeededMask & KnownOne) == NeededMask)
    return true;

  // TODO: check to see if missing bits are just not demanded.

  // Otherwise, this pattern doesn't match.
  return false;
}

/// SelectInlineAsmMemoryOperands - Calls to this are automatically generated
/// by tblgen.  Others should not call it.
void SelectionDAGISel::
SelectInlineAsmMemoryOperands(std::vector<SDValue> &Ops, SDLoc DL) {
  std::vector<SDValue> InOps;
  std::swap(InOps, Ops);

  Ops.push_back(InOps[InlineAsm::Op_InputChain]); // 0
  Ops.push_back(InOps[InlineAsm::Op_AsmString]);  // 1
  Ops.push_back(InOps[InlineAsm::Op_MDNode]);     // 2, !srcloc
  Ops.push_back(InOps[InlineAsm::Op_ExtraInfo]);  // 3 (SideEffect, AlignStack)

  unsigned i = InlineAsm::Op_FirstOperand, e = InOps.size();
  if (InOps[e-1].getValueType() == MVT::Glue)
    --e;  // Don't process a glue operand if it is here.

  while (i != e) {
    unsigned Flags = cast<ConstantSDNode>(InOps[i])->getZExtValue();
    if (!InlineAsm::isMemKind(Flags)) {
      // Just skip over this operand, copying the operands verbatim.
      Ops.insert(Ops.end(), InOps.begin()+i,
                 InOps.begin()+i+InlineAsm::getNumOperandRegisters(Flags) + 1);
      i += InlineAsm::getNumOperandRegisters(Flags) + 1;
    } else {
      assert(InlineAsm::getNumOperandRegisters(Flags) == 1 &&
             "Memory operand with multiple values?");

      unsigned TiedToOperand;
      if (InlineAsm::isUseOperandTiedToDef(Flags, TiedToOperand)) {
        // We need the constraint ID from the operand this is tied to.
        unsigned CurOp = InlineAsm::Op_FirstOperand;
        Flags = cast<ConstantSDNode>(InOps[CurOp])->getZExtValue();
        for (; TiedToOperand; --TiedToOperand) {
          CurOp += InlineAsm::getNumOperandRegisters(Flags)+1;
          Flags = cast<ConstantSDNode>(InOps[CurOp])->getZExtValue();
        }
      }

      // Otherwise, this is a memory operand.  Ask the target to select it.
      std::vector<SDValue> SelOps;
      if (SelectInlineAsmMemoryOperand(InOps[i+1],
                                       InlineAsm::getMemoryConstraintID(Flags),
                                       SelOps))
        report_fatal_error("Could not match memory address.  Inline asm"
                           " failure!");

      // Add this to the output node.
      unsigned NewFlags =
        InlineAsm::getFlagWord(InlineAsm::Kind_Mem, SelOps.size());
      Ops.push_back(CurDAG->getTargetConstant(NewFlags, DL, MVT::i32));
      Ops.insert(Ops.end(), SelOps.begin(), SelOps.end());
      i += 2;
    }
  }

  // Add the glue input back if present.
  if (e != InOps.size())
    Ops.push_back(InOps.back());
}

/// findGlueUse - Return use of MVT::Glue value produced by the specified
/// SDNode.
///
static SDNode *findGlueUse(SDNode *N) {
  unsigned FlagResNo = N->getNumValues()-1;
  for (SDNode::use_iterator I = N->use_begin(), E = N->use_end(); I != E; ++I) {
    SDUse &Use = I.getUse();
    if (Use.getResNo() == FlagResNo)
      return Use.getUser();
  }
  return nullptr;
}

/// findNonImmUse - Return true if "Use" is a non-immediate use of "Def".
/// This function recursively traverses up the operand chain, ignoring
/// certain nodes.
static bool findNonImmUse(SDNode *Use, SDNode* Def, SDNode *ImmedUse,
                          SDNode *Root, SmallPtrSetImpl<SDNode*> &Visited,
                          bool IgnoreChains) {
  // The NodeID's are given uniques ID's where a node ID is guaranteed to be
  // greater than all of its (recursive) operands.  If we scan to a point where
  // 'use' is smaller than the node we're scanning for, then we know we will
  // never find it.
  //
  // The Use may be -1 (unassigned) if it is a newly allocated node.  This can
  // happen because we scan down to newly selected nodes in the case of glue
  // uses.
  if ((Use->getNodeId() < Def->getNodeId() && Use->getNodeId() != -1))
    return false;

  // Don't revisit nodes if we already scanned it and didn't fail, we know we
  // won't fail if we scan it again.
  if (!Visited.insert(Use).second)
    return false;

  for (const SDValue &Op : Use->op_values()) {
    // Ignore chain uses, they are validated by HandleMergeInputChains.
    if (Op.getValueType() == MVT::Other && IgnoreChains)
      continue;

    SDNode *N = Op.getNode();
    if (N == Def) {
      if (Use == ImmedUse || Use == Root)
        continue;  // We are not looking for immediate use.
      assert(N != Root);
      return true;
    }

    // Traverse up the operand chain.
    if (findNonImmUse(N, Def, ImmedUse, Root, Visited, IgnoreChains))
      return true;
  }
  return false;
}

/// IsProfitableToFold - Returns true if it's profitable to fold the specific
/// operand node N of U during instruction selection that starts at Root.
bool SelectionDAGISel::IsProfitableToFold(SDValue N, SDNode *U,
                                          SDNode *Root) const {
  if (OptLevel == CodeGenOpt::None) return false;
  return N.hasOneUse();
}

/// IsLegalToFold - Returns true if the specific operand node N of
/// U can be folded during instruction selection that starts at Root.
bool SelectionDAGISel::IsLegalToFold(SDValue N, SDNode *U, SDNode *Root,
                                     CodeGenOpt::Level OptLevel,
                                     bool IgnoreChains) {
  if (OptLevel == CodeGenOpt::None) return false;

  // If Root use can somehow reach N through a path that that doesn't contain
  // U then folding N would create a cycle. e.g. In the following
  // diagram, Root can reach N through X. If N is folded into into Root, then
  // X is both a predecessor and a successor of U.
  //
  //          [N*]           //
  //         ^   ^           //
  //        /     \          //
  //      [U*]    [X]?       //
  //        ^     ^          //
  //         \   /           //
  //          \ /            //
  //         [Root*]         //
  //
  // * indicates nodes to be folded together.
  //
  // If Root produces glue, then it gets (even more) interesting. Since it
  // will be "glued" together with its glue use in the scheduler, we need to
  // check if it might reach N.
  //
  //          [N*]           //
  //         ^   ^           //
  //        /     \          //
  //      [U*]    [X]?       //
  //        ^       ^        //
  //         \       \       //
  //          \      |       //
  //         [Root*] |       //
  //          ^      |       //
  //          f      |       //
  //          |      /       //
  //         [Y]    /        //
  //           ^   /         //
  //           f  /          //
  //           | /           //
  //          [GU]           //
  //
  // If GU (glue use) indirectly reaches N (the load), and Root folds N
  // (call it Fold), then X is a predecessor of GU and a successor of
  // Fold. But since Fold and GU are glued together, this will create
  // a cycle in the scheduling graph.

  // If the node has glue, walk down the graph to the "lowest" node in the
  // glueged set.
  EVT VT = Root->getValueType(Root->getNumValues()-1);
  while (VT == MVT::Glue) {
    SDNode *GU = findGlueUse(Root);
    if (!GU)
      break;
    Root = GU;
    VT = Root->getValueType(Root->getNumValues()-1);

    // If our query node has a glue result with a use, we've walked up it.  If
    // the user (which has already been selected) has a chain or indirectly uses
    // the chain, our WalkChainUsers predicate will not consider it.  Because of
    // this, we cannot ignore chains in this predicate.
    IgnoreChains = false;
  }


  SmallPtrSet<SDNode*, 16> Visited;
  return !findNonImmUse(Root, N.getNode(), U, Root, Visited, IgnoreChains);
}

SDNode *SelectionDAGISel::Select_INLINEASM(SDNode *N) {
  SDLoc DL(N);

  std::vector<SDValue> Ops(N->op_begin(), N->op_end());
  SelectInlineAsmMemoryOperands(Ops, DL);

  const EVT VTs[] = {MVT::Other, MVT::Glue};
  SDValue New = CurDAG->getNode(ISD::INLINEASM, DL, VTs, Ops);
  New->setNodeId(-1);
  return New.getNode();
}

SDNode
*SelectionDAGISel::Select_READ_REGISTER(SDNode *Op) {
  SDLoc dl(Op);
  MDNodeSDNode *MD = dyn_cast<MDNodeSDNode>(Op->getOperand(1));
  const MDString *RegStr = dyn_cast<MDString>(MD->getMD()->getOperand(0));
  unsigned Reg =
      TLI->getRegisterByName(RegStr->getString().data(), Op->getValueType(0),
                             *CurDAG);
  SDValue New = CurDAG->getCopyFromReg(
                        Op->getOperand(0), dl, Reg, Op->getValueType(0));
  New->setNodeId(-1);
  return New.getNode();
}

SDNode
*SelectionDAGISel::Select_WRITE_REGISTER(SDNode *Op) {
  SDLoc dl(Op);
  MDNodeSDNode *MD = dyn_cast<MDNodeSDNode>(Op->getOperand(1));
  const MDString *RegStr = dyn_cast<MDString>(MD->getMD()->getOperand(0));
  unsigned Reg = TLI->getRegisterByName(RegStr->getString().data(),
                                        Op->getOperand(2).getValueType(),
                                        *CurDAG);
  SDValue New = CurDAG->getCopyToReg(
                        Op->getOperand(0), dl, Reg, Op->getOperand(2));
  New->setNodeId(-1);
  return New.getNode();
}

SDNode *SelectionDAGISel::Select_UNDEF(SDNode *N) {
  return CurDAG->SelectNodeTo(N, TargetOpcode::IMPLICIT_DEF,N->getValueType(0));
}

/// GetVBR - decode a vbr encoding whose top bit is set.
LLVM_ATTRIBUTE_ALWAYS_INLINE static inline uint64_t
GetVBR(uint64_t Val, const unsigned char *MatcherTable, unsigned &Idx) {
  assert(Val >= 128 && "Not a VBR");
  Val &= 127;  // Remove first vbr bit.

  unsigned Shift = 7;
  uint64_t NextBits;
  do {
    NextBits = MatcherTable[Idx++];
    Val |= (NextBits&127) << Shift;
    Shift += 7;
  } while (NextBits & 128);

  return Val;
}

/// UpdateChainsAndGlue - When a match is complete, this method updates uses of
/// interior glue and chain results to use the new glue and chain results.
void SelectionDAGISel::
UpdateChainsAndGlue(SDNode *NodeToMatch, SDValue InputChain,
                    const SmallVectorImpl<SDNode*> &ChainNodesMatched,
                    SDValue InputGlue,
                    const SmallVectorImpl<SDNode*> &GlueResultNodesMatched,
                    bool isMorphNodeTo) {
  SmallVector<SDNode*, 4> NowDeadNodes;

  // Now that all the normal results are replaced, we replace the chain and
  // glue results if present.
  if (!ChainNodesMatched.empty()) {
    assert(InputChain.getNode() &&
           "Matched input chains but didn't produce a chain");
    // Loop over all of the nodes we matched that produced a chain result.
    // Replace all the chain results with the final chain we ended up with.
    for (unsigned i = 0, e = ChainNodesMatched.size(); i != e; ++i) {
      SDNode *ChainNode = ChainNodesMatched[i];

      // If this node was already deleted, don't look at it.
      if (ChainNode->getOpcode() == ISD::DELETED_NODE)
        continue;

      // Don't replace the results of the root node if we're doing a
      // MorphNodeTo.
      if (ChainNode == NodeToMatch && isMorphNodeTo)
        continue;

      SDValue ChainVal = SDValue(ChainNode, ChainNode->getNumValues()-1);
      if (ChainVal.getValueType() == MVT::Glue)
        ChainVal = ChainVal.getValue(ChainVal->getNumValues()-2);
      assert(ChainVal.getValueType() == MVT::Other && "Not a chain?");
      CurDAG->ReplaceAllUsesOfValueWith(ChainVal, InputChain);

      // If the node became dead and we haven't already seen it, delete it.
      if (ChainNode->use_empty() &&
          !std::count(NowDeadNodes.begin(), NowDeadNodes.end(), ChainNode))
        NowDeadNodes.push_back(ChainNode);
    }
  }

  // If the result produces glue, update any glue results in the matched
  // pattern with the glue result.
  if (InputGlue.getNode()) {
    // Handle any interior nodes explicitly marked.
    for (unsigned i = 0, e = GlueResultNodesMatched.size(); i != e; ++i) {
      SDNode *FRN = GlueResultNodesMatched[i];

      // If this node was already deleted, don't look at it.
      if (FRN->getOpcode() == ISD::DELETED_NODE)
        continue;

      assert(FRN->getValueType(FRN->getNumValues()-1) == MVT::Glue &&
             "Doesn't have a glue result");
      CurDAG->ReplaceAllUsesOfValueWith(SDValue(FRN, FRN->getNumValues()-1),
                                        InputGlue);

      // If the node became dead and we haven't already seen it, delete it.
      if (FRN->use_empty() &&
          !std::count(NowDeadNodes.begin(), NowDeadNodes.end(), FRN))
        NowDeadNodes.push_back(FRN);
    }
  }

  if (!NowDeadNodes.empty())
    CurDAG->RemoveDeadNodes(NowDeadNodes);

  DEBUG(dbgs() << "ISEL: Match complete!\n");
}

enum ChainResult {
  CR_Simple,
  CR_InducesCycle,
  CR_LeadsToInteriorNode
};

/// WalkChainUsers - Walk down the users of the specified chained node that is
/// part of the pattern we're matching, looking at all of the users we find.
/// This determines whether something is an interior node, whether we have a
/// non-pattern node in between two pattern nodes (which prevent folding because
/// it would induce a cycle) and whether we have a TokenFactor node sandwiched
/// between pattern nodes (in which case the TF becomes part of the pattern).
///
/// The walk we do here is guaranteed to be small because we quickly get down to
/// already selected nodes "below" us.
static ChainResult
WalkChainUsers(const SDNode *ChainedNode,
               SmallVectorImpl<SDNode *> &ChainedNodesInPattern,
               DenseMap<const SDNode *, ChainResult> &TokenFactorResult,
               SmallVectorImpl<SDNode *> &InteriorChainedNodes) {
  ChainResult Result = CR_Simple;

  for (SDNode::use_iterator UI = ChainedNode->use_begin(),
         E = ChainedNode->use_end(); UI != E; ++UI) {
    // Make sure the use is of the chain, not some other value we produce.
    if (UI.getUse().getValueType() != MVT::Other) continue;

    SDNode *User = *UI;

    if (User->getOpcode() == ISD::HANDLENODE)  // Root of the graph.
      continue;

    // If we see an already-selected machine node, then we've gone beyond the
    // pattern that we're selecting down into the already selected chunk of the
    // DAG.
    unsigned UserOpcode = User->getOpcode();
    if (User->isMachineOpcode() ||
        UserOpcode == ISD::CopyToReg ||
        UserOpcode == ISD::CopyFromReg ||
        UserOpcode == ISD::INLINEASM ||
        UserOpcode == ISD::EH_LABEL ||
        UserOpcode == ISD::LIFETIME_START ||
        UserOpcode == ISD::LIFETIME_END) {
      // If their node ID got reset to -1 then they've already been selected.
      // Treat them like a MachineOpcode.
      if (User->getNodeId() == -1)
        continue;
    }

    // If we have a TokenFactor, we handle it specially.
    if (User->getOpcode() != ISD::TokenFactor) {
      // If the node isn't a token factor and isn't part of our pattern, then it
      // must be a random chained node in between two nodes we're selecting.
      // This happens when we have something like:
      //   x = load ptr
      //   call
      //   y = x+4
      //   store y -> ptr
      // Because we structurally match the load/store as a read/modify/write,
      // but the call is chained between them.  We cannot fold in this case
      // because it would induce a cycle in the graph.
      if (!std::count(ChainedNodesInPattern.begin(),
                      ChainedNodesInPattern.end(), User))
        return CR_InducesCycle;

      // Otherwise we found a node that is part of our pattern.  For example in:
      //   x = load ptr
      //   y = x+4
      //   store y -> ptr
      // This would happen when we're scanning down from the load and see the
      // store as a user.  Record that there is a use of ChainedNode that is
      // part of the pattern and keep scanning uses.
      Result = CR_LeadsToInteriorNode;
      InteriorChainedNodes.push_back(User);
      continue;
    }

    // If we found a TokenFactor, there are two cases to consider: first if the
    // TokenFactor is just hanging "below" the pattern we're matching (i.e. no
    // uses of the TF are in our pattern) we just want to ignore it.  Second,
    // the TokenFactor can be sandwiched in between two chained nodes, like so:
    //     [Load chain]
    //         ^
    //         |
    //       [Load]
    //       ^    ^
    //       |    \                    DAG's like cheese
    //      /       \                       do you?
    //     /         |
    // [TokenFactor] [Op]
    //     ^          ^
    //     |          |
    //      \        /
    //       \      /
    //       [Store]
    //
    // In this case, the TokenFactor becomes part of our match and we rewrite it
    // as a new TokenFactor.
    //
    // To distinguish these two cases, do a recursive walk down the uses.
    auto MemoizeResult = TokenFactorResult.find(User);
    bool Visited = MemoizeResult != TokenFactorResult.end();
    // Recursively walk chain users only if the result is not memoized.
    if (!Visited) {
      auto Res = WalkChainUsers(User, ChainedNodesInPattern, TokenFactorResult,
                                InteriorChainedNodes);
      MemoizeResult = TokenFactorResult.insert(std::make_pair(User, Res)).first;
    }
    switch (MemoizeResult->second) {
    case CR_Simple:
      // If the uses of the TokenFactor are just already-selected nodes, ignore
      // it, it is "below" our pattern.
      continue;
    case CR_InducesCycle:
      // If the uses of the TokenFactor lead to nodes that are not part of our
      // pattern that are not selected, folding would turn this into a cycle,
      // bail out now.
      return CR_InducesCycle;
    case CR_LeadsToInteriorNode:
      break;  // Otherwise, keep processing.
    }

    // Okay, we know we're in the interesting interior case.  The TokenFactor
    // is now going to be considered part of the pattern so that we rewrite its
    // uses (it may have uses that are not part of the pattern) with the
    // ultimate chain result of the generated code.  We will also add its chain
    // inputs as inputs to the ultimate TokenFactor we create.
    Result = CR_LeadsToInteriorNode;
    if (!Visited) {
      ChainedNodesInPattern.push_back(User);
      InteriorChainedNodes.push_back(User);
    }
  }

  return Result;
}

/// HandleMergeInputChains - This implements the OPC_EmitMergeInputChains
/// operation for when the pattern matched at least one node with a chains.  The
/// input vector contains a list of all of the chained nodes that we match.  We
/// must determine if this is a valid thing to cover (i.e. matching it won't
/// induce cycles in the DAG) and if so, creating a TokenFactor node. that will
/// be used as the input node chain for the generated nodes.
static SDValue
HandleMergeInputChains(SmallVectorImpl<SDNode*> &ChainNodesMatched,
                       SelectionDAG *CurDAG) {
  // Used for memoization. Without it WalkChainUsers could take exponential
  // time to run.
  DenseMap<const SDNode *, ChainResult> TokenFactorResult;
  // Walk all of the chained nodes we've matched, recursively scanning down the
  // users of the chain result. This adds any TokenFactor nodes that are caught
  // in between chained nodes to the chained and interior nodes list.
  SmallVector<SDNode*, 3> InteriorChainedNodes;
  for (unsigned i = 0, e = ChainNodesMatched.size(); i != e; ++i) {
    if (WalkChainUsers(ChainNodesMatched[i], ChainNodesMatched,
                       TokenFactorResult,
                       InteriorChainedNodes) == CR_InducesCycle)
      return SDValue(); // Would induce a cycle.
  }

  // Okay, we have walked all the matched nodes and collected TokenFactor nodes
  // that we are interested in.  Form our input TokenFactor node.
  SmallVector<SDValue, 3> InputChains;
  for (unsigned i = 0, e = ChainNodesMatched.size(); i != e; ++i) {
    // Add the input chain of this node to the InputChains list (which will be
    // the operands of the generated TokenFactor) if it's not an interior node.
    SDNode *N = ChainNodesMatched[i];
    if (N->getOpcode() != ISD::TokenFactor) {
      if (std::count(InteriorChainedNodes.begin(),InteriorChainedNodes.end(),N))
        continue;

      // Otherwise, add the input chain.
      SDValue InChain = ChainNodesMatched[i]->getOperand(0);
      assert(InChain.getValueType() == MVT::Other && "Not a chain");
      InputChains.push_back(InChain);
      continue;
    }

    // If we have a token factor, we want to add all inputs of the token factor
    // that are not part of the pattern we're matching.
    for (const SDValue &Op : N->op_values()) {
      if (!std::count(ChainNodesMatched.begin(), ChainNodesMatched.end(),
                      Op.getNode()))
        InputChains.push_back(Op);
    }
  }

  if (InputChains.size() == 1)
    return InputChains[0];
  return CurDAG->getNode(ISD::TokenFactor, SDLoc(ChainNodesMatched[0]),
                         MVT::Other, InputChains);
}

/// MorphNode - Handle morphing a node in place for the selector.
SDNode *SelectionDAGISel::
MorphNode(SDNode *Node, unsigned TargetOpc, SDVTList VTList,
          ArrayRef<SDValue> Ops, unsigned EmitNodeInfo) {
  // It is possible we're using MorphNodeTo to replace a node with no
  // normal results with one that has a normal result (or we could be
  // adding a chain) and the input could have glue and chains as well.
  // In this case we need to shift the operands down.
  // FIXME: This is a horrible hack and broken in obscure cases, no worse
  // than the old isel though.
  int OldGlueResultNo = -1, OldChainResultNo = -1;

  unsigned NTMNumResults = Node->getNumValues();
  if (Node->getValueType(NTMNumResults-1) == MVT::Glue) {
    OldGlueResultNo = NTMNumResults-1;
    if (NTMNumResults != 1 &&
        Node->getValueType(NTMNumResults-2) == MVT::Other)
      OldChainResultNo = NTMNumResults-2;
  } else if (Node->getValueType(NTMNumResults-1) == MVT::Other)
    OldChainResultNo = NTMNumResults-1;

  // Call the underlying SelectionDAG routine to do the transmogrification. Note
  // that this deletes operands of the old node that become dead.
  SDNode *Res = CurDAG->MorphNodeTo(Node, ~TargetOpc, VTList, Ops);

  // MorphNodeTo can operate in two ways: if an existing node with the
  // specified operands exists, it can just return it.  Otherwise, it
  // updates the node in place to have the requested operands.
  if (Res == Node) {
    // If we updated the node in place, reset the node ID.  To the isel,
    // this should be just like a newly allocated machine node.
    Res->setNodeId(-1);
  }

  unsigned ResNumResults = Res->getNumValues();
  // Move the glue if needed.
  if ((EmitNodeInfo & OPFL_GlueOutput) && OldGlueResultNo != -1 &&
      (unsigned)OldGlueResultNo != ResNumResults-1)
    CurDAG->ReplaceAllUsesOfValueWith(SDValue(Node, OldGlueResultNo),
                                      SDValue(Res, ResNumResults-1));

  if ((EmitNodeInfo & OPFL_GlueOutput) != 0)
    --ResNumResults;

  // Move the chain reference if needed.
  if ((EmitNodeInfo & OPFL_Chain) && OldChainResultNo != -1 &&
      (unsigned)OldChainResultNo != ResNumResults-1)
    CurDAG->ReplaceAllUsesOfValueWith(SDValue(Node, OldChainResultNo),
                                      SDValue(Res, ResNumResults-1));

  // Otherwise, no replacement happened because the node already exists. Replace
  // Uses of the old node with the new one.
  if (Res != Node)
    CurDAG->ReplaceAllUsesWith(Node, Res);

  return Res;
}

/// CheckSame - Implements OP_CheckSame.
LLVM_ATTRIBUTE_ALWAYS_INLINE static inline bool
CheckSame(const unsigned char *MatcherTable, unsigned &MatcherIndex,
          SDValue N,
          const SmallVectorImpl<std::pair<SDValue, SDNode*> > &RecordedNodes) {
  // Accept if it is exactly the same as a previously recorded node.
  unsigned RecNo = MatcherTable[MatcherIndex++];
  assert(RecNo < RecordedNodes.size() && "Invalid CheckSame");
  return N == RecordedNodes[RecNo].first;
}

/// CheckChildSame - Implements OP_CheckChildXSame.
LLVM_ATTRIBUTE_ALWAYS_INLINE static inline bool
CheckChildSame(const unsigned char *MatcherTable, unsigned &MatcherIndex,
             SDValue N,
             const SmallVectorImpl<std::pair<SDValue, SDNode*> > &RecordedNodes,
             unsigned ChildNo) {
  if (ChildNo >= N.getNumOperands())
    return false;  // Match fails if out of range child #.
  return ::CheckSame(MatcherTable, MatcherIndex, N.getOperand(ChildNo),
                     RecordedNodes);
}

/// CheckPatternPredicate - Implements OP_CheckPatternPredicate.
LLVM_ATTRIBUTE_ALWAYS_INLINE static inline bool
CheckPatternPredicate(const unsigned char *MatcherTable, unsigned &MatcherIndex,
                      const SelectionDAGISel &SDISel) {
  return SDISel.CheckPatternPredicate(MatcherTable[MatcherIndex++]);
}

/// CheckNodePredicate - Implements OP_CheckNodePredicate.
LLVM_ATTRIBUTE_ALWAYS_INLINE static inline bool
CheckNodePredicate(const unsigned char *MatcherTable, unsigned &MatcherIndex,
                   const SelectionDAGISel &SDISel, SDNode *N) {
  return SDISel.CheckNodePredicate(N, MatcherTable[MatcherIndex++]);
}

LLVM_ATTRIBUTE_ALWAYS_INLINE static inline bool
CheckOpcode(const unsigned char *MatcherTable, unsigned &MatcherIndex,
            SDNode *N) {
  uint16_t Opc = MatcherTable[MatcherIndex++];
  Opc |= (unsigned short)MatcherTable[MatcherIndex++] << 8;
  return N->getOpcode() == Opc;
}

LLVM_ATTRIBUTE_ALWAYS_INLINE static inline bool
CheckType(const unsigned char *MatcherTable, unsigned &MatcherIndex, SDValue N,
          const TargetLowering *TLI, const DataLayout &DL) {
  MVT::SimpleValueType VT = (MVT::SimpleValueType)MatcherTable[MatcherIndex++];
  if (N.getValueType() == VT) return true;

  // Handle the case when VT is iPTR.
  return VT == MVT::iPTR && N.getValueType() == TLI->getPointerTy(DL);
}

LLVM_ATTRIBUTE_ALWAYS_INLINE static inline bool
CheckChildType(const unsigned char *MatcherTable, unsigned &MatcherIndex,
               SDValue N, const TargetLowering *TLI, const DataLayout &DL,
               unsigned ChildNo) {
  if (ChildNo >= N.getNumOperands())
    return false;  // Match fails if out of range child #.
  return ::CheckType(MatcherTable, MatcherIndex, N.getOperand(ChildNo), TLI,
                     DL);
}

LLVM_ATTRIBUTE_ALWAYS_INLINE static inline bool
CheckCondCode(const unsigned char *MatcherTable, unsigned &MatcherIndex,
              SDValue N) {
  return cast<CondCodeSDNode>(N)->get() ==
      (ISD::CondCode)MatcherTable[MatcherIndex++];
}

LLVM_ATTRIBUTE_ALWAYS_INLINE static inline bool
CheckValueType(const unsigned char *MatcherTable, unsigned &MatcherIndex,
               SDValue N, const TargetLowering *TLI, const DataLayout &DL) {
  MVT::SimpleValueType VT = (MVT::SimpleValueType)MatcherTable[MatcherIndex++];
  if (cast<VTSDNode>(N)->getVT() == VT)
    return true;

  // Handle the case when VT is iPTR.
  return VT == MVT::iPTR && cast<VTSDNode>(N)->getVT() == TLI->getPointerTy(DL);
}

LLVM_ATTRIBUTE_ALWAYS_INLINE static inline bool
CheckInteger(const unsigned char *MatcherTable, unsigned &MatcherIndex,
             SDValue N) {
  int64_t Val = MatcherTable[MatcherIndex++];
  if (Val & 128)
    Val = GetVBR(Val, MatcherTable, MatcherIndex);

  ConstantSDNode *C = dyn_cast<ConstantSDNode>(N);
  return C && C->getSExtValue() == Val;
}

LLVM_ATTRIBUTE_ALWAYS_INLINE static inline bool
CheckChildInteger(const unsigned char *MatcherTable, unsigned &MatcherIndex,
                  SDValue N, unsigned ChildNo) {
  if (ChildNo >= N.getNumOperands())
    return false;  // Match fails if out of range child #.
  return ::CheckInteger(MatcherTable, MatcherIndex, N.getOperand(ChildNo));
}

LLVM_ATTRIBUTE_ALWAYS_INLINE static inline bool
CheckAndImm(const unsigned char *MatcherTable, unsigned &MatcherIndex,
            SDValue N, const SelectionDAGISel &SDISel) {
  int64_t Val = MatcherTable[MatcherIndex++];
  if (Val & 128)
    Val = GetVBR(Val, MatcherTable, MatcherIndex);

  if (N->getOpcode() != ISD::AND) return false;

  ConstantSDNode *C = dyn_cast<ConstantSDNode>(N->getOperand(1));
  return C && SDISel.CheckAndMask(N.getOperand(0), C, Val);
}

LLVM_ATTRIBUTE_ALWAYS_INLINE static inline bool
CheckOrImm(const unsigned char *MatcherTable, unsigned &MatcherIndex,
           SDValue N, const SelectionDAGISel &SDISel) {
  int64_t Val = MatcherTable[MatcherIndex++];
  if (Val & 128)
    Val = GetVBR(Val, MatcherTable, MatcherIndex);

  if (N->getOpcode() != ISD::OR) return false;

  ConstantSDNode *C = dyn_cast<ConstantSDNode>(N->getOperand(1));
  return C && SDISel.CheckOrMask(N.getOperand(0), C, Val);
}

/// IsPredicateKnownToFail - If we know how and can do so without pushing a
/// scope, evaluate the current node.  If the current predicate is known to
/// fail, set Result=true and return anything.  If the current predicate is
/// known to pass, set Result=false and return the MatcherIndex to continue
/// with.  If the current predicate is unknown, set Result=false and return the
/// MatcherIndex to continue with.
static unsigned IsPredicateKnownToFail(const unsigned char *Table,
                                       unsigned Index, SDValue N,
                                       bool &Result,
                                       const SelectionDAGISel &SDISel,
                 SmallVectorImpl<std::pair<SDValue, SDNode*> > &RecordedNodes) {
  switch (Table[Index++]) {
  default:
    Result = false;
    return Index-1;  // Could not evaluate this predicate.
  case SelectionDAGISel::OPC_CheckSame:
    Result = !::CheckSame(Table, Index, N, RecordedNodes);
    return Index;
  case SelectionDAGISel::OPC_CheckChild0Same:
  case SelectionDAGISel::OPC_CheckChild1Same:
  case SelectionDAGISel::OPC_CheckChild2Same:
  case SelectionDAGISel::OPC_CheckChild3Same:
    Result = !::CheckChildSame(Table, Index, N, RecordedNodes,
                        Table[Index-1] - SelectionDAGISel::OPC_CheckChild0Same);
    return Index;
  case SelectionDAGISel::OPC_CheckPatternPredicate:
    Result = !::CheckPatternPredicate(Table, Index, SDISel);
    return Index;
  case SelectionDAGISel::OPC_CheckPredicate:
    Result = !::CheckNodePredicate(Table, Index, SDISel, N.getNode());
    return Index;
  case SelectionDAGISel::OPC_CheckOpcode:
    Result = !::CheckOpcode(Table, Index, N.getNode());
    return Index;
  case SelectionDAGISel::OPC_CheckType:
    Result = !::CheckType(Table, Index, N, SDISel.TLI,
                          SDISel.CurDAG->getDataLayout());
    return Index;
  case SelectionDAGISel::OPC_CheckChild0Type:
  case SelectionDAGISel::OPC_CheckChild1Type:
  case SelectionDAGISel::OPC_CheckChild2Type:
  case SelectionDAGISel::OPC_CheckChild3Type:
  case SelectionDAGISel::OPC_CheckChild4Type:
  case SelectionDAGISel::OPC_CheckChild5Type:
  case SelectionDAGISel::OPC_CheckChild6Type:
  case SelectionDAGISel::OPC_CheckChild7Type:
    Result = !::CheckChildType(
                 Table, Index, N, SDISel.TLI, SDISel.CurDAG->getDataLayout(),
                 Table[Index - 1] - SelectionDAGISel::OPC_CheckChild0Type);
    return Index;
  case SelectionDAGISel::OPC_CheckCondCode:
    Result = !::CheckCondCode(Table, Index, N);
    return Index;
  case SelectionDAGISel::OPC_CheckValueType:
    Result = !::CheckValueType(Table, Index, N, SDISel.TLI,
                               SDISel.CurDAG->getDataLayout());
    return Index;
  case SelectionDAGISel::OPC_CheckInteger:
    Result = !::CheckInteger(Table, Index, N);
    return Index;
  case SelectionDAGISel::OPC_CheckChild0Integer:
  case SelectionDAGISel::OPC_CheckChild1Integer:
  case SelectionDAGISel::OPC_CheckChild2Integer:
  case SelectionDAGISel::OPC_CheckChild3Integer:
  case SelectionDAGISel::OPC_CheckChild4Integer:
    Result = !::CheckChildInteger(Table, Index, N,
                     Table[Index-1] - SelectionDAGISel::OPC_CheckChild0Integer);
    return Index;
  case SelectionDAGISel::OPC_CheckAndImm:
    Result = !::CheckAndImm(Table, Index, N, SDISel);
    return Index;
  case SelectionDAGISel::OPC_CheckOrImm:
    Result = !::CheckOrImm(Table, Index, N, SDISel);
    return Index;
  }
}

namespace {
struct MatchScope {
  /// FailIndex - If this match fails, this is the index to continue with.
  unsigned FailIndex;

  /// NodeStack - The node stack when the scope was formed.
  SmallVector<SDValue, 4> NodeStack;

  /// NumRecordedNodes - The number of recorded nodes when the scope was formed.
  unsigned NumRecordedNodes;

  /// NumMatchedMemRefs - The number of matched memref entries.
  unsigned NumMatchedMemRefs;

  /// InputChain/InputGlue - The current chain/glue
  SDValue InputChain, InputGlue;

  /// HasChainNodesMatched - True if the ChainNodesMatched list is non-empty.
  bool HasChainNodesMatched, HasGlueResultNodesMatched;
};

/// \\brief A DAG update listener to keep the matching state
/// (i.e. RecordedNodes and MatchScope) uptodate if the target is allowed to
/// change the DAG while matching.  X86 addressing mode matcher is an example
/// for this.
class MatchStateUpdater : public SelectionDAG::DAGUpdateListener
{
      SmallVectorImpl<std::pair<SDValue, SDNode*> > &RecordedNodes;
      SmallVectorImpl<MatchScope> &MatchScopes;
public:
  MatchStateUpdater(SelectionDAG &DAG,
                    SmallVectorImpl<std::pair<SDValue, SDNode*> > &RN,
                    SmallVectorImpl<MatchScope> &MS) :
    SelectionDAG::DAGUpdateListener(DAG),
    RecordedNodes(RN), MatchScopes(MS) { }

  void NodeDeleted(SDNode *N, SDNode *E) override {
    // Some early-returns here to avoid the search if we deleted the node or
    // if the update comes from MorphNodeTo (MorphNodeTo is the last thing we
    // do, so it's unnecessary to update matching state at that point).
    // Neither of these can occur currently because we only install this
    // update listener during matching a complex patterns.
    if (!E || E->isMachineOpcode())
      return;
    // Performing linear search here does not matter because we almost never
    // run this code.  You'd have to have a CSE during complex pattern
    // matching.
    for (auto &I : RecordedNodes)
      if (I.first.getNode() == N)
        I.first.setNode(E);

    for (auto &I : MatchScopes)
      for (auto &J : I.NodeStack)
        if (J.getNode() == N)
          J.setNode(E);
  }
};
} // end anonymous namespace

SDNode *SelectionDAGISel::
SelectCodeCommon(SDNode *NodeToMatch, const unsigned char *MatcherTable,
                 unsigned TableSize) {
  // FIXME: Should these even be selected?  Handle these cases in the caller?
  switch (NodeToMatch->getOpcode()) {
  default:
    break;
  case ISD::EntryToken:       // These nodes remain the same.
  case ISD::BasicBlock:
  case ISD::Register:
  case ISD::RegisterMask:
  case ISD::HANDLENODE:
  case ISD::MDNODE_SDNODE:
  case ISD::TargetConstant:
  case ISD::TargetConstantFP:
  case ISD::TargetConstantPool:
  case ISD::TargetFrameIndex:
  case ISD::TargetExternalSymbol:
  case ISD::MCSymbol:
  case ISD::TargetBlockAddress:
  case ISD::TargetJumpTable:
  case ISD::TargetGlobalTLSAddress:
  case ISD::TargetGlobalAddress:
  case ISD::TokenFactor:
  case ISD::CopyFromReg:
  case ISD::CopyToReg:
  case ISD::EH_LABEL:
  case ISD::LIFETIME_START:
  case ISD::LIFETIME_END:
    NodeToMatch->setNodeId(-1); // Mark selected.
    return nullptr;
  case ISD::AssertSext:
  case ISD::AssertZext:
    CurDAG->ReplaceAllUsesOfValueWith(SDValue(NodeToMatch, 0),
                                      NodeToMatch->getOperand(0));
    return nullptr;
  case ISD::INLINEASM: return Select_INLINEASM(NodeToMatch);
  case ISD::READ_REGISTER: return Select_READ_REGISTER(NodeToMatch);
  case ISD::WRITE_REGISTER: return Select_WRITE_REGISTER(NodeToMatch);
  case ISD::UNDEF:     return Select_UNDEF(NodeToMatch);
  }

  assert(!NodeToMatch->isMachineOpcode() && "Node already selected!");

  // Set up the node stack with NodeToMatch as the only node on the stack.
  SmallVector<SDValue, 8> NodeStack;
  SDValue N = SDValue(NodeToMatch, 0);
  NodeStack.push_back(N);

  // MatchScopes - Scopes used when matching, if a match failure happens, this
  // indicates where to continue checking.
  SmallVector<MatchScope, 8> MatchScopes;

  // RecordedNodes - This is the set of nodes that have been recorded by the
  // state machine.  The second value is the parent of the node, or null if the
  // root is recorded.
  SmallVector<std::pair<SDValue, SDNode*>, 8> RecordedNodes;

  // MatchedMemRefs - This is the set of MemRef's we've seen in the input
  // pattern.
  SmallVector<MachineMemOperand*, 2> MatchedMemRefs;

  // These are the current input chain and glue for use when generating nodes.
  // Various Emit operations change these.  For example, emitting a copytoreg
  // uses and updates these.
  SDValue InputChain, InputGlue;

  // ChainNodesMatched - If a pattern matches nodes that have input/output
  // chains, the OPC_EmitMergeInputChains operation is emitted which indicates
  // which ones they are.  The result is captured into this list so that we can
  // update the chain results when the pattern is complete.
  SmallVector<SDNode*, 3> ChainNodesMatched;
  SmallVector<SDNode*, 3> GlueResultNodesMatched;

  DEBUG(dbgs() << "ISEL: Starting pattern match on root node: ";
        NodeToMatch->dump(CurDAG);
        dbgs() << '\n');

  // Determine where to start the interpreter.  Normally we start at opcode #0,
  // but if the state machine starts with an OPC_SwitchOpcode, then we
  // accelerate the first lookup (which is guaranteed to be hot) with the
  // OpcodeOffset table.
  unsigned MatcherIndex = 0;

  if (!OpcodeOffset.empty()) {
    // Already computed the OpcodeOffset table, just index into it.
    if (N.getOpcode() < OpcodeOffset.size())
      MatcherIndex = OpcodeOffset[N.getOpcode()];
    DEBUG(dbgs() << "  Initial Opcode index to " << MatcherIndex << "\n");

  } else if (MatcherTable[0] == OPC_SwitchOpcode) {
    // Otherwise, the table isn't computed, but the state machine does start
    // with an OPC_SwitchOpcode instruction.  Populate the table now, since this
    // is the first time we're selecting an instruction.
    unsigned Idx = 1;
    while (1) {
      // Get the size of this case.
      unsigned CaseSize = MatcherTable[Idx++];
      if (CaseSize & 128)
        CaseSize = GetVBR(CaseSize, MatcherTable, Idx);
      if (CaseSize == 0) break;

      // Get the opcode, add the index to the table.
      uint16_t Opc = MatcherTable[Idx++];
      Opc |= (unsigned short)MatcherTable[Idx++] << 8;
      if (Opc >= OpcodeOffset.size())
        OpcodeOffset.resize((Opc+1)*2);
      OpcodeOffset[Opc] = Idx;
      Idx += CaseSize;
    }

    // Okay, do the lookup for the first opcode.
    if (N.getOpcode() < OpcodeOffset.size())
      MatcherIndex = OpcodeOffset[N.getOpcode()];
  }

  while (1) {
    assert(MatcherIndex < TableSize && "Invalid index");
#ifndef NDEBUG
    unsigned CurrentOpcodeIndex = MatcherIndex;
#endif
    BuiltinOpcodes Opcode = (BuiltinOpcodes)MatcherTable[MatcherIndex++];
    switch (Opcode) {
    case OPC_Scope: {
      // Okay, the semantics of this operation are that we should push a scope
      // then evaluate the first child.  However, pushing a scope only to have
      // the first check fail (which then pops it) is inefficient.  If we can
      // determine immediately that the first check (or first several) will
      // immediately fail, don't even bother pushing a scope for them.
      unsigned FailIndex;

      while (1) {
        unsigned NumToSkip = MatcherTable[MatcherIndex++];
        if (NumToSkip & 128)
          NumToSkip = GetVBR(NumToSkip, MatcherTable, MatcherIndex);
        // Found the end of the scope with no match.
        if (NumToSkip == 0) {
          FailIndex = 0;
          break;
        }

        FailIndex = MatcherIndex+NumToSkip;

        unsigned MatcherIndexOfPredicate = MatcherIndex;
        (void)MatcherIndexOfPredicate; // silence warning.

        // If we can't evaluate this predicate without pushing a scope (e.g. if
        // it is a 'MoveParent') or if the predicate succeeds on this node, we
        // push the scope and evaluate the full predicate chain.
        bool Result;
        MatcherIndex = IsPredicateKnownToFail(MatcherTable, MatcherIndex, N,
                                              Result, *this, RecordedNodes);
        if (!Result)
          break;

        DEBUG(dbgs() << "  Skipped scope entry (due to false predicate) at "
                     << "index " << MatcherIndexOfPredicate
                     << ", continuing at " << FailIndex << "\n");
        ++NumDAGIselRetries;

        // Otherwise, we know that this case of the Scope is guaranteed to fail,
        // move to the next case.
        MatcherIndex = FailIndex;
      }

      // If the whole scope failed to match, bail.
      if (FailIndex == 0) break;

      // Push a MatchScope which indicates where to go if the first child fails
      // to match.
      MatchScope NewEntry;
      NewEntry.FailIndex = FailIndex;
      NewEntry.NodeStack.append(NodeStack.begin(), NodeStack.end());
      NewEntry.NumRecordedNodes = RecordedNodes.size();
      NewEntry.NumMatchedMemRefs = MatchedMemRefs.size();
      NewEntry.InputChain = InputChain;
      NewEntry.InputGlue = InputGlue;
      NewEntry.HasChainNodesMatched = !ChainNodesMatched.empty();
      NewEntry.HasGlueResultNodesMatched = !GlueResultNodesMatched.empty();
      MatchScopes.push_back(NewEntry);
      continue;
    }
    case OPC_RecordNode: {
      // Remember this node, it may end up being an operand in the pattern.
      SDNode *Parent = nullptr;
      if (NodeStack.size() > 1)
        Parent = NodeStack[NodeStack.size()-2].getNode();
      RecordedNodes.push_back(std::make_pair(N, Parent));
      continue;
    }

    case OPC_RecordChild0: case OPC_RecordChild1:
    case OPC_RecordChild2: case OPC_RecordChild3:
    case OPC_RecordChild4: case OPC_RecordChild5:
    case OPC_RecordChild6: case OPC_RecordChild7: {
      unsigned ChildNo = Opcode-OPC_RecordChild0;
      if (ChildNo >= N.getNumOperands())
        break;  // Match fails if out of range child #.

      RecordedNodes.push_back(std::make_pair(N->getOperand(ChildNo),
                                             N.getNode()));
      continue;
    }
    case OPC_RecordMemRef:
      MatchedMemRefs.push_back(cast<MemSDNode>(N)->getMemOperand());
      continue;

    case OPC_CaptureGlueInput:
      // If the current node has an input glue, capture it in InputGlue.
      if (N->getNumOperands() != 0 &&
          N->getOperand(N->getNumOperands()-1).getValueType() == MVT::Glue)
        InputGlue = N->getOperand(N->getNumOperands()-1);
      continue;

    case OPC_MoveChild: {
      unsigned ChildNo = MatcherTable[MatcherIndex++];
      if (ChildNo >= N.getNumOperands())
        break;  // Match fails if out of range child #.
      N = N.getOperand(ChildNo);
      NodeStack.push_back(N);
      continue;
    }

    case OPC_MoveParent:
      // Pop the current node off the NodeStack.
      NodeStack.pop_back();
      assert(!NodeStack.empty() && "Node stack imbalance!");
      N = NodeStack.back();
      continue;

    case OPC_CheckSame:
      if (!::CheckSame(MatcherTable, MatcherIndex, N, RecordedNodes)) break;
      continue;

    case OPC_CheckChild0Same: case OPC_CheckChild1Same:
    case OPC_CheckChild2Same: case OPC_CheckChild3Same:
      if (!::CheckChildSame(MatcherTable, MatcherIndex, N, RecordedNodes,
                            Opcode-OPC_CheckChild0Same))
        break;
      continue;

    case OPC_CheckPatternPredicate:
      if (!::CheckPatternPredicate(MatcherTable, MatcherIndex, *this)) break;
      continue;
    case OPC_CheckPredicate:
      if (!::CheckNodePredicate(MatcherTable, MatcherIndex, *this,
                                N.getNode()))
        break;
      continue;
    case OPC_CheckComplexPat: {
      unsigned CPNum = MatcherTable[MatcherIndex++];
      unsigned RecNo = MatcherTable[MatcherIndex++];
      assert(RecNo < RecordedNodes.size() && "Invalid CheckComplexPat");

      // If target can modify DAG during matching, keep the matching state
      // consistent.
      std::unique_ptr<MatchStateUpdater> MSU;
      if (ComplexPatternFuncMutatesDAG())
        MSU.reset(new MatchStateUpdater(*CurDAG, RecordedNodes,
                                        MatchScopes));

      if (!CheckComplexPattern(NodeToMatch, RecordedNodes[RecNo].second,
                               RecordedNodes[RecNo].first, CPNum,
                               RecordedNodes))
        break;
      continue;
    }
    case OPC_CheckOpcode:
      if (!::CheckOpcode(MatcherTable, MatcherIndex, N.getNode())) break;
      continue;

    case OPC_CheckType:
      if (!::CheckType(MatcherTable, MatcherIndex, N, TLI,
                       CurDAG->getDataLayout()))
        break;
      continue;

    case OPC_SwitchOpcode: {
      unsigned CurNodeOpcode = N.getOpcode();
      unsigned SwitchStart = MatcherIndex-1; (void)SwitchStart;
      unsigned CaseSize;
      while (1) {
        // Get the size of this case.
        CaseSize = MatcherTable[MatcherIndex++];
        if (CaseSize & 128)
          CaseSize = GetVBR(CaseSize, MatcherTable, MatcherIndex);
        if (CaseSize == 0) break;

        uint16_t Opc = MatcherTable[MatcherIndex++];
        Opc |= (unsigned short)MatcherTable[MatcherIndex++] << 8;

        // If the opcode matches, then we will execute this case.
        if (CurNodeOpcode == Opc)
          break;

        // Otherwise, skip over this case.
        MatcherIndex += CaseSize;
      }

      // If no cases matched, bail out.
      if (CaseSize == 0) break;

      // Otherwise, execute the case we found.
      DEBUG(dbgs() << "  OpcodeSwitch from " << SwitchStart
                   << " to " << MatcherIndex << "\n");
      continue;
    }

    case OPC_SwitchType: {
      MVT CurNodeVT = N.getSimpleValueType();
      unsigned SwitchStart = MatcherIndex-1; (void)SwitchStart;
      unsigned CaseSize;
      while (1) {
        // Get the size of this case.
        CaseSize = MatcherTable[MatcherIndex++];
        if (CaseSize & 128)
          CaseSize = GetVBR(CaseSize, MatcherTable, MatcherIndex);
        if (CaseSize == 0) break;

        MVT CaseVT = (MVT::SimpleValueType)MatcherTable[MatcherIndex++];
        if (CaseVT == MVT::iPTR)
          CaseVT = TLI->getPointerTy(CurDAG->getDataLayout());

        // If the VT matches, then we will execute this case.
        if (CurNodeVT == CaseVT)
          break;

        // Otherwise, skip over this case.
        MatcherIndex += CaseSize;
      }

      // If no cases matched, bail out.
      if (CaseSize == 0) break;

      // Otherwise, execute the case we found.
      DEBUG(dbgs() << "  TypeSwitch[" << EVT(CurNodeVT).getEVTString()
                   << "] from " << SwitchStart << " to " << MatcherIndex<<'\n');
      continue;
    }
    case OPC_CheckChild0Type: case OPC_CheckChild1Type:
    case OPC_CheckChild2Type: case OPC_CheckChild3Type:
    case OPC_CheckChild4Type: case OPC_CheckChild5Type:
    case OPC_CheckChild6Type: case OPC_CheckChild7Type:
      if (!::CheckChildType(MatcherTable, MatcherIndex, N, TLI,
                            CurDAG->getDataLayout(),
                            Opcode - OPC_CheckChild0Type))
        break;
      continue;
    case OPC_CheckCondCode:
      if (!::CheckCondCode(MatcherTable, MatcherIndex, N)) break;
      continue;
    case OPC_CheckValueType:
      if (!::CheckValueType(MatcherTable, MatcherIndex, N, TLI,
                            CurDAG->getDataLayout()))
        break;
      continue;
    case OPC_CheckInteger:
      if (!::CheckInteger(MatcherTable, MatcherIndex, N)) break;
      continue;
    case OPC_CheckChild0Integer: case OPC_CheckChild1Integer:
    case OPC_CheckChild2Integer: case OPC_CheckChild3Integer:
    case OPC_CheckChild4Integer:
      if (!::CheckChildInteger(MatcherTable, MatcherIndex, N,
                               Opcode-OPC_CheckChild0Integer)) break;
      continue;
    case OPC_CheckAndImm:
      if (!::CheckAndImm(MatcherTable, MatcherIndex, N, *this)) break;
      continue;
    case OPC_CheckOrImm:
      if (!::CheckOrImm(MatcherTable, MatcherIndex, N, *this)) break;
      continue;

    case OPC_CheckFoldableChainNode: {
      assert(NodeStack.size() != 1 && "No parent node");
      // Verify that all intermediate nodes between the root and this one have
      // a single use.
      bool HasMultipleUses = false;
      for (unsigned i = 1, e = NodeStack.size()-1; i != e; ++i)
        if (!NodeStack[i].hasOneUse()) {
          HasMultipleUses = true;
          break;
        }
      if (HasMultipleUses) break;

      // Check to see that the target thinks this is profitable to fold and that
      // we can fold it without inducing cycles in the graph.
      if (!IsProfitableToFold(N, NodeStack[NodeStack.size()-2].getNode(),
                              NodeToMatch) ||
          !IsLegalToFold(N, NodeStack[NodeStack.size()-2].getNode(),
                         NodeToMatch, OptLevel,
                         true/*We validate our own chains*/))
        break;

      continue;
    }
    case OPC_EmitInteger: {
      MVT::SimpleValueType VT =
        (MVT::SimpleValueType)MatcherTable[MatcherIndex++];
      int64_t Val = MatcherTable[MatcherIndex++];
      if (Val & 128)
        Val = GetVBR(Val, MatcherTable, MatcherIndex);
      RecordedNodes.push_back(std::pair<SDValue, SDNode*>(
                              CurDAG->getTargetConstant(Val, SDLoc(NodeToMatch),
                                                        VT), nullptr));
      continue;
    }
    case OPC_EmitRegister: {
      MVT::SimpleValueType VT =
        (MVT::SimpleValueType)MatcherTable[MatcherIndex++];
      unsigned RegNo = MatcherTable[MatcherIndex++];
      RecordedNodes.push_back(std::pair<SDValue, SDNode*>(
                              CurDAG->getRegister(RegNo, VT), nullptr));
      continue;
    }
    case OPC_EmitRegister2: {
      // For targets w/ more than 256 register names, the register enum
      // values are stored in two bytes in the matcher table (just like
      // opcodes).
      MVT::SimpleValueType VT =
        (MVT::SimpleValueType)MatcherTable[MatcherIndex++];
      unsigned RegNo = MatcherTable[MatcherIndex++];
      RegNo |= MatcherTable[MatcherIndex++] << 8;
      RecordedNodes.push_back(std::pair<SDValue, SDNode*>(
                              CurDAG->getRegister(RegNo, VT), nullptr));
      continue;
    }

    case OPC_EmitConvertToTarget:  {
      // Convert from IMM/FPIMM to target version.
      unsigned RecNo = MatcherTable[MatcherIndex++];
      assert(RecNo < RecordedNodes.size() && "Invalid EmitConvertToTarget");
      SDValue Imm = RecordedNodes[RecNo].first;

      if (Imm->getOpcode() == ISD::Constant) {
        const ConstantInt *Val=cast<ConstantSDNode>(Imm)->getConstantIntValue();
        Imm = CurDAG->getConstant(*Val, SDLoc(NodeToMatch), Imm.getValueType(),
                                  true);
      } else if (Imm->getOpcode() == ISD::ConstantFP) {
        const ConstantFP *Val=cast<ConstantFPSDNode>(Imm)->getConstantFPValue();
        Imm = CurDAG->getConstantFP(*Val, SDLoc(NodeToMatch),
                                    Imm.getValueType(), true);
      }

      RecordedNodes.push_back(std::make_pair(Imm, RecordedNodes[RecNo].second));
      continue;
    }

    case OPC_EmitMergeInputChains1_0:    // OPC_EmitMergeInputChains, 1, 0
    case OPC_EmitMergeInputChains1_1:    // OPC_EmitMergeInputChains, 1, 1
    case OPC_EmitMergeInputChains1_2: {  // OPC_EmitMergeInputChains, 1, 2
      // These are space-optimized forms of OPC_EmitMergeInputChains.
      assert(!InputChain.getNode() &&
             "EmitMergeInputChains should be the first chain producing node");
      assert(ChainNodesMatched.empty() &&
             "Should only have one EmitMergeInputChains per match");

      // Read all of the chained nodes.
      unsigned RecNo = Opcode - OPC_EmitMergeInputChains1_0;
      assert(RecNo < RecordedNodes.size() && "Invalid EmitMergeInputChains");
      ChainNodesMatched.push_back(RecordedNodes[RecNo].first.getNode());

      // FIXME: What if other value results of the node have uses not matched
      // by this pattern?
      if (ChainNodesMatched.back() != NodeToMatch &&
          !RecordedNodes[RecNo].first.hasOneUse()) {
        ChainNodesMatched.clear();
        break;
      }

      // Merge the input chains if they are not intra-pattern references.
      InputChain = HandleMergeInputChains(ChainNodesMatched, CurDAG);

      if (!InputChain.getNode())
        break;  // Failed to merge.
      continue;
    }

    case OPC_EmitMergeInputChains: {
      assert(!InputChain.getNode() &&
             "EmitMergeInputChains should be the first chain producing node");
      // This node gets a list of nodes we matched in the input that have
      // chains.  We want to token factor all of the input chains to these nodes
      // together.  However, if any of the input chains is actually one of the
      // nodes matched in this pattern, then we have an intra-match reference.
      // Ignore these because the newly token factored chain should not refer to
      // the old nodes.
      unsigned NumChains = MatcherTable[MatcherIndex++];
      assert(NumChains != 0 && "Can't TF zero chains");

      assert(ChainNodesMatched.empty() &&
             "Should only have one EmitMergeInputChains per match");

      // Read all of the chained nodes.
      for (unsigned i = 0; i != NumChains; ++i) {
        unsigned RecNo = MatcherTable[MatcherIndex++];
        assert(RecNo < RecordedNodes.size() && "Invalid EmitMergeInputChains");
        ChainNodesMatched.push_back(RecordedNodes[RecNo].first.getNode());

        // FIXME: What if other value results of the node have uses not matched
        // by this pattern?
        if (ChainNodesMatched.back() != NodeToMatch &&
            !RecordedNodes[RecNo].first.hasOneUse()) {
          ChainNodesMatched.clear();
          break;
        }
      }

      // If the inner loop broke out, the match fails.
      if (ChainNodesMatched.empty())
        break;

      // Merge the input chains if they are not intra-pattern references.
      InputChain = HandleMergeInputChains(ChainNodesMatched, CurDAG);

      if (!InputChain.getNode())
        break;  // Failed to merge.

      continue;
    }

    case OPC_EmitCopyToReg: {
      unsigned RecNo = MatcherTable[MatcherIndex++];
      assert(RecNo < RecordedNodes.size() && "Invalid EmitCopyToReg");
      unsigned DestPhysReg = MatcherTable[MatcherIndex++];

      if (!InputChain.getNode())
        InputChain = CurDAG->getEntryNode();

      InputChain = CurDAG->getCopyToReg(InputChain, SDLoc(NodeToMatch),
                                        DestPhysReg, RecordedNodes[RecNo].first,
                                        InputGlue);

      InputGlue = InputChain.getValue(1);
      continue;
    }

    case OPC_EmitNodeXForm: {
      unsigned XFormNo = MatcherTable[MatcherIndex++];
      unsigned RecNo = MatcherTable[MatcherIndex++];
      assert(RecNo < RecordedNodes.size() && "Invalid EmitNodeXForm");
      SDValue Res = RunSDNodeXForm(RecordedNodes[RecNo].first, XFormNo);
      RecordedNodes.push_back(std::pair<SDValue,SDNode*>(Res, nullptr));
      continue;
    }

    case OPC_EmitNode:
    case OPC_MorphNodeTo: {
      uint16_t TargetOpc = MatcherTable[MatcherIndex++];
      TargetOpc |= (unsigned short)MatcherTable[MatcherIndex++] << 8;
      unsigned EmitNodeInfo = MatcherTable[MatcherIndex++];
      // Get the result VT list.
      unsigned NumVTs = MatcherTable[MatcherIndex++];
      SmallVector<EVT, 4> VTs;
      for (unsigned i = 0; i != NumVTs; ++i) {
        MVT::SimpleValueType VT =
          (MVT::SimpleValueType)MatcherTable[MatcherIndex++];
        if (VT == MVT::iPTR)
          VT = TLI->getPointerTy(CurDAG->getDataLayout()).SimpleTy;
        VTs.push_back(VT);
      }

      if (EmitNodeInfo & OPFL_Chain)
        VTs.push_back(MVT::Other);
      if (EmitNodeInfo & OPFL_GlueOutput)
        VTs.push_back(MVT::Glue);

      // This is hot code, so optimize the two most common cases of 1 and 2
      // results.
      SDVTList VTList;
      if (VTs.size() == 1)
        VTList = CurDAG->getVTList(VTs[0]);
      else if (VTs.size() == 2)
        VTList = CurDAG->getVTList(VTs[0], VTs[1]);
      else
        VTList = CurDAG->getVTList(VTs);

      // Get the operand list.
      unsigned NumOps = MatcherTable[MatcherIndex++];
      SmallVector<SDValue, 8> Ops;
      for (unsigned i = 0; i != NumOps; ++i) {
        unsigned RecNo = MatcherTable[MatcherIndex++];
        if (RecNo & 128)
          RecNo = GetVBR(RecNo, MatcherTable, MatcherIndex);

        assert(RecNo < RecordedNodes.size() && "Invalid EmitNode");
        Ops.push_back(RecordedNodes[RecNo].first);
      }

      // If there are variadic operands to add, handle them now.
      if (EmitNodeInfo & OPFL_VariadicInfo) {
        // Determine the start index to copy from.
        unsigned FirstOpToCopy = getNumFixedFromVariadicInfo(EmitNodeInfo);
        FirstOpToCopy += (EmitNodeInfo & OPFL_Chain) ? 1 : 0;
        assert(NodeToMatch->getNumOperands() >= FirstOpToCopy &&
               "Invalid variadic node");
        // Copy all of the variadic operands, not including a potential glue
        // input.
        for (unsigned i = FirstOpToCopy, e = NodeToMatch->getNumOperands();
             i != e; ++i) {
          SDValue V = NodeToMatch->getOperand(i);
          if (V.getValueType() == MVT::Glue) break;
          Ops.push_back(V);
        }
      }

      // If this has chain/glue inputs, add them.
      if (EmitNodeInfo & OPFL_Chain)
        Ops.push_back(InputChain);
      if ((EmitNodeInfo & OPFL_GlueInput) && InputGlue.getNode() != nullptr)
        Ops.push_back(InputGlue);

      // Create the node.
      SDNode *Res = nullptr;
      if (Opcode != OPC_MorphNodeTo) {
        // If this is a normal EmitNode command, just create the new node and
        // add the results to the RecordedNodes list.
        Res = CurDAG->getMachineNode(TargetOpc, SDLoc(NodeToMatch),
                                     VTList, Ops);

        // Add all the non-glue/non-chain results to the RecordedNodes list.
        for (unsigned i = 0, e = VTs.size(); i != e; ++i) {
          if (VTs[i] == MVT::Other || VTs[i] == MVT::Glue) break;
          RecordedNodes.push_back(std::pair<SDValue,SDNode*>(SDValue(Res, i),
                                                             nullptr));
        }

      } else if (NodeToMatch->getOpcode() != ISD::DELETED_NODE) {
        Res = MorphNode(NodeToMatch, TargetOpc, VTList, Ops, EmitNodeInfo);
      } else {
        // NodeToMatch was eliminated by CSE when the target changed the DAG.
        // We will visit the equivalent node later.
        DEBUG(dbgs() << "Node was eliminated by CSE\n");
        return nullptr;
      }

      // If the node had chain/glue results, update our notion of the current
      // chain and glue.
      if (EmitNodeInfo & OPFL_GlueOutput) {
        InputGlue = SDValue(Res, VTs.size()-1);
        if (EmitNodeInfo & OPFL_Chain)
          InputChain = SDValue(Res, VTs.size()-2);
      } else if (EmitNodeInfo & OPFL_Chain)
        InputChain = SDValue(Res, VTs.size()-1);

      // If the OPFL_MemRefs glue is set on this node, slap all of the
      // accumulated memrefs onto it.
      //
      // FIXME: This is vastly incorrect for patterns with multiple outputs
      // instructions that access memory and for ComplexPatterns that match
      // loads.
      if (EmitNodeInfo & OPFL_MemRefs) {
        // Only attach load or store memory operands if the generated
        // instruction may load or store.
        const MCInstrDesc &MCID = TII->get(TargetOpc);
        bool mayLoad = MCID.mayLoad();
        bool mayStore = MCID.mayStore();

        unsigned NumMemRefs = 0;
        for (SmallVectorImpl<MachineMemOperand *>::const_iterator I =
               MatchedMemRefs.begin(), E = MatchedMemRefs.end(); I != E; ++I) {
          if ((*I)->isLoad()) {
            if (mayLoad)
              ++NumMemRefs;
          } else if ((*I)->isStore()) {
            if (mayStore)
              ++NumMemRefs;
          } else {
            ++NumMemRefs;
          }
        }

        MachineSDNode::mmo_iterator MemRefs =
          MF->allocateMemRefsArray(NumMemRefs);

        MachineSDNode::mmo_iterator MemRefsPos = MemRefs;
        for (SmallVectorImpl<MachineMemOperand *>::const_iterator I =
               MatchedMemRefs.begin(), E = MatchedMemRefs.end(); I != E; ++I) {
          if ((*I)->isLoad()) {
            if (mayLoad)
              *MemRefsPos++ = *I;
          } else if ((*I)->isStore()) {
            if (mayStore)
              *MemRefsPos++ = *I;
          } else {
            *MemRefsPos++ = *I;
          }
        }

        cast<MachineSDNode>(Res)
          ->setMemRefs(MemRefs, MemRefs + NumMemRefs);
      }

      DEBUG(dbgs() << "  "
                   << (Opcode == OPC_MorphNodeTo ? "Morphed" : "Created")
                   << " node: "; Res->dump(CurDAG); dbgs() << "\n");

      // If this was a MorphNodeTo then we're completely done!
      if (Opcode == OPC_MorphNodeTo) {
        // Update chain and glue uses.
        UpdateChainsAndGlue(NodeToMatch, InputChain, ChainNodesMatched,
                            InputGlue, GlueResultNodesMatched, true);
        return Res;
      }
      continue;
    }

    case OPC_MarkGlueResults: {
      unsigned NumNodes = MatcherTable[MatcherIndex++];

      // Read and remember all the glue-result nodes.
      for (unsigned i = 0; i != NumNodes; ++i) {
        unsigned RecNo = MatcherTable[MatcherIndex++];
        if (RecNo & 128)
          RecNo = GetVBR(RecNo, MatcherTable, MatcherIndex);

        assert(RecNo < RecordedNodes.size() && "Invalid MarkGlueResults");
        GlueResultNodesMatched.push_back(RecordedNodes[RecNo].first.getNode());
      }
      continue;
    }

    case OPC_CompleteMatch: {
      // The match has been completed, and any new nodes (if any) have been
      // created.  Patch up references to the matched dag to use the newly
      // created nodes.
      unsigned NumResults = MatcherTable[MatcherIndex++];

      for (unsigned i = 0; i != NumResults; ++i) {
        unsigned ResSlot = MatcherTable[MatcherIndex++];
        if (ResSlot & 128)
          ResSlot = GetVBR(ResSlot, MatcherTable, MatcherIndex);

        assert(ResSlot < RecordedNodes.size() && "Invalid CompleteMatch");
        SDValue Res = RecordedNodes[ResSlot].first;

        assert(i < NodeToMatch->getNumValues() &&
               NodeToMatch->getValueType(i) != MVT::Other &&
               NodeToMatch->getValueType(i) != MVT::Glue &&
               "Invalid number of results to complete!");
        assert((NodeToMatch->getValueType(i) == Res.getValueType() ||
                NodeToMatch->getValueType(i) == MVT::iPTR ||
                Res.getValueType() == MVT::iPTR ||
                NodeToMatch->getValueType(i).getSizeInBits() ==
                    Res.getValueType().getSizeInBits()) &&
               "invalid replacement");
        CurDAG->ReplaceAllUsesOfValueWith(SDValue(NodeToMatch, i), Res);
      }

      // If the root node defines glue, add it to the glue nodes to update list.
      if (NodeToMatch->getValueType(NodeToMatch->getNumValues()-1) == MVT::Glue)
        GlueResultNodesMatched.push_back(NodeToMatch);

      // Update chain and glue uses.
      UpdateChainsAndGlue(NodeToMatch, InputChain, ChainNodesMatched,
                          InputGlue, GlueResultNodesMatched, false);

      assert(NodeToMatch->use_empty() &&
             "Didn't replace all uses of the node?");

      // FIXME: We just return here, which interacts correctly with SelectRoot
      // above.  We should fix this to not return an SDNode* anymore.
      return nullptr;
    }
    }

    // If the code reached this point, then the match failed.  See if there is
    // another child to try in the current 'Scope', otherwise pop it until we
    // find a case to check.
    DEBUG(dbgs() << "  Match failed at index " << CurrentOpcodeIndex << "\n");
    ++NumDAGIselRetries;
    while (1) {
      if (MatchScopes.empty()) {
        CannotYetSelect(NodeToMatch);
        return nullptr;
      }

      // Restore the interpreter state back to the point where the scope was
      // formed.
      MatchScope &LastScope = MatchScopes.back();
      RecordedNodes.resize(LastScope.NumRecordedNodes);
      NodeStack.clear();
      NodeStack.append(LastScope.NodeStack.begin(), LastScope.NodeStack.end());
      N = NodeStack.back();

      if (LastScope.NumMatchedMemRefs != MatchedMemRefs.size())
        MatchedMemRefs.resize(LastScope.NumMatchedMemRefs);
      MatcherIndex = LastScope.FailIndex;

      DEBUG(dbgs() << "  Continuing at " << MatcherIndex << "\n");

      InputChain = LastScope.InputChain;
      InputGlue = LastScope.InputGlue;
      if (!LastScope.HasChainNodesMatched)
        ChainNodesMatched.clear();
      if (!LastScope.HasGlueResultNodesMatched)
        GlueResultNodesMatched.clear();

      // Check to see what the offset is at the new MatcherIndex.  If it is zero
      // we have reached the end of this scope, otherwise we have another child
      // in the current scope to try.
      unsigned NumToSkip = MatcherTable[MatcherIndex++];
      if (NumToSkip & 128)
        NumToSkip = GetVBR(NumToSkip, MatcherTable, MatcherIndex);

      // If we have another child in this scope to match, update FailIndex and
      // try it.
      if (NumToSkip != 0) {
        LastScope.FailIndex = MatcherIndex+NumToSkip;
        break;
      }

      // End of this scope, pop it and try the next child in the containing
      // scope.
      MatchScopes.pop_back();
    }
  }
}

void SelectionDAGISel::CannotYetSelect(SDNode *N) {
  std::string msg;
  raw_string_ostream Msg(msg);
  Msg << "Cannot select: ";

  if (N->getOpcode() != ISD::INTRINSIC_W_CHAIN &&
      N->getOpcode() != ISD::INTRINSIC_WO_CHAIN &&
      N->getOpcode() != ISD::INTRINSIC_VOID) {
    N->printrFull(Msg, CurDAG);
    Msg << "\nIn function: " << MF->getName();
  } else {
    bool HasInputChain = N->getOperand(0).getValueType() == MVT::Other;
    unsigned iid =
      cast<ConstantSDNode>(N->getOperand(HasInputChain))->getZExtValue();
    if (iid < Intrinsic::num_intrinsics)
      Msg << "intrinsic %" << Intrinsic::getName((Intrinsic::ID)iid);
    else if (const TargetIntrinsicInfo *TII = TM.getIntrinsicInfo())
      Msg << "target intrinsic %" << TII->getName(iid);
    else
      Msg << "unknown intrinsic #" << iid;
  }
  report_fatal_error(Msg.str());
}

char SelectionDAGISel::ID = 0;<|MERGE_RESOLUTION|>--- conflicted
+++ resolved
@@ -1249,11 +1249,8 @@
         !FuncInfo->SwiftErrorWorklist.count(PredMBB)) {
       for (unsigned I = 0, E = FuncInfo->SwiftErrorVals.size(); I < E; I++) {
         unsigned VReg = FuncInfo->MF->getRegInfo().createVirtualRegister(RC);
-<<<<<<< HEAD
-=======
         // When we actually visit the basic block PredMBB, we will materialize
         // the virtual register assignment in copySwiftErrorsToFinalVRegs.
->>>>>>> 2bf0ebe9
         FuncInfo->SwiftErrorWorklist[PredMBB].push_back(VReg);
       }
     }
