--- conflicted
+++ resolved
@@ -68,16 +68,16 @@
                    Storage, Context.pImpl->DILocations);
 }
 
-const DILocation *DILocation::getMergedLocation(const DILocation *LocA,
-                                                const DILocation *LocB,
-                                                bool GenerateLocation) {
+const DILocation *
+DILocation::getMergedLocation(const DILocation *LocA, const DILocation *LocB,
+                              const Instruction *ForInst) {
   if (!LocA || !LocB)
     return nullptr;
 
   if (LocA == LocB || !LocA->canDiscriminate(*LocB))
     return LocA;
 
-  if (!GenerateLocation)
+  if (!dyn_cast_or_null<CallInst>(ForInst))
     return nullptr;
 
   SmallPtrSet<DILocation *, 5> InlinedLocationsA;
@@ -263,12 +263,12 @@
 }
 
 DIEnumerator *DIEnumerator::getImpl(LLVMContext &Context, int64_t Value,
-                                    bool IsUnsigned, MDString *Name,
-                                    StorageType Storage, bool ShouldCreate) {
-  assert(isCanonical(Name) && "Expected canonical MDString");
-  DEFINE_GETIMPL_LOOKUP(DIEnumerator, (Value, IsUnsigned, Name));
+                                    MDString *Name, StorageType Storage,
+                                    bool ShouldCreate) {
+  assert(isCanonical(Name) && "Expected canonical MDString");
+  DEFINE_GETIMPL_LOOKUP(DIEnumerator, (Value, Name));
   Metadata *Ops[] = {Name};
-  DEFINE_GETIMPL_STORE(DIEnumerator, (Value, IsUnsigned), Ops);
+  DEFINE_GETIMPL_STORE(DIEnumerator, (Value), Ops);
 }
 
 DIBasicType *DIBasicType::getImpl(LLVMContext &Context, unsigned Tag,
@@ -281,19 +281,6 @@
   Metadata *Ops[] = {nullptr, nullptr, Name};
   DEFINE_GETIMPL_STORE(DIBasicType, (Tag, SizeInBits, AlignInBits, Encoding),
                        Ops);
-}
-
-Optional<DIBasicType::Signedness> DIBasicType::getSignedness() const {
-  switch (getEncoding()) {
-  case dwarf::DW_ATE_signed:
-  case dwarf::DW_ATE_signed_char:
-    return Signedness::Signed;
-  case dwarf::DW_ATE_unsigned:
-  case dwarf::DW_ATE_unsigned_char:
-    return Signedness::Unsigned;
-  default:
-    return None;
-  }
 }
 
 DIDerivedType *DIDerivedType::getImpl(
@@ -407,39 +394,34 @@
 
 // FIXME: Implement this string-enum correspondence with a .def file and macros,
 // so that the association is explicit rather than implied.
-static const char *ChecksumKindName[DIFile::CSK_Last] = {
+static const char *ChecksumKindName[DIFile::CSK_Last + 1] = {
+  "CSK_None",
   "CSK_MD5",
   "CSK_SHA1"
 };
 
-StringRef DIFile::getChecksumKindAsString(ChecksumKind CSKind) {
-  assert(CSKind <= DIFile::CSK_Last && "Invalid checksum kind");
-  // The first space was originally the CSK_None variant, which is now
-  // obsolete, but the space is still reserved in ChecksumKind, so we account
-  // for it here.
-  return ChecksumKindName[CSKind - 1];
-}
-
-Optional<DIFile::ChecksumKind> DIFile::getChecksumKind(StringRef CSKindStr) {
-  return StringSwitch<Optional<DIFile::ChecksumKind>>(CSKindStr)
+DIFile::ChecksumKind DIFile::getChecksumKind(StringRef CSKindStr) {
+  return StringSwitch<DIFile::ChecksumKind>(CSKindStr)
       .Case("CSK_MD5", DIFile::CSK_MD5)
       .Case("CSK_SHA1", DIFile::CSK_SHA1)
-      .Default(None);
+      .Default(DIFile::CSK_None);
+}
+
+StringRef DIFile::getChecksumKindAsString() const {
+  assert(CSKind <= DIFile::CSK_Last && "Invalid checksum kind");
+  return ChecksumKindName[CSKind];
 }
 
 DIFile *DIFile::getImpl(LLVMContext &Context, MDString *Filename,
-                        MDString *Directory,
-                        Optional<DIFile::ChecksumInfo<MDString *>> CS,
-                        Optional<MDString *> Source, StorageType Storage,
+                        MDString *Directory, DIFile::ChecksumKind CSKind,
+                        MDString *Checksum, StorageType Storage,
                         bool ShouldCreate) {
   assert(isCanonical(Filename) && "Expected canonical MDString");
   assert(isCanonical(Directory) && "Expected canonical MDString");
-  assert((!CS || isCanonical(CS->Value)) && "Expected canonical MDString");
-  assert((!Source || isCanonical(*Source)) && "Expected canonical MDString");
-  DEFINE_GETIMPL_LOOKUP(DIFile, (Filename, Directory, CS, Source));
-  Metadata *Ops[] = {Filename, Directory, CS ? CS->Value : nullptr,
-                     Source.getValueOr(nullptr)};
-  DEFINE_GETIMPL_STORE(DIFile, (CS, Source), Ops);
+  assert(isCanonical(Checksum) && "Expected canonical MDString");
+  DEFINE_GETIMPL_LOOKUP(DIFile, (Filename, Directory, CSKind, Checksum));
+  Metadata *Ops[] = {Filename, Directory, Checksum};
+  DEFINE_GETIMPL_STORE(DIFile, (CSKind), Ops);
 }
 
 DICompileUnit *DICompileUnit::getImpl(
@@ -475,7 +457,7 @@
       .Default(None);
 }
 
-const char *DICompileUnit::emissionKindString(DebugEmissionKind EK) {
+const char *DICompileUnit::EmissionKindString(DebugEmissionKind EK) {
   switch (EK) {
   case NoDebug:        return "NoDebug";
   case FullDebug:      return "FullDebug";
@@ -502,7 +484,7 @@
     bool IsLocalToUnit, bool IsDefinition, unsigned ScopeLine,
     Metadata *ContainingType, unsigned Virtuality, unsigned VirtualIndex,
     int ThisAdjustment, DIFlags Flags, bool IsOptimized, Metadata *Unit,
-    Metadata *TemplateParams, Metadata *Declaration, Metadata *RetainedNodes,
+    Metadata *TemplateParams, Metadata *Declaration, Metadata *Variables,
     Metadata *ThrownTypes, StorageType Storage, bool ShouldCreate) {
   assert(isCanonical(Name) && "Expected canonical MDString");
   assert(isCanonical(LinkageName) && "Expected canonical MDString");
@@ -510,10 +492,10 @@
       DISubprogram, (Scope, Name, LinkageName, File, Line, Type, IsLocalToUnit,
                      IsDefinition, ScopeLine, ContainingType, Virtuality,
                      VirtualIndex, ThisAdjustment, Flags, IsOptimized, Unit,
-                     TemplateParams, Declaration, RetainedNodes, ThrownTypes));
+                     TemplateParams, Declaration, Variables, ThrownTypes));
   SmallVector<Metadata *, 11> Ops = {
-      File,        Scope,         Name,           LinkageName,    Type,       Unit,
-      Declaration, RetainedNodes, ContainingType, TemplateParams, ThrownTypes};
+      File,        Scope,     Name,           LinkageName,    Type,       Unit,
+      Declaration, Variables, ContainingType, TemplateParams, ThrownTypes};
   if (!ThrownTypes) {
     Ops.pop_back();
     if (!TemplateParams) {
@@ -664,18 +646,6 @@
 
   // Fail gracefully.
   return None;
-}
-
-DILabel *DILabel::getImpl(LLVMContext &Context, Metadata *Scope,
-                          MDString *Name, Metadata *File, unsigned Line,
-                          StorageType Storage,
-                          bool ShouldCreate) {
-  assert(Scope && "Expected scope");
-  assert(isCanonical(Name) && "Expected canonical MDString");
-  DEFINE_GETIMPL_LOOKUP(DILabel,
-                        (Scope, Name, File, Line));
-  Metadata *Ops[] = {Scope, Name, File};
-  DEFINE_GETIMPL_STORE(DILabel, (Line), Ops);
 }
 
 DIExpression *DIExpression::getImpl(LLVMContext &Context,
@@ -746,9 +716,6 @@
     case dwarf::DW_OP_shra:
     case dwarf::DW_OP_deref:
     case dwarf::DW_OP_xderef:
-    case dwarf::DW_OP_lit0:
-    case dwarf::DW_OP_not:
-    case dwarf::DW_OP_dup:
       break;
     }
   }
@@ -808,32 +775,11 @@
   SmallVector<uint64_t, 8> Ops;
   if (DerefBefore)
     Ops.push_back(dwarf::DW_OP_deref);
-
+  
   appendOffset(Ops, Offset);
   if (DerefAfter)
     Ops.push_back(dwarf::DW_OP_deref);
 
-<<<<<<< HEAD
-  return prependOpcodes(Expr, Ops, StackValue);
-}
-
-DIExpression *DIExpression::prependOpcodes(const DIExpression *Expr,
-                                           SmallVectorImpl<uint64_t> &Ops,
-                                           bool StackValue) {
-  assert(Expr && "Can't prepend ops to this expression");
-
-  // If there are no ops to prepend, do not even add the DW_OP_stack_value.
-  if (Ops.empty())
-    StackValue = false;
-  for (auto Op : Expr->expr_ops()) {
-    // A DW_OP_stack_value comes at the end, but before a DW_OP_LLVM_fragment.
-    if (StackValue) {
-      if (Op.getOp() == dwarf::DW_OP_stack_value)
-        StackValue = false;
-      else if (Op.getOp() == dwarf::DW_OP_LLVM_fragment) {
-        Ops.push_back(dwarf::DW_OP_stack_value);
-        StackValue = false;
-=======
   return doPrepend(Expr, Ops, StackValue);
 }
 
@@ -850,50 +796,14 @@
           Ops.push_back(dwarf::DW_OP_stack_value);
           StackValue = false;
         }
->>>>>>> d12f4ffa
       }
+      Ops.push_back(Op.getOp());
+      for (unsigned I = 0; I < Op.getNumArgs(); ++I)
+        Ops.push_back(Op.getArg(I));
     }
-    Op.appendToVector(Ops);
-  }
   if (StackValue)
     Ops.push_back(dwarf::DW_OP_stack_value);
   return DIExpression::get(Expr->getContext(), Ops);
-}
-
-DIExpression *DIExpression::appendToStack(const DIExpression *Expr,
-                                          ArrayRef<uint64_t> Ops) {
-  assert(Expr && !Ops.empty() && "Can't append ops to this expression");
-
-  // Append a DW_OP_deref after Expr's current op list if it's non-empty and
-  // has no DW_OP_stack_value.
-  //
-  // Match .* DW_OP_stack_value (DW_OP_LLVM_fragment A B)?.
-  Optional<FragmentInfo> FI = Expr->getFragmentInfo();
-  unsigned DropUntilStackValue = FI.hasValue() ? 3 : 0;
-  bool NeedsDeref =
-      (Expr->getNumElements() > DropUntilStackValue) &&
-      (Expr->getElements().drop_back(DropUntilStackValue).back() !=
-       dwarf::DW_OP_stack_value);
-
-  // Copy Expr's current op list, add a DW_OP_deref if needed, and ensure that
-  // a DW_OP_stack_value is present.
-  SmallVector<uint64_t, 16> NewOps;
-  for (auto Op : Expr->expr_ops()) {
-    if (Op.getOp() == dwarf::DW_OP_stack_value ||
-        Op.getOp() == dwarf::DW_OP_LLVM_fragment)
-      break;
-    Op.appendToVector(NewOps);
-  }
-  if (NeedsDeref)
-    NewOps.push_back(dwarf::DW_OP_deref);
-  NewOps.append(Ops.begin(), Ops.end());
-  NewOps.push_back(dwarf::DW_OP_stack_value);
-
-  // If Expr is a fragment, make the new expression a fragment as well.
-  if (FI)
-    NewOps.append(
-        {dwarf::DW_OP_LLVM_fragment, FI->OffsetInBits, FI->SizeInBits});
-  return DIExpression::get(Expr->getContext(), NewOps);
 }
 
 Optional<DIExpression *> DIExpression::createFragmentExpression(
@@ -915,15 +825,17 @@
       case dwarf::DW_OP_LLVM_fragment: {
         // Make the new offset point into the existing fragment.
         uint64_t FragmentOffsetInBits = Op.getArg(0);
-        uint64_t FragmentSizeInBits = Op.getArg(1);
-        (void)FragmentSizeInBits;
-        assert((OffsetInBits + SizeInBits <= FragmentSizeInBits) &&
+        // Op.getArg(0) is FragmentOffsetInBits.
+        // Op.getArg(1) is FragmentSizeInBits.
+        assert((OffsetInBits + SizeInBits <= Op.getArg(0) + Op.getArg(1)) &&
                "new fragment outside of original fragment");
         OffsetInBits += FragmentOffsetInBits;
         continue;
       }
       }
-      Op.appendToVector(Ops);
+      Ops.push_back(Op.getOp());
+      for (unsigned I = 0; I < Op.getNumArgs(); ++I)
+        Ops.push_back(Op.getArg(I));
     }
   }
   Ops.push_back(dwarf::DW_OP_LLVM_fragment);
@@ -995,4 +907,4 @@
                         (MIType, Line, File, Elements));
   Metadata *Ops[] = { File, Elements };
   DEFINE_GETIMPL_STORE(DIMacroFile, (MIType, Line), Ops);
-}+}
