--- conflicted
+++ resolved
@@ -1552,11 +1552,8 @@
 ///   ::= 'preserve_mostcc'
 ///   ::= 'preserve_allcc'
 ///   ::= 'ghccc'
-<<<<<<< HEAD
 ///   ::= 'swiftcc'
-=======
 ///   ::= 'x86_intrcc'
->>>>>>> 0d04e875
 ///   ::= 'hhvmcc'
 ///   ::= 'hhvm_ccc'
 ///   ::= 'cxx_fast_tlscc'
@@ -1588,11 +1585,8 @@
   case lltok::kw_preserve_mostcc:CC = CallingConv::PreserveMost; break;
   case lltok::kw_preserve_allcc: CC = CallingConv::PreserveAll; break;
   case lltok::kw_ghccc:          CC = CallingConv::GHC; break;
-<<<<<<< HEAD
   case lltok::kw_swiftcc:        CC = CallingConv::Swift; break;
-=======
   case lltok::kw_x86_intrcc:     CC = CallingConv::X86_INTR; break;
->>>>>>> 0d04e875
   case lltok::kw_hhvmcc:         CC = CallingConv::HHVM; break;
   case lltok::kw_hhvm_ccc:       CC = CallingConv::HHVM_C; break;
   case lltok::kw_cxx_fast_tlscc: CC = CallingConv::CXX_FAST_TLS; break;
