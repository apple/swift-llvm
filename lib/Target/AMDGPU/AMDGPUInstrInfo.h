//===-- AMDGPUInstrInfo.h - AMDGPU Instruction Information ------*- C++ -*-===//
//
//                     The LLVM Compiler Infrastructure
//
// This file is distributed under the University of Illinois Open Source
// License. See LICENSE.TXT for details.
//
//===----------------------------------------------------------------------===//
//
/// \file
/// Contains the definition of a TargetInstrInfo class that is common
/// to all AMD GPUs.
//
//===----------------------------------------------------------------------===//

#ifndef LLVM_LIB_TARGET_AMDGPU_AMDGPUINSTRINFO_H
#define LLVM_LIB_TARGET_AMDGPU_AMDGPUINSTRINFO_H

#include "AMDGPU.h"
#include "Utils/AMDGPUBaseInfo.h"
#include "llvm/CodeGen/TargetInstrInfo.h"

namespace llvm {

class GCNSubtarget;
class MachineFunction;
class MachineInstr;
class MachineInstrBuilder;

class AMDGPUInstrInfo {
public:
  explicit AMDGPUInstrInfo(const GCNSubtarget &st);

  static bool isUniformMMO(const MachineMemOperand *MMO);
};

namespace AMDGPU {

struct RsrcIntrinsic {
  unsigned Intr;
  uint8_t RsrcArg;
  bool IsImage;
};
const RsrcIntrinsic *lookupRsrcIntrinsic(unsigned Intr);

struct D16ImageDimIntrinsic {
  unsigned Intr;
  unsigned D16HelperIntr;
};
const D16ImageDimIntrinsic *lookupD16ImageDimIntrinsic(unsigned Intr);

<<<<<<< HEAD
struct ImageDimIntrinsicInfo {
  unsigned Intr;
  unsigned BaseOpcode;
  MIMGDim Dim;
=======
  /// \brief Return a target-specific opcode if Opcode is a pseudo instruction.
  /// Return -1 if the target-specific opcode for the pseudo instruction does
  /// not exist. If Opcode is not a pseudo instruction, this is identity.
  int pseudoToMCOpcode(int Opcode) const;

  static bool isUniformMMO(const MachineMemOperand *MMO);
>>>>>>> d12f4ffa
};
const ImageDimIntrinsicInfo *getImageDimIntrinsicInfo(unsigned Intr);

} // end AMDGPU namespace
} // End llvm namespace

#endif<|MERGE_RESOLUTION|>--- conflicted
+++ resolved
@@ -8,7 +8,7 @@
 //===----------------------------------------------------------------------===//
 //
 /// \file
-/// Contains the definition of a TargetInstrInfo class that is common
+/// \brief Contains the definition of a TargetInstrInfo class that is common
 /// to all AMD GPUs.
 //
 //===----------------------------------------------------------------------===//
@@ -20,52 +20,39 @@
 #include "Utils/AMDGPUBaseInfo.h"
 #include "llvm/CodeGen/TargetInstrInfo.h"
 
+#define GET_INSTRINFO_HEADER
+#include "AMDGPUGenInstrInfo.inc"
+#undef GET_INSTRINFO_HEADER
+
 namespace llvm {
 
-class GCNSubtarget;
+class AMDGPUSubtarget;
 class MachineFunction;
 class MachineInstr;
 class MachineInstrBuilder;
 
-class AMDGPUInstrInfo {
+class AMDGPUInstrInfo : public AMDGPUGenInstrInfo {
+private:
+  const AMDGPUSubtarget &ST;
+
+  virtual void anchor();
+protected:
+  AMDGPUAS AMDGPUASI;
+
 public:
-  explicit AMDGPUInstrInfo(const GCNSubtarget &st);
+  explicit AMDGPUInstrInfo(const AMDGPUSubtarget &st);
 
-  static bool isUniformMMO(const MachineMemOperand *MMO);
-};
+  bool shouldScheduleLoadsNear(SDNode *Load1, SDNode *Load2,
+                               int64_t Offset1, int64_t Offset2,
+                               unsigned NumLoads) const override;
 
-namespace AMDGPU {
-
-struct RsrcIntrinsic {
-  unsigned Intr;
-  uint8_t RsrcArg;
-  bool IsImage;
-};
-const RsrcIntrinsic *lookupRsrcIntrinsic(unsigned Intr);
-
-struct D16ImageDimIntrinsic {
-  unsigned Intr;
-  unsigned D16HelperIntr;
-};
-const D16ImageDimIntrinsic *lookupD16ImageDimIntrinsic(unsigned Intr);
-
-<<<<<<< HEAD
-struct ImageDimIntrinsicInfo {
-  unsigned Intr;
-  unsigned BaseOpcode;
-  MIMGDim Dim;
-=======
   /// \brief Return a target-specific opcode if Opcode is a pseudo instruction.
   /// Return -1 if the target-specific opcode for the pseudo instruction does
   /// not exist. If Opcode is not a pseudo instruction, this is identity.
   int pseudoToMCOpcode(int Opcode) const;
 
   static bool isUniformMMO(const MachineMemOperand *MMO);
->>>>>>> d12f4ffa
 };
-const ImageDimIntrinsicInfo *getImageDimIntrinsicInfo(unsigned Intr);
-
-} // end AMDGPU namespace
 } // End llvm namespace
 
 #endif