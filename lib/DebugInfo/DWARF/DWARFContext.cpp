--- conflicted
+++ resolved
@@ -25,7 +25,6 @@
 #include "llvm/DebugInfo/DWARF/DWARFDebugMacro.h"
 #include "llvm/DebugInfo/DWARF/DWARFDebugPubTable.h"
 #include "llvm/DebugInfo/DWARF/DWARFDebugRangeList.h"
-#include "llvm/DebugInfo/DWARF/DWARFDebugRnglists.h"
 #include "llvm/DebugInfo/DWARF/DWARFDie.h"
 #include "llvm/DebugInfo/DWARF/DWARFFormValue.h"
 #include "llvm/DebugInfo/DWARF/DWARFGdbIndex.h"
@@ -44,7 +43,6 @@
 #include "llvm/Support/MemoryBuffer.h"
 #include "llvm/Support/Path.h"
 #include "llvm/Support/TargetRegistry.h"
-#include "llvm/Support/WithColor.h"
 #include "llvm/Support/raw_ostream.h"
 #include <algorithm>
 #include <cstdint>
@@ -109,12 +107,12 @@
   // Sort the contributions so that any invalid ones are placed at
   // the start of the contributions vector. This way they are reported
   // first.
-  llvm::sort(Contributions.begin(), Contributions.end(),
-             [](const Optional<StrOffsetsContributionDescriptor> &L,
-                const Optional<StrOffsetsContributionDescriptor> &R) {
-               if (L && R) return L->Base < R->Base;
-               return R.hasValue();
-             });
+  std::sort(Contributions.begin(), Contributions.end(),
+            [](const Optional<StrOffsetsContributionDescriptor> &L,
+               const Optional<StrOffsetsContributionDescriptor> &R) {
+              if (L && R) return L->Base < R->Base;
+              return R.hasValue();
+            });
 
   // Uniquify contributions, as it is possible that units (specifically
   // type units in dwo or dwp files) share contributions. We don't want
@@ -172,11 +170,7 @@
       OS << (ContributionHeader - Offset) << "\n";
     }
     OS << format("0x%8.8x: ", (uint32_t)ContributionHeader);
-    // In DWARF v5 the contribution size in the descriptor does not equal
-    // the originally encoded length (it does not contain the length of the
-    // version field and the padding, a total of 4 bytes). Add them back in
-    // for reporting.
-    OS << "Contribution size = " << (Contribution->Size + (Version < 5 ? 0 : 4))
+    OS << "Contribution size = " << Contribution->Size
        << ", Format = " << (Format == DWARF32 ? "DWARF32" : "DWARF64")
        << ", Version = " << Version << "\n";
 
@@ -248,26 +242,26 @@
   }
 }
 
-// Dump the .debug_rnglists or .debug_rnglists.dwo section (DWARF v5).
-static void dumpRnglistsSection(raw_ostream &OS,
-                                DWARFDataExtractor &rnglistData,
-                                DIDumpOptions DumpOpts) {
-  uint32_t Offset = 0;
-  while (rnglistData.isValidOffset(Offset)) {
-    llvm::DWARFDebugRnglistTable Rnglists;
-    uint32_t TableOffset = Offset;
-    if (Error Err = Rnglists.extract(rnglistData, &Offset)) {
-      WithColor::error() << toString(std::move(Err)) << '\n';
-      uint64_t Length = Rnglists.length();
-      // Keep going after an error, if we can, assuming that the length field
-      // could be read. If it couldn't, stop reading the section.
-      if (Length == 0)
-        break;
-      Offset = TableOffset + Length;
-    } else {
-      Rnglists.dump(OS, DumpOpts);
-    }
-  }
+// We want to supply the Unit associated with a .debug_line[.dwo] table when
+// we dump it, if possible, but still dump the table even if there isn't a Unit.
+// Therefore, collect up handles on all the Units that point into the
+// line-table section.
+typedef std::map<uint64_t, DWARFUnit *> LineToUnitMap;
+
+static LineToUnitMap
+buildLineToUnitMap(DWARFContext::cu_iterator_range CUs,
+                   DWARFContext::tu_section_iterator_range TUSections) {
+  LineToUnitMap LineToUnit;
+  for (const auto &CU : CUs)
+    if (auto CUDIE = CU->getUnitDIE())
+      if (auto StmtOffset = toSectionOffset(CUDIE.find(DW_AT_stmt_list)))
+        LineToUnit.insert(std::make_pair(*StmtOffset, &*CU));
+  for (const auto &TUS : TUSections)
+    for (const auto &TU : TUS)
+      if (auto TUDIE = TU->getUnitDIE())
+        if (auto StmtOffset = toSectionOffset(TUDIE.find(DW_AT_stmt_list)))
+          LineToUnit.insert(std::make_pair(*StmtOffset, &*TU));
+  return LineToUnit;
 }
 
 void DWARFContext::dump(
@@ -354,11 +348,11 @@
 
   if (shouldDump(Explicit, ".debug_frame", DIDT_ID_DebugFrame,
                  DObj->getDebugFrameSection()))
-    getDebugFrame()->dump(OS, getRegisterInfo(), DumpOffset);
+    getDebugFrame()->dump(OS, DumpOffset);
 
   if (shouldDump(Explicit, ".eh_frame", DIDT_ID_DebugFrame,
                  DObj->getEHFrameSection()))
-    getEHFrame()->dump(OS, getRegisterInfo(), DumpOffset);
+    getEHFrame()->dump(OS, DumpOffset);
 
   if (DumpType & DIDT_DebugMacro) {
     if (Explicit || !getDebugMacro()->empty()) {
@@ -376,39 +370,63 @@
       set.dump(OS);
   }
 
-  auto DumpLineSection = [&](DWARFDebugLine::SectionParser Parser,
-                             DIDumpOptions DumpOpts) {
-    while (!Parser.done()) {
-      if (DumpOffset && Parser.getOffset() != *DumpOffset) {
-        Parser.skip();
+  if (shouldDump(Explicit, ".debug_line", DIDT_ID_DebugLine,
+                 DObj->getLineSection().Data)) {
+    LineToUnitMap LineToUnit =
+        buildLineToUnitMap(compile_units(), type_unit_sections());
+    unsigned Offset = 0;
+    DWARFDataExtractor LineData(*DObj, DObj->getLineSection(), isLittleEndian(),
+                                0);
+    while (Offset < LineData.getData().size()) {
+      DWARFUnit *U = nullptr;
+      auto It = LineToUnit.find(Offset);
+      if (It != LineToUnit.end())
+        U = It->second;
+      LineData.setAddressSize(U ? U->getAddressByteSize() : 0);
+      DWARFDebugLine::LineTable LineTable;
+      if (DumpOffset && Offset != *DumpOffset) {
+        // Find the size of this part of the line table section and skip it.
+        unsigned OldOffset = Offset;
+        LineTable.Prologue.parse(LineData, &Offset, U);
+        Offset = OldOffset + LineTable.Prologue.TotalLength +
+                 LineTable.Prologue.sizeofTotalLength();
         continue;
       }
-      OS << "debug_line[" << format("0x%8.8x", Parser.getOffset()) << "]\n";
+      // Verbose dumping is done during parsing and not on the intermediate
+      // representation.
+      OS << "debug_line[" << format("0x%8.8x", Offset) << "]\n";
+      unsigned OldOffset = Offset;
       if (DumpOpts.Verbose) {
-        Parser.parseNext(DWARFDebugLine::warn, DWARFDebugLine::warn, &OS);
+        LineTable.parse(LineData, &Offset, U, &OS);
       } else {
-        DWARFDebugLine::LineTable LineTable = Parser.parseNext();
-        LineTable.dump(OS, DumpOpts);
+        LineTable.parse(LineData, &Offset, U);
+        LineTable.dump(OS);
       }
-    }
-  };
-
-  if (shouldDump(Explicit, ".debug_line", DIDT_ID_DebugLine,
-                 DObj->getLineSection().Data)) {
-    DWARFDataExtractor LineData(*DObj, DObj->getLineSection(), isLittleEndian(),
-                                0);
-    DWARFDebugLine::SectionParser Parser(LineData, *this, compile_units(),
-                                         type_unit_sections());
-    DumpLineSection(Parser, DumpOpts);
+      // Check for unparseable prologue, to avoid infinite loops.
+      if (OldOffset == Offset)
+        break;
+    }
   }
 
   if (shouldDump(ExplicitDWO, ".debug_line.dwo", DIDT_ID_DebugLine,
                  DObj->getLineDWOSection().Data)) {
+    LineToUnitMap LineToUnit =
+        buildLineToUnitMap(dwo_compile_units(), dwo_type_unit_sections());
+    unsigned Offset = 0;
     DWARFDataExtractor LineData(*DObj, DObj->getLineDWOSection(),
                                 isLittleEndian(), 0);
-    DWARFDebugLine::SectionParser Parser(LineData, *this, dwo_compile_units(),
-                                         dwo_type_unit_sections());
-    DumpLineSection(Parser, DumpOpts);
+    while (Offset < LineData.getData().size()) {
+      DWARFUnit *U = nullptr;
+      auto It = LineToUnit.find(Offset);
+      if (It != LineToUnit.end())
+        U = It->second;
+      DWARFDebugLine::LineTable LineTable;
+      unsigned OldOffset = Offset;
+      if (!LineTable.Prologue.parse(LineData, &Offset, U))
+        break;
+      if (!DumpOffset || OldOffset == *DumpOffset)
+        LineTable.dump(OS);
+    }
   }
 
   if (shouldDump(Explicit, ".debug_cu_index", DIDT_ID_DebugCUIndex,
@@ -439,18 +457,6 @@
     while (const char *s = strDWOData.getCStr(&offset)) {
       OS << format("0x%8.8x: \"%s\"\n", strDWOOffset, s);
       strDWOOffset = offset;
-    }
-  }
-  if (shouldDump(Explicit, ".debug_line_str", DIDT_ID_DebugLineStr,
-                 DObj->getLineStringSection())) {
-    DataExtractor strData(DObj->getLineStringSection(), isLittleEndian(), 0);
-    uint32_t offset = 0;
-    uint32_t strOffset = 0;
-    while (const char *s = strData.getCStr(&offset)) {
-      OS << format("0x%8.8x: \"", strOffset);
-      OS.write_escaped(s);
-      OS << "\"\n";
-      strOffset = offset;
     }
   }
 
@@ -470,27 +476,8 @@
                                   isLittleEndian(), savedAddressByteSize);
     uint32_t offset = 0;
     DWARFDebugRangeList rangeList;
-    while (rangesData.isValidOffset(offset)) {
-      if (Error E = rangeList.extract(rangesData, &offset)) {
-        WithColor::error() << toString(std::move(E)) << '\n';
-        break;  
-      }
+    while (rangeList.extract(rangesData, &offset))
       rangeList.dump(OS);
-    }
-  }
-
-  if (shouldDump(Explicit, ".debug_rnglists", DIDT_ID_DebugRnglists,
-                 DObj->getRnglistsSection().Data)) {
-    DWARFDataExtractor RnglistData(*DObj, DObj->getRnglistsSection(),
-                                   isLittleEndian(), 0);
-    dumpRnglistsSection(OS, RnglistData, DumpOpts);
-  }
-
-  if (shouldDump(ExplicitDWO, ".debug_rnglists.dwo", DIDT_ID_DebugRnglists,
-                 DObj->getRnglistsDWOSection().Data)) {
-    DWARFDataExtractor RnglistData(*DObj, DObj->getRnglistsDWOSection(),
-                                   isLittleEndian(), 0);
-    dumpRnglistsSection(OS, RnglistData, DumpOpts);
   }
 
   if (shouldDump(Explicit, ".debug_pubnames", DIDT_ID_DebugPubnames,
@@ -566,19 +553,9 @@
   // probably only one unless this is something like LTO - though an in-process
   // built/cached lookup table could be used in that case to improve repeated
   // lookups of different CUs in the DWO.
-  for (const auto &DWOCU : dwo_compile_units()) {
-    // Might not have parsed DWO ID yet.
-    if (!DWOCU->getDWOId()) {
-      if (Optional<uint64_t> DWOId =
-          toUnsigned(DWOCU->getUnitDIE().find(DW_AT_GNU_dwo_id)))
-        DWOCU->setDWOId(*DWOId);
-      else
-        // No DWO ID?
-        continue;
-    }
+  for (const auto &DWOCU : dwo_compile_units())
     if (DWOCU->getDWOId() == Hash)
       return DWOCU.get();
-  }
   return nullptr;
 }
 
@@ -660,7 +637,7 @@
     return Loc.get();
 
   Loc.reset(new DWARFDebugLoc);
-  // Assume all compile units have the same address byte size.
+  // assume all compile units have the same address byte size
   if (getNumCompileUnits()) {
     DWARFDataExtractor LocData(*DObj, DObj->getLocSection(), isLittleEndian(),
                                getCompileUnitAtIndex(0)->getAddressByteSize());
@@ -673,13 +650,9 @@
   if (LocDWO)
     return LocDWO.get();
 
+  DataExtractor LocData(DObj->getLocDWOSection().Data, isLittleEndian(), 0);
   LocDWO.reset(new DWARFDebugLocDWO());
-  // Assume all compile units have the same address byte size.
-  if (getNumCompileUnits()) {
-    DataExtractor LocData(DObj->getLocDWOSection().Data, isLittleEndian(),
-                          getCompileUnitAtIndex(0)->getAddressByteSize());
-    LocDWO->parse(LocData);
-  }
+  LocDWO->parse(LocData);
   return LocDWO.get();
 }
 
@@ -705,8 +678,8 @@
   // provides this information). This problem is fixed in DWARFv4
   // See this dwarf-discuss discussion for more details:
   // http://lists.dwarfstd.org/htdig.cgi/dwarf-discuss-dwarfstd.org/2011-December/001173.html
-  DWARFDataExtractor debugFrameData(DObj->getDebugFrameSection(),
-                                    isLittleEndian(), DObj->getAddressSize());
+  DataExtractor debugFrameData(DObj->getDebugFrameSection(), isLittleEndian(),
+                               DObj->getAddressSize());
   DebugFrame.reset(new DWARFDebugFrame(false /* IsEH */));
   DebugFrame->parse(debugFrameData);
   return DebugFrame.get();
@@ -716,8 +689,8 @@
   if (EHFrame)
     return EHFrame.get();
 
-  DWARFDataExtractor debugFrameData(DObj->getEHFrameSection(), isLittleEndian(),
-                                    DObj->getAddressSize());
+  DataExtractor debugFrameData(DObj->getEHFrameSection(), isLittleEndian(),
+                               DObj->getAddressSize());
   DebugFrame.reset(new DWARFDebugFrame(true /* IsEH */));
   DebugFrame->parse(debugFrameData);
   return DebugFrame.get();
@@ -773,19 +746,8 @@
                        DObj->getStringSection(), isLittleEndian());
 }
 
-const DWARFDebugLine::LineTable *
+const DWARFLineTable *
 DWARFContext::getLineTableForUnit(DWARFUnit *U) {
-  Expected<const DWARFDebugLine::LineTable *> ExpectedLineTable =
-      getLineTableForUnit(U, DWARFDebugLine::warn);
-  if (!ExpectedLineTable) {
-    DWARFDebugLine::warn(ExpectedLineTable.takeError());
-    return nullptr;
-  }
-  return *ExpectedLineTable;
-}
-
-Expected<const DWARFDebugLine::LineTable *> DWARFContext::getLineTableForUnit(
-    DWARFUnit *U, std::function<void(Error)> RecoverableErrorCallback) {
   if (!Line)
     Line.reset(new DWARFDebugLine);
 
@@ -809,8 +771,7 @@
   // We have to parse it first.
   DWARFDataExtractor lineData(*DObj, U->getLineSection(), isLittleEndian(),
                               U->getAddressByteSize());
-  return Line->getOrParseLineTable(lineData, stmtOffset, *this, U,
-                                   RecoverableErrorCallback);
+  return Line->getOrParseLineTable(lineData, stmtOffset, U);
 }
 
 void DWARFContext::parseCompileUnits() {
@@ -1167,7 +1128,7 @@
 }
 
 ErrorPolicy DWARFContext::defaultErrorHandler(Error E) {
-  WithColor::error() << toString(std::move(E)) << '\n';
+  errs() << "error: " + toString(std::move(E)) << '\n';
   return ErrorPolicy::Continue;
 }
 
@@ -1193,14 +1154,12 @@
   DWARFSectionMap LocSection;
   DWARFSectionMap LineSection;
   DWARFSectionMap RangeSection;
-  DWARFSectionMap RnglistsSection;
   DWARFSectionMap StringOffsetSection;
   DWARFSectionMap InfoDWOSection;
   DWARFSectionMap LineDWOSection;
   DWARFSectionMap LocDWOSection;
   DWARFSectionMap StringOffsetDWOSection;
   DWARFSectionMap RangeDWOSection;
-  DWARFSectionMap RnglistsDWOSection;
   DWARFSectionMap AddrSection;
   DWARFSectionMap AppleNamesSection;
   DWARFSectionMap AppleTypesSection;
@@ -1215,15 +1174,10 @@
         .Case("debug_line", &LineSection)
         .Case("debug_str_offsets", &StringOffsetSection)
         .Case("debug_ranges", &RangeSection)
-        .Case("debug_rnglists", &RnglistsSection)
         .Case("debug_info.dwo", &InfoDWOSection)
         .Case("debug_loc.dwo", &LocDWOSection)
         .Case("debug_line.dwo", &LineDWOSection)
         .Case("debug_names", &DebugNamesSection)
-<<<<<<< HEAD
-        .Case("debug_rnglists.dwo", &RnglistsDWOSection)
-=======
->>>>>>> d12f4ffa
         .Case("debug_str_offsets.dwo", &StringOffsetDWOSection)
         .Case("debug_addr", &AddrSection)
         .Case("apple_names", &AppleNamesSection)
@@ -1249,7 +1203,6 @@
   StringRef CUIndexSection;
   StringRef GdbIndexSection;
   StringRef TUIndexSection;
-  StringRef LineStringSection;
 
   SmallVector<SmallString<32>, 4> UncompressedSections;
 
@@ -1272,7 +1225,6 @@
         .Case("debug_cu_index", &CUIndexSection)
         .Case("debug_tu_index", &TUIndexSection)
         .Case("gdb_index", &GdbIndexSection)
-        .Case("debug_line_str", &LineStringSection)
         // Any more debug info sections go here.
         .Default(nullptr);
   }
@@ -1482,9 +1434,6 @@
   const DWARFSection &getRangeDWOSection() const override {
     return RangeDWOSection;
   }
-  const DWARFSection &getRnglistsDWOSection() const override {
-    return RnglistsDWOSection;
-  }
   const DWARFSection &getAddrSection() const override { return AddrSection; }
   StringRef getCUIndexSection() const override { return CUIndexSection; }
   StringRef getGdbIndexSection() const override { return GdbIndexSection; }
@@ -1494,7 +1443,6 @@
   const DWARFSection &getStringOffsetSection() const override {
     return StringOffsetSection;
   }
-  StringRef getLineStringSection() const override { return LineStringSection; }
 
   // Sections for DWARF5 split dwarf proposal.
   const DWARFSection &getInfoDWOSection() const override {
@@ -1514,9 +1462,6 @@
   const DWARFSection &getLineSection() const override { return LineSection; }
   StringRef getStringSection() const override { return StringSection; }
   const DWARFSection &getRangeSection() const override { return RangeSection; }
-  const DWARFSection &getRnglistsSection() const override {
-    return RnglistsSection;
-  }
   StringRef getMacinfoSection() const override { return MacinfoSection; }
   StringRef getPubNamesSection() const override { return PubNamesSection; }
   StringRef getPubTypesSection() const override { return PubTypesSection; }
