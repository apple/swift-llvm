--- conflicted
+++ resolved
@@ -41,7 +41,6 @@
 #include "llvm/Support/Threading.h"
 #include "llvm/Target/TargetMachine.h"
 #include "llvm/Transforms/Scalar.h"
-#include "llvm/Transforms/Utils.h"
 #include "llvm/Transforms/Utils/SymbolRewriter.h"
 #include <cassert>
 #include <string>
@@ -81,9 +80,6 @@
     cl::desc("Disable Machine LICM"));
 static cl::opt<bool> DisableMachineSink("disable-machine-sink", cl::Hidden,
     cl::desc("Disable Machine Sinking"));
-static cl::opt<bool> DisablePostRAMachineSink("disable-postra-machine-sink",
-    cl::Hidden,
-    cl::desc("Disable PostRA Machine Sinking"));
 static cl::opt<bool> DisableLSR("disable-lsr", cl::Hidden,
     cl::desc("Disable Loop Strength Reduction Pass"));
 static cl::opt<bool> DisableConstantHoisting("disable-constant-hoisting",
@@ -98,9 +94,10 @@
     "enable-implicit-null-checks",
     cl::desc("Fold null checks into faulting memory operations"),
     cl::init(false), cl::Hidden);
-static cl::opt<bool> DisableMergeICmps("disable-mergeicmps",
-    cl::desc("Disable MergeICmps Pass"),
-    cl::init(false), cl::Hidden);
+static cl::opt<bool>
+    EnableMergeICmps("enable-mergeicmps",
+                     cl::desc("Merge ICmp chains into a single memcmp"),
+                     cl::init(false), cl::Hidden);
 static cl::opt<bool> PrintLSR("print-lsr-output", cl::Hidden,
     cl::desc("Print LLVM IR produced by the loop-reduce pass"));
 static cl::opt<bool> PrintISelInput("print-isel-input", cl::Hidden,
@@ -111,16 +108,14 @@
     cl::desc("Verify generated machine code"),
     cl::init(false),
     cl::ZeroOrMore);
-enum RunOutliner { AlwaysOutline, NeverOutline, TargetDefault };
-// Enable or disable the MachineOutliner.
-static cl::opt<RunOutliner> EnableMachineOutliner(
-    "enable-machine-outliner", cl::desc("Enable the machine outliner"),
-    cl::Hidden, cl::ValueOptional, cl::init(TargetDefault),
-    cl::values(clEnumValN(AlwaysOutline, "always",
-                          "Run on all functions guaranteed to be beneficial"),
-               clEnumValN(NeverOutline, "never", "Disable all outlining"),
-               // Sentinel value for unspecified option.
-               clEnumValN(AlwaysOutline, "", "")));
+static cl::opt<bool> EnableMachineOutliner("enable-machine-outliner",
+    cl::Hidden,
+    cl::desc("Enable machine outliner"));
+static cl::opt<bool> EnableLinkOnceODROutlining(
+    "enable-linkonceodr-outlining",
+    cl::Hidden,
+    cl::desc("Enable the machine outliner on linkonceodr functions"),
+    cl::init(false));
 // Enable or disable FastISel. Both options are needed, because
 // FastISel is enabled by default with -fast, and we wish to be
 // able to enable or disable fast-isel independently from -O0.
@@ -128,9 +123,9 @@
 EnableFastISelOption("fast-isel", cl::Hidden,
   cl::desc("Enable the \"fast\" instruction selector"));
 
-static cl::opt<cl::boolOrDefault> EnableGlobalISelOption(
-    "global-isel", cl::Hidden,
-    cl::desc("Enable the \"global\" instruction selector"));
+static cl::opt<cl::boolOrDefault>
+    EnableGlobalISel("global-isel", cl::Hidden,
+                     cl::desc("Enable the \"global\" instruction selector"));
 
 static cl::opt<std::string> PrintMachineInstrs(
     "print-machineinstrs", cl::ValueOptional, cl::desc("Print machine instrs"),
@@ -231,7 +226,7 @@
   if (StandardID == &TailDuplicateID)
     return applyDisable(TargetID, DisableTailDuplicate);
 
-  if (StandardID == &EarlyTailDuplicateID)
+  if (StandardID == &TargetPassConfig::EarlyTailDuplicateID)
     return applyDisable(TargetID, DisableEarlyTailDup);
 
   if (StandardID == &MachineBlockPlacementID)
@@ -246,20 +241,17 @@
   if (StandardID == &EarlyIfConverterID)
     return applyDisable(TargetID, DisableEarlyIfConversion);
 
-  if (StandardID == &EarlyMachineLICMID)
+  if (StandardID == &MachineLICMID)
     return applyDisable(TargetID, DisableMachineLICM);
 
   if (StandardID == &MachineCSEID)
     return applyDisable(TargetID, DisableMachineCSE);
 
-  if (StandardID == &MachineLICMID)
+  if (StandardID == &TargetPassConfig::PostRAMachineLICMID)
     return applyDisable(TargetID, DisablePostRAMachineLICM);
 
   if (StandardID == &MachineSinkingID)
     return applyDisable(TargetID, DisableMachineSink);
-
-  if (StandardID == &PostRAMachineSinkingID)
-    return applyDisable(TargetID, DisablePostRAMachineSink);
 
   if (StandardID == &MachineCopyPropagationID)
     return applyDisable(TargetID, DisableCopyProp);
@@ -274,6 +266,10 @@
 INITIALIZE_PASS(TargetPassConfig, "targetpassconfig",
                 "Target Pass Configuration", false, false)
 char TargetPassConfig::ID = 0;
+
+// Pseudo Pass IDs.
+char TargetPassConfig::EarlyTailDuplicateID = 0;
+char TargetPassConfig::PostRAMachineLICMID = 0;
 
 namespace {
 
@@ -369,6 +365,10 @@
   // Also register alias analysis passes required by codegen passes.
   initializeBasicAAWrapperPassPass(*PassRegistry::getPassRegistry());
   initializeAAResultsWrapperPassPass(*PassRegistry::getPassRegistry());
+
+  // Substitute Pseudo Pass IDs for real ones.
+  substitutePass(&EarlyTailDuplicateID, &TailDuplicateID);
+  substitutePass(&PostRAMachineLICMID, &MachineLICMID);
 
   if (StringRef(PrintMachineInstrs.getValue()).equals(""))
     TM.Options.PrintMachineCode = true;
@@ -604,7 +604,7 @@
     // loads and compares. ExpandMemCmpPass then tries to expand those calls
     // into optimally-sized loads and compares. The transforms are enabled by a
     // target lowering hook.
-    if (!DisableMergeICmps)
+    if (EnableMergeICmps)
       addPass(createMergeICmpsPass());
     addPass(createExpandMemCmpPass());
   }
@@ -662,14 +662,6 @@
     addPass(createWinEHPass());
     addPass(createDwarfEHPass());
     break;
-  case ExceptionHandling::Wasm:
-    // Wasm EH uses Windows EH instructions, but it does not need to demote PHIs
-    // on catchpads and cleanuppads because it does not outline them into
-    // funclets. Catchswitch blocks are not lowered in SelectionDAG, so we
-    // should remove PHIs there.
-    addPass(createWinEHPass(/*DemoteCatchSwitchPHIOnly=*/false));
-    addPass(createWasmEHPass());
-    break;
   case ExceptionHandling::None:
     addPass(createLowerInvokePass());
 
@@ -712,24 +704,19 @@
 }
 
 bool TargetPassConfig::addCoreISelPasses() {
-  // Enable FastISel with -fast-isel, but allow that to be overridden.
+  // Enable FastISel with -fast, but allow that to be overridden.
   TM->setO0WantsFastISel(EnableFastISelOption != cl::BOU_FALSE);
   if (EnableFastISelOption == cl::BOU_TRUE ||
       (TM->getOptLevel() == CodeGenOpt::None && TM->getO0WantsFastISel()))
     TM->setFastISel(true);
 
-  // Ask the target for an instruction selector.
+  // Ask the target for an isel.
+  // Enable GlobalISel if the target wants to, but allow that to be overriden.
   // Explicitly enabling fast-isel should override implicitly enabled
   // global-isel.
-<<<<<<< HEAD
-  if (EnableGlobalISelOption == cl::BOU_TRUE ||
-      (EnableGlobalISelOption == cl::BOU_UNSET &&
-       TM->Options.EnableGlobalISel && EnableFastISelOption != cl::BOU_TRUE)) {
-=======
   if (EnableGlobalISel == cl::BOU_TRUE ||
       (EnableGlobalISel == cl::BOU_UNSET && isGlobalISelEnabled() &&
        EnableFastISelOption != cl::BOU_TRUE)) {
->>>>>>> d12f4ffa
     TM->setFastISel(false);
 
     if (addIRTranslator())
@@ -768,7 +755,7 @@
 }
 
 bool TargetPassConfig::addISelPasses() {
-  if (TM->useEmulatedTLS())
+  if (TM->Options.EmulatedTLS)
     addPass(createLowerEmuTLSPass());
 
   addPass(createPreISelIntrinsicLoweringPass());
@@ -857,10 +844,8 @@
   addPostRegAlloc();
 
   // Insert prolog/epilog code.  Eliminate abstract frame index references...
-  if (getOptLevel() != CodeGenOpt::None) {
-    addPass(&PostRAMachineSinkingID);
+  if (getOptLevel() != CodeGenOpt::None)
     addPass(&ShrinkWrapID);
-  }
 
   // Prolog/Epilog inserter needs a TargetMachine to instantiate. But only
   // do so if it hasn't been disabled, substituted, or overridden.
@@ -919,17 +904,8 @@
   addPass(&XRayInstrumentationID, false);
   addPass(&PatchableFunctionID, false);
 
-  if (TM->Options.EnableMachineOutliner && getOptLevel() != CodeGenOpt::None &&
-      EnableMachineOutliner != NeverOutline) {
-    bool RunOnAllFunctions = (EnableMachineOutliner == AlwaysOutline);
-    bool AddOutliner = RunOnAllFunctions ||
-                       TM->Options.SupportsDefaultOutlining;
-    if (AddOutliner)
-      addPass(createMachineOutlinerPass(RunOnAllFunctions));
-  }
-
-  // Add passes that directly emit MI after all other MI passes.
-  addPreEmitPass2();
+  if (EnableMachineOutliner)
+    PM->add(createMachineOutlinerPass(EnableLinkOnceODROutlining));
 
   // Add passes that directly emit MI after all other MI passes.
   addPreEmitPass2();
@@ -965,7 +941,7 @@
   // loop info, just like LICM and CSE below.
   addILPOpts();
 
-  addPass(&EarlyMachineLICMID, false);
+  addPass(&MachineLICMID, false);
   addPass(&MachineCSEID, false);
 
   addPass(&MachineSinkingID);
@@ -1114,14 +1090,10 @@
     // kill markers.
     addPass(&StackSlotColoringID);
 
-    // Copy propagate to forward register uses and try to eliminate COPYs that
-    // were not coalesced.
-    addPass(&MachineCopyPropagationID);
-
     // Run post-ra machine LICM to hoist reloads / remats.
     //
     // FIXME: can this move into MachineLateOptimization?
-    addPass(&MachineLICMID);
+    addPass(&PostRAMachineLICMID);
   }
 }
 
@@ -1163,13 +1135,18 @@
 //===---------------------------------------------------------------------===//
 /// GlobalISel Configuration
 //===---------------------------------------------------------------------===//
+
+bool TargetPassConfig::isGlobalISelEnabled() const {
+  return false;
+}
+
 bool TargetPassConfig::isGlobalISelAbortEnabled() const {
   if (EnableGlobalISelAbort.getNumOccurrences() > 0)
     return EnableGlobalISelAbort == 1;
 
   // When no abort behaviour is specified, we don't abort if the target says
   // that GISel is enabled.
-  return !TM->Options.EnableGlobalISel;
+  return !isGlobalISelEnabled();
 }
 
 bool TargetPassConfig::reportDiagnosticWhenGlobalISelFallback() const {
