--- conflicted
+++ resolved
@@ -43,13 +43,8 @@
 ; CHECK: DW_TAG_formal_parameter
 ; CHECK-NOT: DW_TAG
 ; CHECK:       DW_AT_location [DW_FORM_sec_offset]   ({{.*}}
-<<<<<<< HEAD
-; CHECK-NEXT:    [0x00000020, 0x00000037): DW_OP_breg0 EAX+0, DW_OP_deref
-; CHECK-NEXT:    [0x00000037, 0x00000063): DW_OP_breg5 EBP-8, DW_OP_deref, DW_OP_deref
-=======
 ; CHECK-NEXT:    [0x00000000, 0x00000017): DW_OP_breg0 EAX+0, DW_OP_deref
 ; CHECK-NEXT:    [0x00000017, 0x00000043): DW_OP_breg5 EBP-8, DW_OP_deref, DW_OP_deref
->>>>>>> d12f4ffa
 ; CHECK-NEXT:  DW_AT_name [DW_FORM_strp]{{.*}}"a"
 
 ; CHECK: DW_TAG_variable
@@ -144,7 +139,7 @@
 !0 = distinct !DICompileUnit(language: DW_LANG_C_plus_plus, producer: "clang version 3.5.0 (210479)", isOptimized: false, emissionKind: FullDebug, file: !1, enums: !2, retainedTypes: !2, globals: !2, imports: !2)
 !1 = !DIFile(filename: "debug-loc-offset1.cc", directory: "/llvm_cmake_gcc")
 !2 = !{}
-!4 = distinct !DISubprogram(name: "bar", linkageName: "_Z3bari", line: 1, isLocal: false, isDefinition: true, virtualIndex: 6, flags: DIFlagPrototyped, isOptimized: false, unit: !0, scopeLine: 1, file: !1, scope: !5, type: !6, retainedNodes: !2)
+!4 = distinct !DISubprogram(name: "bar", linkageName: "_Z3bari", line: 1, isLocal: false, isDefinition: true, virtualIndex: 6, flags: DIFlagPrototyped, isOptimized: false, unit: !0, scopeLine: 1, file: !1, scope: !5, type: !6, variables: !2)
 !5 = !DIFile(filename: "debug-loc-offset1.cc", directory: "/llvm_cmake_gcc")
 !6 = !DISubroutineType(types: !7)
 !7 = !{!8, !8}
@@ -153,7 +148,7 @@
 !10 = !DIFile(filename: "debug-loc-offset2.cc", directory: "/llvm_cmake_gcc")
 !11 = !{!12}
 !12 = !DICompositeType(tag: DW_TAG_structure_type, name: "A", line: 1, flags: DIFlagFwdDecl, file: !10, identifier: "_ZTS1A")
-!14 = distinct !DISubprogram(name: "baz", linkageName: "_Z3baz1A", line: 6, isLocal: false, isDefinition: true, virtualIndex: 6, flags: DIFlagPrototyped, isOptimized: false, unit: !9, scopeLine: 6, file: !10, scope: !15, type: !16, retainedNodes: !2)
+!14 = distinct !DISubprogram(name: "baz", linkageName: "_Z3baz1A", line: 6, isLocal: false, isDefinition: true, virtualIndex: 6, flags: DIFlagPrototyped, isOptimized: false, unit: !9, scopeLine: 6, file: !10, scope: !15, type: !16, variables: !2)
 !15 = !DIFile(filename: "debug-loc-offset2.cc", directory: "/llvm_cmake_gcc")
 !16 = !DISubroutineType(types: !17)
 !17 = !{null, !12}
