--- conflicted
+++ resolved
@@ -1,4 +1,4 @@
-RUN: dsymutil -f -o - -oso-prepend-path=%p/.. %p/../Inputs/basic-lto-dw4.macho.x86_64 | llvm-dwarfdump -a - | FileCheck %s
+RUN: llvm-dsymutil -f -o - -oso-prepend-path=%p/.. %p/../Inputs/basic-lto-dw4.macho.x86_64 | llvm-dwarfdump -a - | FileCheck %s
 
 CHECK: file format Mach-O 64-bit x86-64
 
@@ -30,10 +30,10 @@
 CHECK:      DW_TAG_formal_parameter
 CHECK:        DW_AT_location (DW_OP_reg4 RSI)
 CHECK:        DW_AT_name ("argv")
-CHECK:        DW_AT_type (0x00000060
+CHECK:        DW_AT_type (cu + 0x0060
 CHECK:      NULL
 CHECK:    DW_TAG_pointer_type
-CHECK:       DW_AT_type (0x00000065
+CHECK:       DW_AT_type (cu + 0x0065
 CHECK:    DW_TAG_pointer_type
 CHECK:    DW_TAG_const_type
 CHECK:    DW_TAG_base_type
@@ -62,7 +62,7 @@
 CHECK:      DW_AT_location (DW_OP_addr 0x100001008)
 CHECK:    DW_TAG_subprogram
 CHECK:      DW_AT_name ("inc")
-CHECK:      DW_AT_type (0x000000a1
+CHECK:      DW_AT_type (cu + 0x002a
 CHECK:      DW_AT_inline (DW_INL_inlined)
 CHECK:    DW_TAG_subprogram
 CHECK:      DW_AT_low_pc (0x0000000100000f50)
@@ -71,18 +71,14 @@
 CHECK:      DW_AT_name ("foo")
 CHECK:      DW_AT_decl_file ("/Inputs{{[/\\]}}basic2.c")
 CHECK:      DW_AT_prototyped (true)
-CHECK:      DW_AT_type (0x000000a1
+CHECK:      DW_AT_type (cu + 0x002a
 CHECK:      DW_TAG_formal_parameter
 CHECK:        DW_AT_location (0x00000000
-<<<<<<< HEAD
-CHECK:          [0x0000000100000f50, 0x0000000100000f5c): DW_OP_reg5 RDI, DW_OP_piece 0x4)
-=======
 CHECK:          [0x0000000000000000, 0x000000000000000c): DW_OP_reg5 RDI, DW_OP_piece 0x4)
->>>>>>> d12f4ffa
 CHECK:        DW_AT_name ("arg")
-CHECK:        DW_AT_type (0x000000a1
+CHECK:        DW_AT_type (cu + 0x002a
 CHECK:      DW_TAG_inlined_subroutine
-CHECK:        DW_AT_abstract_origin (0x000000d2 "inc")
+CHECK:        DW_AT_abstract_origin (cu + 0x005b "inc")
 CHECK:        DW_AT_low_pc (0x0000000100000f61)
 CHECK:        DW_AT_high_pc (0x0000000100000f70)
 CHECK:      NULL
@@ -111,16 +107,11 @@
 CHECK:      DW_AT_name ("bar")
 CHECK:      DW_TAG_formal_parameter
 CHECK:        DW_AT_location (0x00000025
-<<<<<<< HEAD
-CHECK:          [0x0000000100000f90, 0x0000000100000f9f): DW_OP_reg5 RDI, DW_OP_piece 0x4
-CHECK:          [0x0000000100000fa9, 0x0000000100000fad): DW_OP_reg5 RDI, DW_OP_piece 0x4)
-=======
 CHECK:          [0x0000000000000000, 0x000000000000000f): DW_OP_reg5 RDI, DW_OP_piece 0x4
 CHECK:          [0x0000000000000019, 0x000000000000001d): DW_OP_reg5 RDI, DW_OP_piece 0x4)
->>>>>>> d12f4ffa
 CHECK:        DW_AT_name ("arg")
 CHECK:      DW_TAG_inlined_subroutine
-CHECK:        DW_AT_abstract_origin (0x0000015f "inc")
+CHECK:        DW_AT_abstract_origin (cu + 0x0044 "inc")
 CHECK:        DW_AT_ranges (0x00000000
 CHECK:           [0x0000000100000f94, 0x0000000100000f9a)
 CHECK:           [0x0000000100000f9f, 0x0000000100000fa7))
@@ -147,9 +138,9 @@
 CHECK-NEXT: [0x0000000100000f90, 0x0000000100000fb4)
 
 CHECK: .debug_line contents:
-CHECK: file_names[  1]:
-CHECK-NEXT: name: "basic1.c"
-CHECK-NEXT: dir_index: 0
+CHECK:                 Dir  Mod Time   File Len   File Name
+CHECK-NEXT:                 ---- ---------- ---------- ---------------------------
+CHECK-NEXT: file_names[  1]    0 0x00000000 0x00000000 basic1.c
 CHECK: Address            Line   Column File   ISA Discriminator Flags
 CHECK-NEXT: ------------------ ------ ------ ------ --- ------------- -------------
 CHECK-NEXT: 0x0000000100000f40     26      0      1   0             0  is_stmt
@@ -157,9 +148,9 @@
 CHECK-NEXT: 0x0000000100000f49     27      3      1   0             0
 CHECK-NEXT: 0x0000000100000f4b     27      3      1   0             0  end_sequence
 
-CHECK: file_names[  1]:
-CHECK-NEXT: name: "basic2.c"
-CHECK-NEXT: dir_index: 0
+CHECK:                 Dir  Mod Time   File Len   File Name
+CHECK-NEXT:                 ---- ---------- ---------- ---------------------------
+CHECK-NEXT: file_names[  1]    0 0x00000000 0x00000000 basic2.c
 CHECK: Address            Line   Column File   ISA Discriminator Flags
 CHECK-NEXT: ------------------ ------ ------ ------ --- ------------- -------------
 CHECK-NEXT: 0x0000000100000f50     19      0      1   0             0  is_stmt
@@ -173,9 +164,9 @@
 CHECK-NEXT: 0x0000000100000f85     20      3      1   0             0
 CHECK-NEXT: 0x0000000100000f87     20      3      1   0             0  end_sequence
 
-CHECK: file_names[  1]:
-CHECK-NEXT: name: "basic3.c"
-CHECK-NEXT: dir_index: 0
+CHECK:                 Dir  Mod Time   File Len   File Name
+CHECK-NEXT:                 ---- ---------- ---------- ---------------------------
+CHECK-NEXT: file_names[  1]    0 0x00000000 0x00000000 basic3.c
 CHECK: Address            Line   Column File   ISA Discriminator Flags
 CHECK-NEXT: ------------------ ------ ------ ------ --- ------------- -------------
 CHECK-NEXT: 0x0000000100000f90     16      0      1   0             0  is_stmt
