; RUN: llc -march=amdgcn -mcpu=tahiti  -verify-machineinstrs -show-mc-encoding < %s | FileCheck -check-prefix=SI   -check-prefix=GCN -check-prefix=SICIVI -check-prefix=SICI -check-prefix=SIVIGFX9 %s
; RUN: llc -march=amdgcn -mcpu=bonaire -verify-machineinstrs -show-mc-encoding < %s | FileCheck -check-prefix=CI   -check-prefix=GCN -check-prefix=SICIVI -check-prefix=SICI %s
; RUN: llc -march=amdgcn -mcpu=tonga   -verify-machineinstrs -show-mc-encoding < %s | FileCheck -check-prefix=VI   -check-prefix=GCN -check-prefix=SICIVI -check-prefix=VIGFX9 -check-prefix=SIVIGFX9 %s
; RUN: llc -march=amdgcn -mcpu=gfx900  -verify-machineinstrs -show-mc-encoding < %s | FileCheck -check-prefix=GFX9 -check-prefix=GCN -check-prefix=VIGFX9 -check-prefix=SIVIGFX9  %s

; SMRD load with an immediate offset.
; GCN-LABEL: {{^}}smrd0:
; SICI: s_load_dword s{{[0-9]}}, s[{{[0-9]:[0-9]}}], 0x1 ; encoding: [0x01
; VIGFX9: s_load_dword s{{[0-9]}}, s[{{[0-9]:[0-9]}}], 0x4
define amdgpu_kernel void @smrd0(i32 addrspace(1)* %out, i32 addrspace(4)* %ptr) #0 {
entry:
  %tmp = getelementptr i32, i32 addrspace(4)* %ptr, i64 1
  %tmp1 = load i32, i32 addrspace(4)* %tmp
  store i32 %tmp1, i32 addrspace(1)* %out
  ret void
}

; SMRD load with the largest possible immediate offset.
; GCN-LABEL: {{^}}smrd1:
; SICI: s_load_dword s{{[0-9]}}, s[{{[0-9]:[0-9]}}], 0xff ; encoding: [0xff,0x{{[0-9]+[137]}}
; VIGFX9: s_load_dword s{{[0-9]}}, s[{{[0-9]:[0-9]}}], 0x3fc
define amdgpu_kernel void @smrd1(i32 addrspace(1)* %out, i32 addrspace(4)* %ptr) #0 {
entry:
  %tmp = getelementptr i32, i32 addrspace(4)* %ptr, i64 255
  %tmp1 = load i32, i32 addrspace(4)* %tmp
  store i32 %tmp1, i32 addrspace(1)* %out
  ret void
}

; SMRD load with an offset greater than the largest possible immediate.
; GCN-LABEL: {{^}}smrd2:
; SI: s_movk_i32 s[[OFFSET:[0-9]]], 0x400
; SI: s_load_dword s{{[0-9]}}, s[{{[0-9]:[0-9]}}], s[[OFFSET]] ; encoding: [0x0[[OFFSET]]
; CI: s_load_dword s{{[0-9]}}, s[{{[0-9]:[0-9]}}], 0x100
; VIGFX9: s_load_dword s{{[0-9]}}, s[{{[0-9]:[0-9]}}], 0x400
; GCN: s_endpgm
define amdgpu_kernel void @smrd2(i32 addrspace(1)* %out, i32 addrspace(4)* %ptr) #0 {
entry:
  %tmp = getelementptr i32, i32 addrspace(4)* %ptr, i64 256
  %tmp1 = load i32, i32 addrspace(4)* %tmp
  store i32 %tmp1, i32 addrspace(1)* %out
  ret void
}

; SMRD load with a 64-bit offset
; GCN-LABEL: {{^}}smrd3:
; FIXME: There are too many copies here because we don't fold immediates
;        through REG_SEQUENCE
; SI: s_load_dwordx2 s[{{[0-9]:[0-9]}}], s[{{[0-9]:[0-9]}}], 0x13 ; encoding: [0x13
; TODO: Add VI checks
; GCN: s_endpgm
define amdgpu_kernel void @smrd3(i32 addrspace(1)* %out, [8 x i32], i32 addrspace(4)* %ptr) #0 {
entry:
  %tmp = getelementptr i32, i32 addrspace(4)* %ptr, i64 4294967296
  %tmp1 = load i32, i32 addrspace(4)* %tmp
  store i32 %tmp1, i32 addrspace(1)* %out
  ret void
}

; SMRD load with the largest possible immediate offset on VI
; GCN-LABEL: {{^}}smrd4:
; SI: s_mov_b32 [[OFFSET:s[0-9]+]], 0xffffc
; SI: s_load_dword s{{[0-9]}}, s[{{[0-9]:[0-9]}}], [[OFFSET]]
; CI: s_load_dword s{{[0-9]}}, s[{{[0-9]:[0-9]}}], 0x3ffff
; VIGFX9: s_load_dword s{{[0-9]}}, s[{{[0-9]:[0-9]}}], 0xffffc
define amdgpu_kernel void @smrd4(i32 addrspace(1)* %out, i32 addrspace(4)* %ptr) #0 {
entry:
  %tmp = getelementptr i32, i32 addrspace(4)* %ptr, i64 262143
  %tmp1 = load i32, i32 addrspace(4)* %tmp
  store i32 %tmp1, i32 addrspace(1)* %out
  ret void
}

; SMRD load with an offset greater than the largest possible immediate on VI
; GCN-LABEL: {{^}}smrd5:
; SIVIGFX9: s_mov_b32 [[OFFSET:s[0-9]+]], 0x100000
; SIVIGFX9: s_load_dword s{{[0-9]}}, s[{{[0-9]:[0-9]}}], [[OFFSET]]
; CI: s_load_dword s{{[0-9]}}, s[{{[0-9]:[0-9]}}], 0x40000
; GCN: s_endpgm
define amdgpu_kernel void @smrd5(i32 addrspace(1)* %out, i32 addrspace(4)* %ptr) #0 {
entry:
  %tmp = getelementptr i32, i32 addrspace(4)* %ptr, i64 262144
  %tmp1 = load i32, i32 addrspace(4)* %tmp
  store i32 %tmp1, i32 addrspace(1)* %out
  ret void
}

; GCN-LABEL: {{^}}smrd_hazard:
; GCN-DAG: s_mov_b32 s3, 3
; GCN-DAG: s_mov_b32 s2, 2
; GCN-DAG: s_mov_b32 s1, 1
; GCN-DAG: s_mov_b32 s0, 0
; SI-NEXT: nop 3
; GCN-NEXT: s_buffer_load_dword s0, s[0:3], 0x0
define amdgpu_ps float @smrd_hazard(<4 x i32> inreg %desc) #0 {
main_body:
  %d0 = insertelement <4 x i32> undef, i32 0, i32 0
  %d1 = insertelement <4 x i32> %d0, i32 1, i32 1
  %d2 = insertelement <4 x i32> %d1, i32 2, i32 2
  %d3 = insertelement <4 x i32> %d2, i32 3, i32 3
  %r = call float @llvm.SI.load.const.v4i32(<4 x i32> %d3, i32 0)
  ret float %r
}

; SMRD load using the load.const.v4i32 intrinsic with an immediate offset
; GCN-LABEL: {{^}}smrd_load_const0:
; SICI: s_buffer_load_dword s{{[0-9]}}, s[{{[0-9]:[0-9]}}], 0x4 ; encoding: [0x04
; VIGFX9: s_buffer_load_dword s{{[0-9]}}, s[{{[0-9]:[0-9]}}], 0x10
define amdgpu_ps void @smrd_load_const0(<4 x i32> addrspace(4)* inreg %arg, <4 x i32> addrspace(4)* inreg %arg1, <32 x i8> addrspace(4)* inreg %arg2, i32 inreg %arg3, <2 x i32> %arg4, <2 x i32> %arg5, <2 x i32> %arg6, <3 x i32> %arg7, <2 x i32> %arg8, <2 x i32> %arg9, <2 x i32> %arg10, float %arg11, float %arg12, float %arg13, float %arg14, float %arg15, float %arg16, float %arg17, float %arg18, float %arg19) #0 {
main_body:
  %tmp = getelementptr <4 x i32>, <4 x i32> addrspace(4)* %arg, i32 0
  %tmp20 = load <4 x i32>, <4 x i32> addrspace(4)* %tmp
  %tmp21 = call float @llvm.SI.load.const.v4i32(<4 x i32> %tmp20, i32 16)
  call void @llvm.amdgcn.exp.f32(i32 0, i32 15, float %tmp21, float %tmp21, float %tmp21, float %tmp21, i1 true, i1 true) #0
  ret void
}

; SMRD load using the load.const.v4i32 intrinsic with the largest possible immediate
; offset.
; GCN-LABEL: {{^}}smrd_load_const1:
; SICI: s_buffer_load_dword s{{[0-9]}}, s[{{[0-9]:[0-9]}}], 0xff ; encoding: [0xff
; VIGFX9: s_buffer_load_dword s{{[0-9]}}, s[{{[0-9]:[0-9]}}], 0x3fc
define amdgpu_ps void @smrd_load_const1(<4 x i32> addrspace(4)* inreg %arg, <4 x i32> addrspace(4)* inreg %arg1, <32 x i8> addrspace(4)* inreg %arg2, i32 inreg %arg3, <2 x i32> %arg4, <2 x i32> %arg5, <2 x i32> %arg6, <3 x i32> %arg7, <2 x i32> %arg8, <2 x i32> %arg9, <2 x i32> %arg10, float %arg11, float %arg12, float %arg13, float %arg14, float %arg15, float %arg16, float %arg17, float %arg18, float %arg19) #0 {
main_body:
  %tmp = getelementptr <4 x i32>, <4 x i32> addrspace(4)* %arg, i32 0
  %tmp20 = load <4 x i32>, <4 x i32> addrspace(4)* %tmp
  %tmp21 = call float @llvm.SI.load.const.v4i32(<4 x i32> %tmp20, i32 1020)
  call void @llvm.amdgcn.exp.f32(i32 0, i32 15, float %tmp21, float %tmp21, float %tmp21, float %tmp21, i1 true, i1 true) #0
  ret void
}

; SMRD load using the load.const.v4i32 intrinsic with an offset greater than the
; largets possible immediate.
; immediate offset.
; GCN-LABEL: {{^}}smrd_load_const2:
; SI: s_movk_i32 s[[OFFSET:[0-9]]], 0x400
; SI: s_buffer_load_dword s{{[0-9]}}, s[{{[0-9]:[0-9]}}], s[[OFFSET]] ; encoding: [0x0[[OFFSET]]
; CI: s_buffer_load_dword s{{[0-9]}}, s[{{[0-9]:[0-9]}}], 0x100
; VIGFX9: s_buffer_load_dword s{{[0-9]}}, s[{{[0-9]:[0-9]}}], 0x400
define amdgpu_ps void @smrd_load_const2(<4 x i32> addrspace(4)* inreg %arg, <4 x i32> addrspace(4)* inreg %arg1, <32 x i8> addrspace(4)* inreg %arg2, i32 inreg %arg3, <2 x i32> %arg4, <2 x i32> %arg5, <2 x i32> %arg6, <3 x i32> %arg7, <2 x i32> %arg8, <2 x i32> %arg9, <2 x i32> %arg10, float %arg11, float %arg12, float %arg13, float %arg14, float %arg15, float %arg16, float %arg17, float %arg18, float %arg19) #0 {
main_body:
  %tmp = getelementptr <4 x i32>, <4 x i32> addrspace(4)* %arg, i32 0
  %tmp20 = load <4 x i32>, <4 x i32> addrspace(4)* %tmp
  %tmp21 = call float @llvm.SI.load.const.v4i32(<4 x i32> %tmp20, i32 1024)
  call void @llvm.amdgcn.exp.f32(i32 0, i32 15, float %tmp21, float %tmp21, float %tmp21, float %tmp21, i1 true, i1 true) #0
  ret void
}

; SMRD load with the largest possible immediate offset on VI
; GCN-LABEL: {{^}}smrd_load_const3:
; SI: s_mov_b32 [[OFFSET:s[0-9]+]], 0xffffc
; SI: s_buffer_load_dword s{{[0-9]}}, s[{{[0-9]:[0-9]}}], [[OFFSET]]
; CI: s_buffer_load_dword s{{[0-9]}}, s[{{[0-9]:[0-9]}}], 0x3ffff
; VIGFX9: s_buffer_load_dword s{{[0-9]}}, s[{{[0-9]:[0-9]}}], 0xffffc
define amdgpu_ps void @smrd_load_const3(<4 x i32> addrspace(4)* inreg %arg, <4 x i32> addrspace(4)* inreg %arg1, <32 x i8> addrspace(4)* inreg %arg2, i32 inreg %arg3, <2 x i32> %arg4, <2 x i32> %arg5, <2 x i32> %arg6, <3 x i32> %arg7, <2 x i32> %arg8, <2 x i32> %arg9, <2 x i32> %arg10, float %arg11, float %arg12, float %arg13, float %arg14, float %arg15, float %arg16, float %arg17, float %arg18, float %arg19) #0 {
main_body:
  %tmp = getelementptr <4 x i32>, <4 x i32> addrspace(4)* %arg, i32 0
  %tmp20 = load <4 x i32>, <4 x i32> addrspace(4)* %tmp
  %tmp21 = call float @llvm.SI.load.const.v4i32(<4 x i32> %tmp20, i32 1048572)
  call void @llvm.amdgcn.exp.f32(i32 0, i32 15, float %tmp21, float %tmp21, float %tmp21, float %tmp21, i1 true, i1 true) #0
  ret void
}

; SMRD load with an offset greater than the largest possible immediate on VI
; GCN-LABEL: {{^}}smrd_load_const4:
; SIVIGFX9: s_mov_b32 [[OFFSET:s[0-9]+]], 0x100000
; SIVIGFX9: s_buffer_load_dword s{{[0-9]}}, s[{{[0-9]:[0-9]}}], [[OFFSET]]
; CI: s_buffer_load_dword s{{[0-9]}}, s[{{[0-9]:[0-9]}}], 0x40000
; GCN: s_endpgm
define amdgpu_ps void @smrd_load_const4(<4 x i32> addrspace(4)* inreg %arg, <4 x i32> addrspace(4)* inreg %arg1, <32 x i8> addrspace(4)* inreg %arg2, i32 inreg %arg3, <2 x i32> %arg4, <2 x i32> %arg5, <2 x i32> %arg6, <3 x i32> %arg7, <2 x i32> %arg8, <2 x i32> %arg9, <2 x i32> %arg10, float %arg11, float %arg12, float %arg13, float %arg14, float %arg15, float %arg16, float %arg17, float %arg18, float %arg19) #0 {
main_body:
  %tmp = getelementptr <4 x i32>, <4 x i32> addrspace(4)* %arg, i32 0
  %tmp20 = load <4 x i32>, <4 x i32> addrspace(4)* %tmp
  %tmp21 = call float @llvm.SI.load.const.v4i32(<4 x i32> %tmp20, i32 1048576)
  call void @llvm.amdgcn.exp.f32(i32 0, i32 15, float %tmp21, float %tmp21, float %tmp21, float %tmp21, i1 true, i1 true) #0
  ret void
}

; GCN-LABEL: {{^}}smrd_sgpr_offset:
; GCN: s_buffer_load_dword s{{[0-9]}}, s[0:3], s4
define amdgpu_ps float @smrd_sgpr_offset(<4 x i32> inreg %desc, i32 inreg %offset) #0 {
main_body:
  %r = call float @llvm.SI.load.const.v4i32(<4 x i32> %desc, i32 %offset)
  ret float %r
}

; GCN-LABEL: {{^}}smrd_vgpr_offset:
; GCN: buffer_load_dword v{{[0-9]}}, v0, s[0:3], 0 offen ;
define amdgpu_ps float @smrd_vgpr_offset(<4 x i32> inreg %desc, i32 %offset) #0 {
main_body:
  %r = call float @llvm.SI.load.const.v4i32(<4 x i32> %desc, i32 %offset)
  ret float %r
}

; GCN-LABEL: {{^}}smrd_vgpr_offset_imm:
; GCN-NEXT: %bb.
; GCN-NEXT: buffer_load_dword v{{[0-9]}}, v0, s[0:3], 0 offen offset:4095 ;
define amdgpu_ps float @smrd_vgpr_offset_imm(<4 x i32> inreg %desc, i32 %offset) #0 {
main_body:
  %off = add i32 %offset, 4095
  %r = call float @llvm.SI.load.const.v4i32(<4 x i32> %desc, i32 %off)
  ret float %r
}

; GCN-LABEL: {{^}}smrd_vgpr_offset_imm_too_large:
; GCN-NEXT: %bb.
; GCN-NEXT: v_add_{{i|u}}32_e32 v0, {{(vcc, )?}}0x1000, v0
; GCN-NEXT: buffer_load_dword v{{[0-9]}}, v0, s[0:3], 0 offen ;
define amdgpu_ps float @smrd_vgpr_offset_imm_too_large(<4 x i32> inreg %desc, i32 %offset) #0 {
main_body:
  %off = add i32 %offset, 4096
  %r = call float @llvm.SI.load.const.v4i32(<4 x i32> %desc, i32 %off)
  ret float %r
}

; GCN-LABEL: {{^}}smrd_imm_merged:
; GCN-NEXT: %bb.
; SICI-NEXT: s_buffer_load_dwordx4 s[{{[0-9]}}:{{[0-9]}}], s[0:3], 0x1
; SICI-NEXT: s_buffer_load_dwordx2 s[{{[0-9]}}:{{[0-9]}}], s[0:3], 0x7
; VIGFX9-NEXT: s_buffer_load_dwordx4 s[{{[0-9]}}:{{[0-9]}}], s[0:3], 0x4
; VIGFX9-NEXT: s_buffer_load_dwordx2 s[{{[0-9]}}:{{[0-9]}}], s[0:3], 0x1c
define amdgpu_ps void @smrd_imm_merged(<4 x i32> inreg %desc) #0 {
main_body:
  %r1 = call float @llvm.SI.load.const.v4i32(<4 x i32> %desc, i32 4)
  %r2 = call float @llvm.SI.load.const.v4i32(<4 x i32> %desc, i32 8)
  %r3 = call float @llvm.SI.load.const.v4i32(<4 x i32> %desc, i32 12)
  %r4 = call float @llvm.SI.load.const.v4i32(<4 x i32> %desc, i32 16)
  %r5 = call float @llvm.SI.load.const.v4i32(<4 x i32> %desc, i32 28)
  %r6 = call float @llvm.SI.load.const.v4i32(<4 x i32> %desc, i32 32)
  call void @llvm.amdgcn.exp.f32(i32 0, i32 15, float %r1, float %r2, float %r3, float %r4, i1 true, i1 true) #0
  call void @llvm.amdgcn.exp.f32(i32 0, i32 15, float %r5, float %r6, float undef, float undef, i1 true, i1 true) #0
  ret void
}

<<<<<<< HEAD
; GCN-LABEL: {{^}}smrd_imm_merge_m0:
;
; SICIVI: s_buffer_load_dwordx2
; SICIVI: s_mov_b32 m0
; SICIVI_DAG: v_interp_p1_f32
; SICIVI_DAG: v_interp_p1_f32
; SICIVI_DAG: v_interp_p1_f32
; SICIVI_DAG: v_interp_p2_f32
; SICIVI_DAG: v_interp_p2_f32
; SICIVI_DAG: v_interp_p2_f32
; SICIVI: s_mov_b32 m0
; SICIVI: v_movrels_b32_e32
;
; Merging is still thwarted on GFX9 due to s_set_gpr_idx
;
; GFX9: s_buffer_load_dword
; GFX9: s_buffer_load_dword
define amdgpu_ps float @smrd_imm_merge_m0(<4 x i32> inreg %desc, i32 inreg %prim, float %u, float %v) #0 {
main_body:
  %idx1.f = call float @llvm.SI.load.const.v4i32(<4 x i32> %desc, i32 0)
  %idx1 = bitcast float %idx1.f to i32

  %v0.x1 = call nsz float @llvm.amdgcn.interp.p1(float %u, i32 0, i32 0, i32 %prim)
  %v0.x = call nsz float @llvm.amdgcn.interp.p2(float %v0.x1, float %v, i32 0, i32 0, i32 %prim)
  %v0.y1 = call nsz float @llvm.amdgcn.interp.p1(float %u, i32 0, i32 1, i32 %prim)
  %v0.y = call nsz float @llvm.amdgcn.interp.p2(float %v0.y1, float %v, i32 0, i32 1, i32 %prim)
  %v0.z1 = call nsz float @llvm.amdgcn.interp.p1(float %u, i32 0, i32 2, i32 %prim)
  %v0.z = call nsz float @llvm.amdgcn.interp.p2(float %v0.z1, float %v, i32 0, i32 2, i32 %prim)
  %v0.tmp0 = insertelement <3 x float> undef, float %v0.x, i32 0
  %v0.tmp1 = insertelement <3 x float> %v0.tmp0, float %v0.y, i32 1
  %v0 = insertelement <3 x float> %v0.tmp1, float %v0.z, i32 2
  %a = extractelement <3 x float> %v0, i32 %idx1

  %v1.x1 = call nsz float @llvm.amdgcn.interp.p1(float %u, i32 1, i32 0, i32 %prim)
  %v1.x = call nsz float @llvm.amdgcn.interp.p2(float %v1.x1, float %v, i32 1, i32 0, i32 %prim)
  %v1.y1 = call nsz float @llvm.amdgcn.interp.p1(float %u, i32 1, i32 1, i32 %prim)
  %v1.y = call nsz float @llvm.amdgcn.interp.p2(float %v1.y1, float %v, i32 1, i32 1, i32 %prim)
  %v1.z1 = call nsz float @llvm.amdgcn.interp.p1(float %u, i32 1, i32 2, i32 %prim)
  %v1.z = call nsz float @llvm.amdgcn.interp.p2(float %v1.z1, float %v, i32 1, i32 2, i32 %prim)
  %v1.tmp0 = insertelement <3 x float> undef, float %v0.x, i32 0
  %v1.tmp1 = insertelement <3 x float> %v0.tmp0, float %v0.y, i32 1
  %v1 = insertelement <3 x float> %v0.tmp1, float %v0.z, i32 2

  %b = extractelement <3 x float> %v1, i32 %idx1
  %c = call float @llvm.SI.load.const.v4i32(<4 x i32> %desc, i32 4)

  %res.tmp = fadd float %a, %b
  %res = fadd float %res.tmp, %c
  ret float %res
}

=======
>>>>>>> d12f4ffa
; GCN-LABEL: {{^}}smrd_vgpr_merged:
; GCN-NEXT: %bb.
; GCN-NEXT: buffer_load_dwordx4 v[{{[0-9]}}:{{[0-9]}}], v0, s[0:3], 0 offen offset:4
; GCN-NEXT: buffer_load_dwordx2 v[{{[0-9]}}:{{[0-9]}}], v0, s[0:3], 0 offen offset:28
define amdgpu_ps void @smrd_vgpr_merged(<4 x i32> inreg %desc, i32 %a) #0 {
main_body:
  %a1 = add i32 %a, 4
  %a2 = add i32 %a, 8
  %a3 = add i32 %a, 12
  %a4 = add i32 %a, 16
  %a5 = add i32 %a, 28
  %a6 = add i32 %a, 32
  %r1 = call float @llvm.SI.load.const.v4i32(<4 x i32> %desc, i32 %a1)
  %r2 = call float @llvm.SI.load.const.v4i32(<4 x i32> %desc, i32 %a2)
  %r3 = call float @llvm.SI.load.const.v4i32(<4 x i32> %desc, i32 %a3)
  %r4 = call float @llvm.SI.load.const.v4i32(<4 x i32> %desc, i32 %a4)
  %r5 = call float @llvm.SI.load.const.v4i32(<4 x i32> %desc, i32 %a5)
  %r6 = call float @llvm.SI.load.const.v4i32(<4 x i32> %desc, i32 %a6)
  call void @llvm.amdgcn.exp.f32(i32 0, i32 15, float %r1, float %r2, float %r3, float %r4, i1 true, i1 true) #0
  call void @llvm.amdgcn.exp.f32(i32 0, i32 15, float %r5, float %r6, float undef, float undef, i1 true, i1 true) #0
  ret void
}

; GCN-LABEL: {{^}}smrd_sgpr_descriptor_promoted
; GCN: v_readfirstlane
<<<<<<< HEAD
define amdgpu_cs void @smrd_sgpr_descriptor_promoted([0 x i8] addrspace(4)* inreg noalias dereferenceable(18446744073709551615), i32) #0 {
main_body:
  %descptr = bitcast [0 x i8] addrspace(4)* %0 to <4 x i32> addrspace(4)*, !amdgpu.uniform !0
=======
define amdgpu_cs void @smrd_sgpr_descriptor_promoted([0 x i8] addrspace(2)* inreg noalias dereferenceable(18446744073709551615), i32) #0 {
main_body:
  %descptr = bitcast [0 x i8] addrspace(2)* %0 to <4 x i32> addrspace(2)*, !amdgpu.uniform !0
>>>>>>> d12f4ffa
  br label %.outer_loop_header

ret_block:                                       ; preds = %.outer, %.label22, %main_body
  ret void

.outer_loop_header:
  br label %.inner_loop_header

.inner_loop_header:                                     ; preds = %.inner_loop_body, %.outer_loop_header
  %loopctr.1 = phi i32 [ 0, %.outer_loop_header ], [ %loopctr.2, %.inner_loop_body ]
  %loopctr.2 = add i32 %loopctr.1, 1
  %inner_br1 = icmp slt i32 %loopctr.2, 10
  br i1 %inner_br1, label %.inner_loop_body, label %ret_block

.inner_loop_body:
<<<<<<< HEAD
  %descriptor = load <4 x i32>, <4 x i32> addrspace(4)* %descptr, align 16, !invariant.load !0
  %load1result = call float @llvm.SI.load.const.v4i32(<4 x i32> %descriptor, i32 0)
  store float %load1result, float addrspace(1)* undef
=======
  %descriptor = load <4 x i32>, <4 x i32> addrspace(2)* %descptr, align 16, !invariant.load !0
  %load1result = call float @llvm.SI.load.const.v4i32(<4 x i32> %descriptor, i32 0)
>>>>>>> d12f4ffa
  %inner_br2 = icmp uge i32 %1, 10
  br i1 %inner_br2, label %.inner_loop_header, label %.outer_loop_body

.outer_loop_body:
  %offset = shl i32 %loopctr.2, 6
  %load2result = call float @llvm.SI.load.const.v4i32(<4 x i32> %descriptor, i32 %offset)
  %outer_br = fcmp ueq float %load2result, 0x0
  br i1 %outer_br, label %.outer_loop_header, label %ret_block
}

declare void @llvm.amdgcn.exp.f32(i32, i32, float, float, float, float, i1, i1) #0
declare float @llvm.SI.load.const.v4i32(<4 x i32>, i32) #1
declare float @llvm.amdgcn.interp.p1(float, i32, i32, i32) #2
declare float @llvm.amdgcn.interp.p2(float, float, i32, i32, i32) #2

attributes #0 = { nounwind }
attributes #1 = { nounwind readnone }
<<<<<<< HEAD
attributes #2 = { nounwind readnone speculatable }
=======
>>>>>>> d12f4ffa

!0 = !{}<|MERGE_RESOLUTION|>--- conflicted
+++ resolved
@@ -1,16 +1,16 @@
-; RUN: llc -march=amdgcn -mcpu=tahiti  -verify-machineinstrs -show-mc-encoding < %s | FileCheck -check-prefix=SI   -check-prefix=GCN -check-prefix=SICIVI -check-prefix=SICI -check-prefix=SIVIGFX9 %s
-; RUN: llc -march=amdgcn -mcpu=bonaire -verify-machineinstrs -show-mc-encoding < %s | FileCheck -check-prefix=CI   -check-prefix=GCN -check-prefix=SICIVI -check-prefix=SICI %s
-; RUN: llc -march=amdgcn -mcpu=tonga   -verify-machineinstrs -show-mc-encoding < %s | FileCheck -check-prefix=VI   -check-prefix=GCN -check-prefix=SICIVI -check-prefix=VIGFX9 -check-prefix=SIVIGFX9 %s
+; RUN: llc -march=amdgcn -mcpu=tahiti  -verify-machineinstrs -show-mc-encoding < %s | FileCheck -check-prefix=SI   -check-prefix=GCN -check-prefix=SICI -check-prefix=SIVIGFX9 %s
+; RUN: llc -march=amdgcn -mcpu=bonaire -verify-machineinstrs -show-mc-encoding < %s | FileCheck -check-prefix=CI   -check-prefix=GCN -check-prefix=SICI %s
+; RUN: llc -march=amdgcn -mcpu=tonga   -verify-machineinstrs -show-mc-encoding < %s | FileCheck -check-prefix=VI   -check-prefix=GCN -check-prefix=VIGFX9 -check-prefix=SIVIGFX9 %s
 ; RUN: llc -march=amdgcn -mcpu=gfx900  -verify-machineinstrs -show-mc-encoding < %s | FileCheck -check-prefix=GFX9 -check-prefix=GCN -check-prefix=VIGFX9 -check-prefix=SIVIGFX9  %s
 
 ; SMRD load with an immediate offset.
 ; GCN-LABEL: {{^}}smrd0:
 ; SICI: s_load_dword s{{[0-9]}}, s[{{[0-9]:[0-9]}}], 0x1 ; encoding: [0x01
 ; VIGFX9: s_load_dword s{{[0-9]}}, s[{{[0-9]:[0-9]}}], 0x4
-define amdgpu_kernel void @smrd0(i32 addrspace(1)* %out, i32 addrspace(4)* %ptr) #0 {
-entry:
-  %tmp = getelementptr i32, i32 addrspace(4)* %ptr, i64 1
-  %tmp1 = load i32, i32 addrspace(4)* %tmp
+define amdgpu_kernel void @smrd0(i32 addrspace(1)* %out, i32 addrspace(2)* %ptr) #0 {
+entry:
+  %tmp = getelementptr i32, i32 addrspace(2)* %ptr, i64 1
+  %tmp1 = load i32, i32 addrspace(2)* %tmp
   store i32 %tmp1, i32 addrspace(1)* %out
   ret void
 }
@@ -19,10 +19,10 @@
 ; GCN-LABEL: {{^}}smrd1:
 ; SICI: s_load_dword s{{[0-9]}}, s[{{[0-9]:[0-9]}}], 0xff ; encoding: [0xff,0x{{[0-9]+[137]}}
 ; VIGFX9: s_load_dword s{{[0-9]}}, s[{{[0-9]:[0-9]}}], 0x3fc
-define amdgpu_kernel void @smrd1(i32 addrspace(1)* %out, i32 addrspace(4)* %ptr) #0 {
-entry:
-  %tmp = getelementptr i32, i32 addrspace(4)* %ptr, i64 255
-  %tmp1 = load i32, i32 addrspace(4)* %tmp
+define amdgpu_kernel void @smrd1(i32 addrspace(1)* %out, i32 addrspace(2)* %ptr) #0 {
+entry:
+  %tmp = getelementptr i32, i32 addrspace(2)* %ptr, i64 255
+  %tmp1 = load i32, i32 addrspace(2)* %tmp
   store i32 %tmp1, i32 addrspace(1)* %out
   ret void
 }
@@ -34,10 +34,10 @@
 ; CI: s_load_dword s{{[0-9]}}, s[{{[0-9]:[0-9]}}], 0x100
 ; VIGFX9: s_load_dword s{{[0-9]}}, s[{{[0-9]:[0-9]}}], 0x400
 ; GCN: s_endpgm
-define amdgpu_kernel void @smrd2(i32 addrspace(1)* %out, i32 addrspace(4)* %ptr) #0 {
-entry:
-  %tmp = getelementptr i32, i32 addrspace(4)* %ptr, i64 256
-  %tmp1 = load i32, i32 addrspace(4)* %tmp
+define amdgpu_kernel void @smrd2(i32 addrspace(1)* %out, i32 addrspace(2)* %ptr) #0 {
+entry:
+  %tmp = getelementptr i32, i32 addrspace(2)* %ptr, i64 256
+  %tmp1 = load i32, i32 addrspace(2)* %tmp
   store i32 %tmp1, i32 addrspace(1)* %out
   ret void
 }
@@ -46,13 +46,13 @@
 ; GCN-LABEL: {{^}}smrd3:
 ; FIXME: There are too many copies here because we don't fold immediates
 ;        through REG_SEQUENCE
-; SI: s_load_dwordx2 s[{{[0-9]:[0-9]}}], s[{{[0-9]:[0-9]}}], 0x13 ; encoding: [0x13
+; SI: s_load_dwordx2 s[{{[0-9]:[0-9]}}], s[{{[0-9]:[0-9]}}], 0xb ; encoding: [0x0b
 ; TODO: Add VI checks
 ; GCN: s_endpgm
-define amdgpu_kernel void @smrd3(i32 addrspace(1)* %out, [8 x i32], i32 addrspace(4)* %ptr) #0 {
-entry:
-  %tmp = getelementptr i32, i32 addrspace(4)* %ptr, i64 4294967296
-  %tmp1 = load i32, i32 addrspace(4)* %tmp
+define amdgpu_kernel void @smrd3(i32 addrspace(1)* %out, i32 addrspace(2)* %ptr) #0 {
+entry:
+  %tmp = getelementptr i32, i32 addrspace(2)* %ptr, i64 4294967296
+  %tmp1 = load i32, i32 addrspace(2)* %tmp
   store i32 %tmp1, i32 addrspace(1)* %out
   ret void
 }
@@ -63,10 +63,10 @@
 ; SI: s_load_dword s{{[0-9]}}, s[{{[0-9]:[0-9]}}], [[OFFSET]]
 ; CI: s_load_dword s{{[0-9]}}, s[{{[0-9]:[0-9]}}], 0x3ffff
 ; VIGFX9: s_load_dword s{{[0-9]}}, s[{{[0-9]:[0-9]}}], 0xffffc
-define amdgpu_kernel void @smrd4(i32 addrspace(1)* %out, i32 addrspace(4)* %ptr) #0 {
-entry:
-  %tmp = getelementptr i32, i32 addrspace(4)* %ptr, i64 262143
-  %tmp1 = load i32, i32 addrspace(4)* %tmp
+define amdgpu_kernel void @smrd4(i32 addrspace(1)* %out, i32 addrspace(2)* %ptr) #0 {
+entry:
+  %tmp = getelementptr i32, i32 addrspace(2)* %ptr, i64 262143
+  %tmp1 = load i32, i32 addrspace(2)* %tmp
   store i32 %tmp1, i32 addrspace(1)* %out
   ret void
 }
@@ -77,10 +77,10 @@
 ; SIVIGFX9: s_load_dword s{{[0-9]}}, s[{{[0-9]:[0-9]}}], [[OFFSET]]
 ; CI: s_load_dword s{{[0-9]}}, s[{{[0-9]:[0-9]}}], 0x40000
 ; GCN: s_endpgm
-define amdgpu_kernel void @smrd5(i32 addrspace(1)* %out, i32 addrspace(4)* %ptr) #0 {
-entry:
-  %tmp = getelementptr i32, i32 addrspace(4)* %ptr, i64 262144
-  %tmp1 = load i32, i32 addrspace(4)* %tmp
+define amdgpu_kernel void @smrd5(i32 addrspace(1)* %out, i32 addrspace(2)* %ptr) #0 {
+entry:
+  %tmp = getelementptr i32, i32 addrspace(2)* %ptr, i64 262144
+  %tmp1 = load i32, i32 addrspace(2)* %tmp
   store i32 %tmp1, i32 addrspace(1)* %out
   ret void
 }
@@ -106,10 +106,10 @@
 ; GCN-LABEL: {{^}}smrd_load_const0:
 ; SICI: s_buffer_load_dword s{{[0-9]}}, s[{{[0-9]:[0-9]}}], 0x4 ; encoding: [0x04
 ; VIGFX9: s_buffer_load_dword s{{[0-9]}}, s[{{[0-9]:[0-9]}}], 0x10
-define amdgpu_ps void @smrd_load_const0(<4 x i32> addrspace(4)* inreg %arg, <4 x i32> addrspace(4)* inreg %arg1, <32 x i8> addrspace(4)* inreg %arg2, i32 inreg %arg3, <2 x i32> %arg4, <2 x i32> %arg5, <2 x i32> %arg6, <3 x i32> %arg7, <2 x i32> %arg8, <2 x i32> %arg9, <2 x i32> %arg10, float %arg11, float %arg12, float %arg13, float %arg14, float %arg15, float %arg16, float %arg17, float %arg18, float %arg19) #0 {
-main_body:
-  %tmp = getelementptr <4 x i32>, <4 x i32> addrspace(4)* %arg, i32 0
-  %tmp20 = load <4 x i32>, <4 x i32> addrspace(4)* %tmp
+define amdgpu_ps void @smrd_load_const0(<4 x i32> addrspace(2)* inreg %arg, <4 x i32> addrspace(2)* inreg %arg1, <32 x i8> addrspace(2)* inreg %arg2, i32 inreg %arg3, <2 x i32> %arg4, <2 x i32> %arg5, <2 x i32> %arg6, <3 x i32> %arg7, <2 x i32> %arg8, <2 x i32> %arg9, <2 x i32> %arg10, float %arg11, float %arg12, float %arg13, float %arg14, float %arg15, float %arg16, float %arg17, float %arg18, float %arg19) #0 {
+main_body:
+  %tmp = getelementptr <4 x i32>, <4 x i32> addrspace(2)* %arg, i32 0
+  %tmp20 = load <4 x i32>, <4 x i32> addrspace(2)* %tmp
   %tmp21 = call float @llvm.SI.load.const.v4i32(<4 x i32> %tmp20, i32 16)
   call void @llvm.amdgcn.exp.f32(i32 0, i32 15, float %tmp21, float %tmp21, float %tmp21, float %tmp21, i1 true, i1 true) #0
   ret void
@@ -120,10 +120,10 @@
 ; GCN-LABEL: {{^}}smrd_load_const1:
 ; SICI: s_buffer_load_dword s{{[0-9]}}, s[{{[0-9]:[0-9]}}], 0xff ; encoding: [0xff
 ; VIGFX9: s_buffer_load_dword s{{[0-9]}}, s[{{[0-9]:[0-9]}}], 0x3fc
-define amdgpu_ps void @smrd_load_const1(<4 x i32> addrspace(4)* inreg %arg, <4 x i32> addrspace(4)* inreg %arg1, <32 x i8> addrspace(4)* inreg %arg2, i32 inreg %arg3, <2 x i32> %arg4, <2 x i32> %arg5, <2 x i32> %arg6, <3 x i32> %arg7, <2 x i32> %arg8, <2 x i32> %arg9, <2 x i32> %arg10, float %arg11, float %arg12, float %arg13, float %arg14, float %arg15, float %arg16, float %arg17, float %arg18, float %arg19) #0 {
-main_body:
-  %tmp = getelementptr <4 x i32>, <4 x i32> addrspace(4)* %arg, i32 0
-  %tmp20 = load <4 x i32>, <4 x i32> addrspace(4)* %tmp
+define amdgpu_ps void @smrd_load_const1(<4 x i32> addrspace(2)* inreg %arg, <4 x i32> addrspace(2)* inreg %arg1, <32 x i8> addrspace(2)* inreg %arg2, i32 inreg %arg3, <2 x i32> %arg4, <2 x i32> %arg5, <2 x i32> %arg6, <3 x i32> %arg7, <2 x i32> %arg8, <2 x i32> %arg9, <2 x i32> %arg10, float %arg11, float %arg12, float %arg13, float %arg14, float %arg15, float %arg16, float %arg17, float %arg18, float %arg19) #0 {
+main_body:
+  %tmp = getelementptr <4 x i32>, <4 x i32> addrspace(2)* %arg, i32 0
+  %tmp20 = load <4 x i32>, <4 x i32> addrspace(2)* %tmp
   %tmp21 = call float @llvm.SI.load.const.v4i32(<4 x i32> %tmp20, i32 1020)
   call void @llvm.amdgcn.exp.f32(i32 0, i32 15, float %tmp21, float %tmp21, float %tmp21, float %tmp21, i1 true, i1 true) #0
   ret void
@@ -137,10 +137,10 @@
 ; SI: s_buffer_load_dword s{{[0-9]}}, s[{{[0-9]:[0-9]}}], s[[OFFSET]] ; encoding: [0x0[[OFFSET]]
 ; CI: s_buffer_load_dword s{{[0-9]}}, s[{{[0-9]:[0-9]}}], 0x100
 ; VIGFX9: s_buffer_load_dword s{{[0-9]}}, s[{{[0-9]:[0-9]}}], 0x400
-define amdgpu_ps void @smrd_load_const2(<4 x i32> addrspace(4)* inreg %arg, <4 x i32> addrspace(4)* inreg %arg1, <32 x i8> addrspace(4)* inreg %arg2, i32 inreg %arg3, <2 x i32> %arg4, <2 x i32> %arg5, <2 x i32> %arg6, <3 x i32> %arg7, <2 x i32> %arg8, <2 x i32> %arg9, <2 x i32> %arg10, float %arg11, float %arg12, float %arg13, float %arg14, float %arg15, float %arg16, float %arg17, float %arg18, float %arg19) #0 {
-main_body:
-  %tmp = getelementptr <4 x i32>, <4 x i32> addrspace(4)* %arg, i32 0
-  %tmp20 = load <4 x i32>, <4 x i32> addrspace(4)* %tmp
+define amdgpu_ps void @smrd_load_const2(<4 x i32> addrspace(2)* inreg %arg, <4 x i32> addrspace(2)* inreg %arg1, <32 x i8> addrspace(2)* inreg %arg2, i32 inreg %arg3, <2 x i32> %arg4, <2 x i32> %arg5, <2 x i32> %arg6, <3 x i32> %arg7, <2 x i32> %arg8, <2 x i32> %arg9, <2 x i32> %arg10, float %arg11, float %arg12, float %arg13, float %arg14, float %arg15, float %arg16, float %arg17, float %arg18, float %arg19) #0 {
+main_body:
+  %tmp = getelementptr <4 x i32>, <4 x i32> addrspace(2)* %arg, i32 0
+  %tmp20 = load <4 x i32>, <4 x i32> addrspace(2)* %tmp
   %tmp21 = call float @llvm.SI.load.const.v4i32(<4 x i32> %tmp20, i32 1024)
   call void @llvm.amdgcn.exp.f32(i32 0, i32 15, float %tmp21, float %tmp21, float %tmp21, float %tmp21, i1 true, i1 true) #0
   ret void
@@ -152,10 +152,10 @@
 ; SI: s_buffer_load_dword s{{[0-9]}}, s[{{[0-9]:[0-9]}}], [[OFFSET]]
 ; CI: s_buffer_load_dword s{{[0-9]}}, s[{{[0-9]:[0-9]}}], 0x3ffff
 ; VIGFX9: s_buffer_load_dword s{{[0-9]}}, s[{{[0-9]:[0-9]}}], 0xffffc
-define amdgpu_ps void @smrd_load_const3(<4 x i32> addrspace(4)* inreg %arg, <4 x i32> addrspace(4)* inreg %arg1, <32 x i8> addrspace(4)* inreg %arg2, i32 inreg %arg3, <2 x i32> %arg4, <2 x i32> %arg5, <2 x i32> %arg6, <3 x i32> %arg7, <2 x i32> %arg8, <2 x i32> %arg9, <2 x i32> %arg10, float %arg11, float %arg12, float %arg13, float %arg14, float %arg15, float %arg16, float %arg17, float %arg18, float %arg19) #0 {
-main_body:
-  %tmp = getelementptr <4 x i32>, <4 x i32> addrspace(4)* %arg, i32 0
-  %tmp20 = load <4 x i32>, <4 x i32> addrspace(4)* %tmp
+define amdgpu_ps void @smrd_load_const3(<4 x i32> addrspace(2)* inreg %arg, <4 x i32> addrspace(2)* inreg %arg1, <32 x i8> addrspace(2)* inreg %arg2, i32 inreg %arg3, <2 x i32> %arg4, <2 x i32> %arg5, <2 x i32> %arg6, <3 x i32> %arg7, <2 x i32> %arg8, <2 x i32> %arg9, <2 x i32> %arg10, float %arg11, float %arg12, float %arg13, float %arg14, float %arg15, float %arg16, float %arg17, float %arg18, float %arg19) #0 {
+main_body:
+  %tmp = getelementptr <4 x i32>, <4 x i32> addrspace(2)* %arg, i32 0
+  %tmp20 = load <4 x i32>, <4 x i32> addrspace(2)* %tmp
   %tmp21 = call float @llvm.SI.load.const.v4i32(<4 x i32> %tmp20, i32 1048572)
   call void @llvm.amdgcn.exp.f32(i32 0, i32 15, float %tmp21, float %tmp21, float %tmp21, float %tmp21, i1 true, i1 true) #0
   ret void
@@ -167,10 +167,10 @@
 ; SIVIGFX9: s_buffer_load_dword s{{[0-9]}}, s[{{[0-9]:[0-9]}}], [[OFFSET]]
 ; CI: s_buffer_load_dword s{{[0-9]}}, s[{{[0-9]:[0-9]}}], 0x40000
 ; GCN: s_endpgm
-define amdgpu_ps void @smrd_load_const4(<4 x i32> addrspace(4)* inreg %arg, <4 x i32> addrspace(4)* inreg %arg1, <32 x i8> addrspace(4)* inreg %arg2, i32 inreg %arg3, <2 x i32> %arg4, <2 x i32> %arg5, <2 x i32> %arg6, <3 x i32> %arg7, <2 x i32> %arg8, <2 x i32> %arg9, <2 x i32> %arg10, float %arg11, float %arg12, float %arg13, float %arg14, float %arg15, float %arg16, float %arg17, float %arg18, float %arg19) #0 {
-main_body:
-  %tmp = getelementptr <4 x i32>, <4 x i32> addrspace(4)* %arg, i32 0
-  %tmp20 = load <4 x i32>, <4 x i32> addrspace(4)* %tmp
+define amdgpu_ps void @smrd_load_const4(<4 x i32> addrspace(2)* inreg %arg, <4 x i32> addrspace(2)* inreg %arg1, <32 x i8> addrspace(2)* inreg %arg2, i32 inreg %arg3, <2 x i32> %arg4, <2 x i32> %arg5, <2 x i32> %arg6, <3 x i32> %arg7, <2 x i32> %arg8, <2 x i32> %arg9, <2 x i32> %arg10, float %arg11, float %arg12, float %arg13, float %arg14, float %arg15, float %arg16, float %arg17, float %arg18, float %arg19) #0 {
+main_body:
+  %tmp = getelementptr <4 x i32>, <4 x i32> addrspace(2)* %arg, i32 0
+  %tmp20 = load <4 x i32>, <4 x i32> addrspace(2)* %tmp
   %tmp21 = call float @llvm.SI.load.const.v4i32(<4 x i32> %tmp20, i32 1048576)
   call void @llvm.amdgcn.exp.f32(i32 0, i32 15, float %tmp21, float %tmp21, float %tmp21, float %tmp21, i1 true, i1 true) #0
   ret void
@@ -217,8 +217,14 @@
 ; GCN-NEXT: %bb.
 ; SICI-NEXT: s_buffer_load_dwordx4 s[{{[0-9]}}:{{[0-9]}}], s[0:3], 0x1
 ; SICI-NEXT: s_buffer_load_dwordx2 s[{{[0-9]}}:{{[0-9]}}], s[0:3], 0x7
-; VIGFX9-NEXT: s_buffer_load_dwordx4 s[{{[0-9]}}:{{[0-9]}}], s[0:3], 0x4
-; VIGFX9-NEXT: s_buffer_load_dwordx2 s[{{[0-9]}}:{{[0-9]}}], s[0:3], 0x1c
+; VI-NEXT: s_buffer_load_dwordx4 s[{{[0-9]}}:{{[0-9]}}], s[0:3], 0x4
+; VI-NEXT: s_buffer_load_dwordx2 s[{{[0-9]}}:{{[0-9]}}], s[0:3], 0x1c
+; GFX9-NEXT: s_buffer_load_dword s{{[0-9]}}
+; GFX9-NEXT: s_buffer_load_dword s{{[0-9]}}
+; GFX9-NEXT: s_buffer_load_dword s{{[0-9]}}
+; GFX9-NEXT: s_buffer_load_dword s{{[0-9]}}
+; GFX9-NEXT: s_buffer_load_dword s{{[0-9]}}
+; GFX9-NEXT: s_buffer_load_dword s{{[0-9]}}
 define amdgpu_ps void @smrd_imm_merged(<4 x i32> inreg %desc) #0 {
 main_body:
   %r1 = call float @llvm.SI.load.const.v4i32(<4 x i32> %desc, i32 4)
@@ -232,60 +238,6 @@
   ret void
 }
 
-<<<<<<< HEAD
-; GCN-LABEL: {{^}}smrd_imm_merge_m0:
-;
-; SICIVI: s_buffer_load_dwordx2
-; SICIVI: s_mov_b32 m0
-; SICIVI_DAG: v_interp_p1_f32
-; SICIVI_DAG: v_interp_p1_f32
-; SICIVI_DAG: v_interp_p1_f32
-; SICIVI_DAG: v_interp_p2_f32
-; SICIVI_DAG: v_interp_p2_f32
-; SICIVI_DAG: v_interp_p2_f32
-; SICIVI: s_mov_b32 m0
-; SICIVI: v_movrels_b32_e32
-;
-; Merging is still thwarted on GFX9 due to s_set_gpr_idx
-;
-; GFX9: s_buffer_load_dword
-; GFX9: s_buffer_load_dword
-define amdgpu_ps float @smrd_imm_merge_m0(<4 x i32> inreg %desc, i32 inreg %prim, float %u, float %v) #0 {
-main_body:
-  %idx1.f = call float @llvm.SI.load.const.v4i32(<4 x i32> %desc, i32 0)
-  %idx1 = bitcast float %idx1.f to i32
-
-  %v0.x1 = call nsz float @llvm.amdgcn.interp.p1(float %u, i32 0, i32 0, i32 %prim)
-  %v0.x = call nsz float @llvm.amdgcn.interp.p2(float %v0.x1, float %v, i32 0, i32 0, i32 %prim)
-  %v0.y1 = call nsz float @llvm.amdgcn.interp.p1(float %u, i32 0, i32 1, i32 %prim)
-  %v0.y = call nsz float @llvm.amdgcn.interp.p2(float %v0.y1, float %v, i32 0, i32 1, i32 %prim)
-  %v0.z1 = call nsz float @llvm.amdgcn.interp.p1(float %u, i32 0, i32 2, i32 %prim)
-  %v0.z = call nsz float @llvm.amdgcn.interp.p2(float %v0.z1, float %v, i32 0, i32 2, i32 %prim)
-  %v0.tmp0 = insertelement <3 x float> undef, float %v0.x, i32 0
-  %v0.tmp1 = insertelement <3 x float> %v0.tmp0, float %v0.y, i32 1
-  %v0 = insertelement <3 x float> %v0.tmp1, float %v0.z, i32 2
-  %a = extractelement <3 x float> %v0, i32 %idx1
-
-  %v1.x1 = call nsz float @llvm.amdgcn.interp.p1(float %u, i32 1, i32 0, i32 %prim)
-  %v1.x = call nsz float @llvm.amdgcn.interp.p2(float %v1.x1, float %v, i32 1, i32 0, i32 %prim)
-  %v1.y1 = call nsz float @llvm.amdgcn.interp.p1(float %u, i32 1, i32 1, i32 %prim)
-  %v1.y = call nsz float @llvm.amdgcn.interp.p2(float %v1.y1, float %v, i32 1, i32 1, i32 %prim)
-  %v1.z1 = call nsz float @llvm.amdgcn.interp.p1(float %u, i32 1, i32 2, i32 %prim)
-  %v1.z = call nsz float @llvm.amdgcn.interp.p2(float %v1.z1, float %v, i32 1, i32 2, i32 %prim)
-  %v1.tmp0 = insertelement <3 x float> undef, float %v0.x, i32 0
-  %v1.tmp1 = insertelement <3 x float> %v0.tmp0, float %v0.y, i32 1
-  %v1 = insertelement <3 x float> %v0.tmp1, float %v0.z, i32 2
-
-  %b = extractelement <3 x float> %v1, i32 %idx1
-  %c = call float @llvm.SI.load.const.v4i32(<4 x i32> %desc, i32 4)
-
-  %res.tmp = fadd float %a, %b
-  %res = fadd float %res.tmp, %c
-  ret float %res
-}
-
-=======
->>>>>>> d12f4ffa
 ; GCN-LABEL: {{^}}smrd_vgpr_merged:
 ; GCN-NEXT: %bb.
 ; GCN-NEXT: buffer_load_dwordx4 v[{{[0-9]}}:{{[0-9]}}], v0, s[0:3], 0 offen offset:4
@@ -311,15 +263,9 @@
 
 ; GCN-LABEL: {{^}}smrd_sgpr_descriptor_promoted
 ; GCN: v_readfirstlane
-<<<<<<< HEAD
-define amdgpu_cs void @smrd_sgpr_descriptor_promoted([0 x i8] addrspace(4)* inreg noalias dereferenceable(18446744073709551615), i32) #0 {
-main_body:
-  %descptr = bitcast [0 x i8] addrspace(4)* %0 to <4 x i32> addrspace(4)*, !amdgpu.uniform !0
-=======
 define amdgpu_cs void @smrd_sgpr_descriptor_promoted([0 x i8] addrspace(2)* inreg noalias dereferenceable(18446744073709551615), i32) #0 {
 main_body:
   %descptr = bitcast [0 x i8] addrspace(2)* %0 to <4 x i32> addrspace(2)*, !amdgpu.uniform !0
->>>>>>> d12f4ffa
   br label %.outer_loop_header
 
 ret_block:                                       ; preds = %.outer, %.label22, %main_body
@@ -335,14 +281,8 @@
   br i1 %inner_br1, label %.inner_loop_body, label %ret_block
 
 .inner_loop_body:
-<<<<<<< HEAD
-  %descriptor = load <4 x i32>, <4 x i32> addrspace(4)* %descptr, align 16, !invariant.load !0
-  %load1result = call float @llvm.SI.load.const.v4i32(<4 x i32> %descriptor, i32 0)
-  store float %load1result, float addrspace(1)* undef
-=======
   %descriptor = load <4 x i32>, <4 x i32> addrspace(2)* %descptr, align 16, !invariant.load !0
   %load1result = call float @llvm.SI.load.const.v4i32(<4 x i32> %descriptor, i32 0)
->>>>>>> d12f4ffa
   %inner_br2 = icmp uge i32 %1, 10
   br i1 %inner_br2, label %.inner_loop_header, label %.outer_loop_body
 
@@ -355,14 +295,8 @@
 
 declare void @llvm.amdgcn.exp.f32(i32, i32, float, float, float, float, i1, i1) #0
 declare float @llvm.SI.load.const.v4i32(<4 x i32>, i32) #1
-declare float @llvm.amdgcn.interp.p1(float, i32, i32, i32) #2
-declare float @llvm.amdgcn.interp.p2(float, float, i32, i32, i32) #2
 
 attributes #0 = { nounwind }
 attributes #1 = { nounwind readnone }
-<<<<<<< HEAD
-attributes #2 = { nounwind readnone speculatable }
-=======
->>>>>>> d12f4ffa
 
 !0 = !{}