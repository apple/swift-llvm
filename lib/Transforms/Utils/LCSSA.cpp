//===-- LCSSA.cpp - Convert loops into loop-closed SSA form ---------------===//
//
//                     The LLVM Compiler Infrastructure
//
// This file is distributed under the University of Illinois Open Source
// License. See LICENSE.TXT for details.
//
//===----------------------------------------------------------------------===//
//
// This pass transforms loops by placing phi nodes at the end of the loops for
// all values that are live across the loop boundary.  For example, it turns
// the left into the right code:
// 
// for (...)                for (...)
//   if (c)                   if (c)
//     X1 = ...                 X1 = ...
//   else                     else
//     X2 = ...                 X2 = ...
//   X3 = phi(X1, X2)         X3 = phi(X1, X2)
// ... = X3 + 4             X4 = phi(X3)
//                          ... = X4 + 4
//
// This is still valid LLVM; the extra phi nodes are purely redundant, and will
// be trivially eliminated by InstCombine.  The major benefit of this 
// transformation is that it makes many other loop optimizations, such as 
// LoopUnswitching, simpler.
//
//===----------------------------------------------------------------------===//

#include "llvm/Transforms/Utils/LCSSA.h"
#include "llvm/ADT/STLExtras.h"
#include "llvm/ADT/Statistic.h"
#include "llvm/Analysis/AliasAnalysis.h"
#include "llvm/Analysis/BasicAliasAnalysis.h"
#include "llvm/Analysis/GlobalsModRef.h"
#include "llvm/Analysis/LoopPass.h"
#include "llvm/Analysis/ScalarEvolution.h"
#include "llvm/Analysis/ScalarEvolutionAliasAnalysis.h"
#include "llvm/Transforms/Utils/Local.h"
#include "llvm/IR/Constants.h"
#include "llvm/IR/Dominators.h"
#include "llvm/IR/Function.h"
#include "llvm/IR/Instructions.h"
#include "llvm/IR/PredIteratorCache.h"
#include "llvm/Pass.h"
<<<<<<< HEAD
#include "llvm/Transforms/Utils.h"
=======
#include "llvm/Transforms/Scalar.h"
#include "llvm/Transforms/Utils/Local.h"
>>>>>>> d12f4ffa
#include "llvm/Transforms/Utils/LoopUtils.h"
#include "llvm/Transforms/Utils/SSAUpdater.h"
using namespace llvm;

#define DEBUG_TYPE "lcssa"

STATISTIC(NumLCSSA, "Number of live out of a loop variables");

#ifdef EXPENSIVE_CHECKS
static bool VerifyLoopLCSSA = true;
#else
static bool VerifyLoopLCSSA = false;
#endif
static cl::opt<bool, true>
    VerifyLoopLCSSAFlag("verify-loop-lcssa", cl::location(VerifyLoopLCSSA),
                        cl::Hidden,
                        cl::desc("Verify loop lcssa form (time consuming)"));

/// Return true if the specified block is in the list.
static bool isExitBlock(BasicBlock *BB,
                        const SmallVectorImpl<BasicBlock *> &ExitBlocks) {
  return is_contained(ExitBlocks, BB);
}

/// For every instruction from the worklist, check to see if it has any uses
/// that are outside the current loop.  If so, insert LCSSA PHI nodes and
/// rewrite the uses.
bool llvm::formLCSSAForInstructions(SmallVectorImpl<Instruction *> &Worklist,
                                    DominatorTree &DT, LoopInfo &LI) {
  SmallVector<Use *, 16> UsesToRewrite;
  SmallSetVector<PHINode *, 16> PHIsToRemove;
  PredIteratorCache PredCache;
  bool Changed = false;

  // Cache the Loop ExitBlocks across this loop.  We expect to get a lot of
  // instructions within the same loops, computing the exit blocks is
  // expensive, and we're not mutating the loop structure.
  SmallDenseMap<Loop*, SmallVector<BasicBlock *,1>> LoopExitBlocks;

  while (!Worklist.empty()) {
    UsesToRewrite.clear();

    Instruction *I = Worklist.pop_back_val();
    assert(!I->getType()->isTokenTy() && "Tokens shouldn't be in the worklist");
    BasicBlock *InstBB = I->getParent();
    Loop *L = LI.getLoopFor(InstBB);
    assert(L && "Instruction belongs to a BB that's not part of a loop");
    if (!LoopExitBlocks.count(L))
      L->getExitBlocks(LoopExitBlocks[L]);
    assert(LoopExitBlocks.count(L));
    const SmallVectorImpl<BasicBlock *> &ExitBlocks = LoopExitBlocks[L];

    if (ExitBlocks.empty())
      continue;

    for (Use &U : I->uses()) {
      Instruction *User = cast<Instruction>(U.getUser());
      BasicBlock *UserBB = User->getParent();
      if (auto *PN = dyn_cast<PHINode>(User))
        UserBB = PN->getIncomingBlock(U);

      if (InstBB != UserBB && !L->contains(UserBB))
        UsesToRewrite.push_back(&U);
    }

    // If there are no uses outside the loop, exit with no change.
    if (UsesToRewrite.empty())
      continue;

    ++NumLCSSA; // We are applying the transformation

    // Invoke instructions are special in that their result value is not
    // available along their unwind edge. The code below tests to see whether
    // DomBB dominates the value, so adjust DomBB to the normal destination
    // block, which is effectively where the value is first usable.
    BasicBlock *DomBB = InstBB;
    if (auto *Inv = dyn_cast<InvokeInst>(I))
      DomBB = Inv->getNormalDest();

    DomTreeNode *DomNode = DT.getNode(DomBB);

    SmallVector<PHINode *, 16> AddedPHIs;
    SmallVector<PHINode *, 8> PostProcessPHIs;

    SmallVector<PHINode *, 4> InsertedPHIs;
    SSAUpdater SSAUpdate(&InsertedPHIs);
    SSAUpdate.Initialize(I->getType(), I->getName());

    // Insert the LCSSA phi's into all of the exit blocks dominated by the
    // value, and add them to the Phi's map.
    for (BasicBlock *ExitBB : ExitBlocks) {
      if (!DT.dominates(DomNode, DT.getNode(ExitBB)))
        continue;

      // If we already inserted something for this BB, don't reprocess it.
      if (SSAUpdate.HasValueForBlock(ExitBB))
        continue;

      PHINode *PN = PHINode::Create(I->getType(), PredCache.size(ExitBB),
                                    I->getName() + ".lcssa", &ExitBB->front());

      // Add inputs from inside the loop for this PHI.
      for (BasicBlock *Pred : PredCache.get(ExitBB)) {
        PN->addIncoming(I, Pred);

        // If the exit block has a predecessor not within the loop, arrange for
        // the incoming value use corresponding to that predecessor to be
        // rewritten in terms of a different LCSSA PHI.
        if (!L->contains(Pred))
          UsesToRewrite.push_back(
              &PN->getOperandUse(PN->getOperandNumForIncomingValue(
                  PN->getNumIncomingValues() - 1)));
      }

      AddedPHIs.push_back(PN);

      // Remember that this phi makes the value alive in this block.
      SSAUpdate.AddAvailableValue(ExitBB, PN);

      // LoopSimplify might fail to simplify some loops (e.g. when indirect
      // branches are involved). In such situations, it might happen that an
      // exit for Loop L1 is the header of a disjoint Loop L2. Thus, when we
      // create PHIs in such an exit block, we are also inserting PHIs into L2's
      // header. This could break LCSSA form for L2 because these inserted PHIs
      // can also have uses outside of L2. Remember all PHIs in such situation
      // as to revisit than later on. FIXME: Remove this if indirectbr support
      // into LoopSimplify gets improved.
      if (auto *OtherLoop = LI.getLoopFor(ExitBB))
        if (!L->contains(OtherLoop))
          PostProcessPHIs.push_back(PN);
    }

    // Rewrite all uses outside the loop in terms of the new PHIs we just
    // inserted.
    for (Use *UseToRewrite : UsesToRewrite) {
      // If this use is in an exit block, rewrite to use the newly inserted PHI.
      // This is required for correctness because SSAUpdate doesn't handle uses
      // in the same block.  It assumes the PHI we inserted is at the end of the
      // block.
      Instruction *User = cast<Instruction>(UseToRewrite->getUser());
      BasicBlock *UserBB = User->getParent();
      if (auto *PN = dyn_cast<PHINode>(User))
        UserBB = PN->getIncomingBlock(*UseToRewrite);

      if (isa<PHINode>(UserBB->begin()) && isExitBlock(UserBB, ExitBlocks)) {
        // Tell the VHs that the uses changed. This updates SCEV's caches.
        if (UseToRewrite->get()->hasValueHandle())
          ValueHandleBase::ValueIsRAUWd(*UseToRewrite, &UserBB->front());
        UseToRewrite->set(&UserBB->front());
        continue;
      }

      // Otherwise, do full PHI insertion.
      SSAUpdate.RewriteUse(*UseToRewrite);
    }

    // SSAUpdater might have inserted phi-nodes inside other loops. We'll need
    // to post-process them to keep LCSSA form.
    for (PHINode *InsertedPN : InsertedPHIs) {
      if (auto *OtherLoop = LI.getLoopFor(InsertedPN->getParent()))
        if (!L->contains(OtherLoop))
          PostProcessPHIs.push_back(InsertedPN);
    }

    // Post process PHI instructions that were inserted into another disjoint
    // loop and update their exits properly.
    for (auto *PostProcessPN : PostProcessPHIs)
      if (!PostProcessPN->use_empty())
        Worklist.push_back(PostProcessPN);

    // Keep track of PHI nodes that we want to remove because they did not have
    // any uses rewritten. If the new PHI is used, store it so that we can
    // try to propagate dbg.value intrinsics to it.
    SmallVector<PHINode *, 2> NeedDbgValues;
    for (PHINode *PN : AddedPHIs)
      if (PN->use_empty())
        PHIsToRemove.insert(PN);
      else
        NeedDbgValues.push_back(PN);
    insertDebugValuesForPHIs(InstBB, NeedDbgValues);
    Changed = true;
  }
  // Remove PHI nodes that did not have any uses rewritten. We need to redo the
  // use_empty() check here, because even if the PHI node wasn't used when added
  // to PHIsToRemove, later added PHI nodes can be using it.  This cleanup is
  // not guaranteed to handle trees/cycles of PHI nodes that only are used by
  // each other. Such situations has only been noticed when the input IR
  // contains unreachable code, and leaving some extra redundant PHI nodes in
  // such situations is considered a minor problem.
  for (PHINode *PN : PHIsToRemove)
    if (PN->use_empty())
      PN->eraseFromParent();
  return Changed;
}

// Compute the set of BasicBlocks in the loop `L` dominating at least one exit.
static void computeBlocksDominatingExits(
    Loop &L, DominatorTree &DT, SmallVector<BasicBlock *, 8> &ExitBlocks,
    SmallSetVector<BasicBlock *, 8> &BlocksDominatingExits) {
  SmallVector<BasicBlock *, 8> BBWorklist;

  // We start from the exit blocks, as every block trivially dominates itself
  // (not strictly).
  for (BasicBlock *BB : ExitBlocks)
    BBWorklist.push_back(BB);

  while (!BBWorklist.empty()) {
    BasicBlock *BB = BBWorklist.pop_back_val();

    // Check if this is a loop header. If this is the case, we're done.
    if (L.getHeader() == BB)
      continue;

    // Otherwise, add its immediate predecessor in the dominator tree to the
    // worklist, unless we visited it already.
    BasicBlock *IDomBB = DT.getNode(BB)->getIDom()->getBlock();

    // Exit blocks can have an immediate dominator not beloinging to the
    // loop. For an exit block to be immediately dominated by another block
    // outside the loop, it implies not all paths from that dominator, to the
    // exit block, go through the loop.
    // Example:
    //
    // |---- A
    // |     |
    // |     B<--
    // |     |  |
    // |---> C --
    //       |
    //       D
    //
    // C is the exit block of the loop and it's immediately dominated by A,
    // which doesn't belong to the loop.
    if (!L.contains(IDomBB))
      continue;

    if (BlocksDominatingExits.insert(IDomBB))
      BBWorklist.push_back(IDomBB);
  }
}

bool llvm::formLCSSA(Loop &L, DominatorTree &DT, LoopInfo *LI,
                     ScalarEvolution *SE) {
  bool Changed = false;

  SmallVector<BasicBlock *, 8> ExitBlocks;
  L.getExitBlocks(ExitBlocks);
  if (ExitBlocks.empty())
    return false;

  SmallSetVector<BasicBlock *, 8> BlocksDominatingExits;

  // We want to avoid use-scanning leveraging dominance informations.
  // If a block doesn't dominate any of the loop exits, the none of the values
  // defined in the loop can be used outside.
  // We compute the set of blocks fullfilling the conditions in advance
  // walking the dominator tree upwards until we hit a loop header.
  computeBlocksDominatingExits(L, DT, ExitBlocks, BlocksDominatingExits);

  SmallVector<Instruction *, 8> Worklist;

  // Look at all the instructions in the loop, checking to see if they have uses
  // outside the loop.  If so, put them into the worklist to rewrite those uses.
  for (BasicBlock *BB : BlocksDominatingExits) {
    for (Instruction &I : *BB) {
      // Reject two common cases fast: instructions with no uses (like stores)
      // and instructions with one use that is in the same block as this.
      if (I.use_empty() ||
          (I.hasOneUse() && I.user_back()->getParent() == BB &&
           !isa<PHINode>(I.user_back())))
        continue;

      // Tokens cannot be used in PHI nodes, so we skip over them.
      // We can run into tokens which are live out of a loop with catchswitch
      // instructions in Windows EH if the catchswitch has one catchpad which
      // is inside the loop and another which is not.
      if (I.getType()->isTokenTy())
        continue;

      Worklist.push_back(&I);
    }
  }
  Changed = formLCSSAForInstructions(Worklist, DT, *LI);

  // If we modified the code, remove any caches about the loop from SCEV to
  // avoid dangling entries.
  // FIXME: This is a big hammer, can we clear the cache more selectively?
  if (SE && Changed)
    SE->forgetLoop(&L);

  assert(L.isLCSSAForm(DT));

  return Changed;
}

/// Process a loop nest depth first.
bool llvm::formLCSSARecursively(Loop &L, DominatorTree &DT, LoopInfo *LI,
                                ScalarEvolution *SE) {
  bool Changed = false;

  // Recurse depth-first through inner loops.
  for (Loop *SubLoop : L.getSubLoops())
    Changed |= formLCSSARecursively(*SubLoop, DT, LI, SE);

  Changed |= formLCSSA(L, DT, LI, SE);
  return Changed;
}

/// Process all loops in the function, inner-most out.
static bool formLCSSAOnAllLoops(LoopInfo *LI, DominatorTree &DT,
                                ScalarEvolution *SE) {
  bool Changed = false;
  for (auto &L : *LI)
    Changed |= formLCSSARecursively(*L, DT, LI, SE);
  return Changed;
}

namespace {
struct LCSSAWrapperPass : public FunctionPass {
  static char ID; // Pass identification, replacement for typeid
  LCSSAWrapperPass() : FunctionPass(ID) {
    initializeLCSSAWrapperPassPass(*PassRegistry::getPassRegistry());
  }

  // Cached analysis information for the current function.
  DominatorTree *DT;
  LoopInfo *LI;
  ScalarEvolution *SE;

  bool runOnFunction(Function &F) override;
  void verifyAnalysis() const override {
    // This check is very expensive. On the loop intensive compiles it may cause
    // up to 10x slowdown. Currently it's disabled by default. LPPassManager
    // always does limited form of the LCSSA verification. Similar reasoning
    // was used for the LoopInfo verifier.
    if (VerifyLoopLCSSA) {
      assert(all_of(*LI,
                    [&](Loop *L) {
                      return L->isRecursivelyLCSSAForm(*DT, *LI);
                    }) &&
             "LCSSA form is broken!");
    }
  };

  /// This transformation requires natural loop information & requires that
  /// loop preheaders be inserted into the CFG.  It maintains both of these,
  /// as well as the CFG.  It also requires dominator information.
  void getAnalysisUsage(AnalysisUsage &AU) const override {
    AU.setPreservesCFG();

    AU.addRequired<DominatorTreeWrapperPass>();
    AU.addRequired<LoopInfoWrapperPass>();
    AU.addPreservedID(LoopSimplifyID);
    AU.addPreserved<AAResultsWrapperPass>();
    AU.addPreserved<BasicAAWrapperPass>();
    AU.addPreserved<GlobalsAAWrapperPass>();
    AU.addPreserved<ScalarEvolutionWrapperPass>();
    AU.addPreserved<SCEVAAWrapperPass>();

    // This is needed to perform LCSSA verification inside LPPassManager
    AU.addRequired<LCSSAVerificationPass>();
    AU.addPreserved<LCSSAVerificationPass>();
  }
};
}

char LCSSAWrapperPass::ID = 0;
INITIALIZE_PASS_BEGIN(LCSSAWrapperPass, "lcssa", "Loop-Closed SSA Form Pass",
                      false, false)
INITIALIZE_PASS_DEPENDENCY(DominatorTreeWrapperPass)
INITIALIZE_PASS_DEPENDENCY(LoopInfoWrapperPass)
INITIALIZE_PASS_DEPENDENCY(LCSSAVerificationPass)
INITIALIZE_PASS_END(LCSSAWrapperPass, "lcssa", "Loop-Closed SSA Form Pass",
                    false, false)

Pass *llvm::createLCSSAPass() { return new LCSSAWrapperPass(); }
char &llvm::LCSSAID = LCSSAWrapperPass::ID;

/// Transform \p F into loop-closed SSA form.
bool LCSSAWrapperPass::runOnFunction(Function &F) {
  LI = &getAnalysis<LoopInfoWrapperPass>().getLoopInfo();
  DT = &getAnalysis<DominatorTreeWrapperPass>().getDomTree();
  auto *SEWP = getAnalysisIfAvailable<ScalarEvolutionWrapperPass>();
  SE = SEWP ? &SEWP->getSE() : nullptr;

  return formLCSSAOnAllLoops(LI, *DT, SE);
}

PreservedAnalyses LCSSAPass::run(Function &F, FunctionAnalysisManager &AM) {
  auto &LI = AM.getResult<LoopAnalysis>(F);
  auto &DT = AM.getResult<DominatorTreeAnalysis>(F);
  auto *SE = AM.getCachedResult<ScalarEvolutionAnalysis>(F);
  if (!formLCSSAOnAllLoops(&LI, DT, SE))
    return PreservedAnalyses::all();

  PreservedAnalyses PA;
  PA.preserveSet<CFGAnalyses>();
  PA.preserve<BasicAA>();
  PA.preserve<GlobalsAA>();
  PA.preserve<SCEVAA>();
  PA.preserve<ScalarEvolutionAnalysis>();
  return PA;
}<|MERGE_RESOLUTION|>--- conflicted
+++ resolved
@@ -36,19 +36,14 @@
 #include "llvm/Analysis/LoopPass.h"
 #include "llvm/Analysis/ScalarEvolution.h"
 #include "llvm/Analysis/ScalarEvolutionAliasAnalysis.h"
-#include "llvm/Transforms/Utils/Local.h"
 #include "llvm/IR/Constants.h"
 #include "llvm/IR/Dominators.h"
 #include "llvm/IR/Function.h"
 #include "llvm/IR/Instructions.h"
 #include "llvm/IR/PredIteratorCache.h"
 #include "llvm/Pass.h"
-<<<<<<< HEAD
-#include "llvm/Transforms/Utils.h"
-=======
 #include "llvm/Transforms/Scalar.h"
 #include "llvm/Transforms/Utils/Local.h"
->>>>>>> d12f4ffa
 #include "llvm/Transforms/Utils/LoopUtils.h"
 #include "llvm/Transforms/Utils/SSAUpdater.h"
 using namespace llvm;
@@ -231,16 +226,11 @@
     insertDebugValuesForPHIs(InstBB, NeedDbgValues);
     Changed = true;
   }
-  // Remove PHI nodes that did not have any uses rewritten. We need to redo the
-  // use_empty() check here, because even if the PHI node wasn't used when added
-  // to PHIsToRemove, later added PHI nodes can be using it.  This cleanup is
-  // not guaranteed to handle trees/cycles of PHI nodes that only are used by
-  // each other. Such situations has only been noticed when the input IR
-  // contains unreachable code, and leaving some extra redundant PHI nodes in
-  // such situations is considered a minor problem.
-  for (PHINode *PN : PHIsToRemove)
-    if (PN->use_empty())
-      PN->eraseFromParent();
+  // Remove PHI nodes that did not have any uses rewritten.
+  for (PHINode *PN : PHIsToRemove) {
+    assert (PN->use_empty() && "Trying to remove a phi with uses.");
+    PN->eraseFromParent();
+  }
   return Changed;
 }
 
