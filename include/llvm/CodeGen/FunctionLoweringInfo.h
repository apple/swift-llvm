--- conflicted
+++ resolved
@@ -81,23 +81,11 @@
 
   /// Track the virtual register for each swifterror value in a given basic
   /// block. Entries in SwiftErrorVRegs have the same ordering as entries
-<<<<<<< HEAD
-  /// in SwiftErrorValues.
-=======
   /// in SwiftErrorVals.
->>>>>>> 2bf0ebe9
   /// Note that another choice that is more straight-forward is to use
   /// Map<const MachineBasicBlock*, Map<Value*, unsigned/*VReg*/>>. It
   /// maintains a map from swifterror values to virtual registers for each
   /// machine basic block. This choice does not require a one-to-one
-<<<<<<< HEAD
-  /// corresponse between SwiftErrorValues and SwiftErrorVRegs. But because of
-  /// efficiency concern, we do not choose it.
-  llvm::DenseMap<const MachineBasicBlock*, SwiftErrorVRegs> SwiftErrorMap;
-
-  /// Track the virtual register for a swifterror value at the end of a basic
-  /// block when the basic block is not yet visited.
-=======
   /// correspondence between SwiftErrorValues and SwiftErrorVRegs. But because
   /// of efficiency concern, we do not choose it.
   llvm::DenseMap<const MachineBasicBlock*, SwiftErrorVRegs> SwiftErrorMap;
@@ -106,7 +94,6 @@
   /// block when we need the assignment of a virtual register before the basic
   /// block is visited. When we actually visit the basic block, we will make
   /// sure the swifterror value is in the correct virtual register.
->>>>>>> 2bf0ebe9
   llvm::DenseMap<const MachineBasicBlock*, SwiftErrorVRegs>
       SwiftErrorWorklist;
 
