//===-- X86IntelInstPrinter.cpp - Intel assembly instruction printing -----===//
//
//                     The LLVM Compiler Infrastructure
//
// This file is distributed under the University of Illinois Open Source
// License. See LICENSE.TXT for details.
//
//===----------------------------------------------------------------------===//
//
// This file includes code for rendering MCInst instances as Intel-style
// assembly.
//
//===----------------------------------------------------------------------===//

#include "X86IntelInstPrinter.h"
#include "MCTargetDesc/X86BaseInfo.h"
#include "X86InstComments.h"
#include "llvm/MC/MCExpr.h"
#include "llvm/MC/MCInst.h"
#include "llvm/MC/MCInstrDesc.h"
#include "llvm/MC/MCInstrInfo.h"
#include "llvm/MC/MCSubtargetInfo.h"
#include "llvm/Support/Casting.h"
#include "llvm/Support/ErrorHandling.h"
#include <cassert>
#include <cstdint>

using namespace llvm;

#define DEBUG_TYPE "asm-printer"

#include "X86GenAsmWriter1.inc"

void X86IntelInstPrinter::printRegName(raw_ostream &OS, unsigned RegNo) const {
  OS << getRegisterName(RegNo);
}

void X86IntelInstPrinter::printInst(const MCInst *MI, raw_ostream &OS,
                                    StringRef Annot,
                                    const MCSubtargetInfo &STI) {
<<<<<<< HEAD
  printInstFlags(MI, OS);

  // In 16-bit mode, print data16 as data32.
  if (MI->getOpcode() == X86::DATA16_PREFIX &&
      STI.getFeatureBits()[X86::Mode16Bit]) {
    OS << "\tdata32";
  } else
    printInstruction(MI, OS);
=======
  const MCInstrDesc &Desc = MII.get(MI->getOpcode());
  uint64_t TSFlags = Desc.TSFlags;
  unsigned Flags = MI->getFlags();

  if ((TSFlags & X86II::LOCK) || (Flags & X86::IP_HAS_LOCK))
    OS << "\tlock\t";

  if (Flags & X86::IP_HAS_REPEAT_NE)
    OS << "\trepne\t";
  else if (Flags & X86::IP_HAS_REPEAT)
    OS << "\trep\t";

  printInstruction(MI, OS);
>>>>>>> d12f4ffa

  // Next always print the annotation.
  printAnnotation(OS, Annot);

  // If verbose assembly is enabled, we can print some informative comments.
  if (CommentStream)
    EmitAnyX86InstComments(MI, *CommentStream, MII);
}

void X86IntelInstPrinter::printOperand(const MCInst *MI, unsigned OpNo,
                                       raw_ostream &O) {
  const MCOperand &Op = MI->getOperand(OpNo);
  if (Op.isReg()) {
    printRegName(O, Op.getReg());
  } else if (Op.isImm()) {
    O << formatImm((int64_t)Op.getImm());
  } else {
    assert(Op.isExpr() && "unknown operand kind in printOperand");
    O << "offset ";
    Op.getExpr()->print(O, &MAI);
  }
}

void X86IntelInstPrinter::printMemReference(const MCInst *MI, unsigned Op,
                                            raw_ostream &O) {
  const MCOperand &BaseReg  = MI->getOperand(Op+X86::AddrBaseReg);
  unsigned ScaleVal         = MI->getOperand(Op+X86::AddrScaleAmt).getImm();
  const MCOperand &IndexReg = MI->getOperand(Op+X86::AddrIndexReg);
  const MCOperand &DispSpec = MI->getOperand(Op+X86::AddrDisp);

  // If this has a segment register, print it.
  printOptionalSegReg(MI, Op + X86::AddrSegmentReg, O);

  O << '[';

  bool NeedPlus = false;
  if (BaseReg.getReg()) {
    printOperand(MI, Op+X86::AddrBaseReg, O);
    NeedPlus = true;
  }

  if (IndexReg.getReg()) {
    if (NeedPlus) O << " + ";
    if (ScaleVal != 1)
      O << ScaleVal << '*';
    printOperand(MI, Op+X86::AddrIndexReg, O);
    NeedPlus = true;
  }

  if (!DispSpec.isImm()) {
    if (NeedPlus) O << " + ";
    assert(DispSpec.isExpr() && "non-immediate displacement for LEA?");
    DispSpec.getExpr()->print(O, &MAI);
  } else {
    int64_t DispVal = DispSpec.getImm();
    if (DispVal || (!IndexReg.getReg() && !BaseReg.getReg())) {
      if (NeedPlus) {
        if (DispVal > 0)
          O << " + ";
        else {
          O << " - ";
          DispVal = -DispVal;
        }
      }
      O << formatImm(DispVal);
    }
  }

  O << ']';
}

void X86IntelInstPrinter::printSrcIdx(const MCInst *MI, unsigned Op,
                                      raw_ostream &O) {
  // If this has a segment register, print it.
  printOptionalSegReg(MI, Op + 1, O);
  O << '[';
  printOperand(MI, Op, O);
  O << ']';
}

void X86IntelInstPrinter::printDstIdx(const MCInst *MI, unsigned Op,
                                      raw_ostream &O) {
  // DI accesses are always ES-based.
  O << "es:[";
  printOperand(MI, Op, O);
  O << ']';
}

void X86IntelInstPrinter::printMemOffset(const MCInst *MI, unsigned Op,
                                         raw_ostream &O) {
  const MCOperand &DispSpec = MI->getOperand(Op);

  // If this has a segment register, print it.
  printOptionalSegReg(MI, Op + 1, O);

  O << '[';

  if (DispSpec.isImm()) {
    O << formatImm(DispSpec.getImm());
  } else {
    assert(DispSpec.isExpr() && "non-immediate displacement?");
    DispSpec.getExpr()->print(O, &MAI);
  }

  O << ']';
}

void X86IntelInstPrinter::printU8Imm(const MCInst *MI, unsigned Op,
                                     raw_ostream &O) {
  if (MI->getOperand(Op).isExpr())
    return MI->getOperand(Op).getExpr()->print(O, &MAI);

  O << formatImm(MI->getOperand(Op).getImm() & 0xff);
}<|MERGE_RESOLUTION|>--- conflicted
+++ resolved
@@ -19,7 +19,6 @@
 #include "llvm/MC/MCInst.h"
 #include "llvm/MC/MCInstrDesc.h"
 #include "llvm/MC/MCInstrInfo.h"
-#include "llvm/MC/MCSubtargetInfo.h"
 #include "llvm/Support/Casting.h"
 #include "llvm/Support/ErrorHandling.h"
 #include <cassert>
@@ -38,16 +37,6 @@
 void X86IntelInstPrinter::printInst(const MCInst *MI, raw_ostream &OS,
                                     StringRef Annot,
                                     const MCSubtargetInfo &STI) {
-<<<<<<< HEAD
-  printInstFlags(MI, OS);
-
-  // In 16-bit mode, print data16 as data32.
-  if (MI->getOpcode() == X86::DATA16_PREFIX &&
-      STI.getFeatureBits()[X86::Mode16Bit]) {
-    OS << "\tdata32";
-  } else
-    printInstruction(MI, OS);
-=======
   const MCInstrDesc &Desc = MII.get(MI->getOpcode());
   uint64_t TSFlags = Desc.TSFlags;
   unsigned Flags = MI->getFlags();
@@ -61,14 +50,103 @@
     OS << "\trep\t";
 
   printInstruction(MI, OS);
->>>>>>> d12f4ffa
 
   // Next always print the annotation.
   printAnnotation(OS, Annot);
 
   // If verbose assembly is enabled, we can print some informative comments.
   if (CommentStream)
-    EmitAnyX86InstComments(MI, *CommentStream, MII);
+    EmitAnyX86InstComments(MI, *CommentStream, getRegisterName);
+}
+
+void X86IntelInstPrinter::printSSEAVXCC(const MCInst *MI, unsigned Op,
+                                        raw_ostream &O) {
+  int64_t Imm = MI->getOperand(Op).getImm();
+  switch (Imm) {
+  default: llvm_unreachable("Invalid avxcc argument!");
+  case    0: O << "eq"; break;
+  case    1: O << "lt"; break;
+  case    2: O << "le"; break;
+  case    3: O << "unord"; break;
+  case    4: O << "neq"; break;
+  case    5: O << "nlt"; break;
+  case    6: O << "nle"; break;
+  case    7: O << "ord"; break;
+  case    8: O << "eq_uq"; break;
+  case    9: O << "nge"; break;
+  case  0xa: O << "ngt"; break;
+  case  0xb: O << "false"; break;
+  case  0xc: O << "neq_oq"; break;
+  case  0xd: O << "ge"; break;
+  case  0xe: O << "gt"; break;
+  case  0xf: O << "true"; break;
+  case 0x10: O << "eq_os"; break;
+  case 0x11: O << "lt_oq"; break;
+  case 0x12: O << "le_oq"; break;
+  case 0x13: O << "unord_s"; break;
+  case 0x14: O << "neq_us"; break;
+  case 0x15: O << "nlt_uq"; break;
+  case 0x16: O << "nle_uq"; break;
+  case 0x17: O << "ord_s"; break;
+  case 0x18: O << "eq_us"; break;
+  case 0x19: O << "nge_uq"; break;
+  case 0x1a: O << "ngt_uq"; break;
+  case 0x1b: O << "false_os"; break;
+  case 0x1c: O << "neq_os"; break;
+  case 0x1d: O << "ge_oq"; break;
+  case 0x1e: O << "gt_oq"; break;
+  case 0x1f: O << "true_us"; break;
+  }
+}
+
+void X86IntelInstPrinter::printXOPCC(const MCInst *MI, unsigned Op,
+                                     raw_ostream &O) {
+  int64_t Imm = MI->getOperand(Op).getImm();
+  switch (Imm) {
+  default: llvm_unreachable("Invalid xopcc argument!");
+  case 0: O << "lt"; break;
+  case 1: O << "le"; break;
+  case 2: O << "gt"; break;
+  case 3: O << "ge"; break;
+  case 4: O << "eq"; break;
+  case 5: O << "neq"; break;
+  case 6: O << "false"; break;
+  case 7: O << "true"; break;
+  }
+}
+
+void X86IntelInstPrinter::printRoundingControl(const MCInst *MI, unsigned Op,
+                                               raw_ostream &O) {
+  int64_t Imm = MI->getOperand(Op).getImm() & 0x3;
+  switch (Imm) {
+  case 0: O << "{rn-sae}"; break;
+  case 1: O << "{rd-sae}"; break;
+  case 2: O << "{ru-sae}"; break;
+  case 3: O << "{rz-sae}"; break;
+  }
+}
+
+/// printPCRelImm - This is used to print an immediate value that ends up
+/// being encoded as a pc-relative value.
+void X86IntelInstPrinter::printPCRelImm(const MCInst *MI, unsigned OpNo,
+                                        raw_ostream &O) {
+  const MCOperand &Op = MI->getOperand(OpNo);
+  if (Op.isImm())
+    O << formatImm(Op.getImm());
+  else {
+    assert(Op.isExpr() && "unknown pcrel immediate operand");
+    // If a symbolic branch target was added as a constant expression then print
+    // that address in hex.
+    const MCConstantExpr *BranchTarget = dyn_cast<MCConstantExpr>(Op.getExpr());
+    int64_t Address;
+    if (BranchTarget && BranchTarget->evaluateAsAbsolute(Address)) {
+      O << formatHex((uint64_t)Address);
+    }
+    else {
+      // Otherwise, just print the expression.
+      Op.getExpr()->print(O, &MAI);
+    }
+  }
 }
 
 void X86IntelInstPrinter::printOperand(const MCInst *MI, unsigned OpNo,
@@ -91,9 +169,13 @@
   unsigned ScaleVal         = MI->getOperand(Op+X86::AddrScaleAmt).getImm();
   const MCOperand &IndexReg = MI->getOperand(Op+X86::AddrIndexReg);
   const MCOperand &DispSpec = MI->getOperand(Op+X86::AddrDisp);
+  const MCOperand &SegReg   = MI->getOperand(Op+X86::AddrSegmentReg);
 
   // If this has a segment register, print it.
-  printOptionalSegReg(MI, Op + X86::AddrSegmentReg, O);
+  if (SegReg.getReg()) {
+    printOperand(MI, Op+X86::AddrSegmentReg, O);
+    O << ':';
+  }
 
   O << '[';
 
@@ -135,8 +217,13 @@
 
 void X86IntelInstPrinter::printSrcIdx(const MCInst *MI, unsigned Op,
                                       raw_ostream &O) {
+  const MCOperand &SegReg   = MI->getOperand(Op+1);
+
   // If this has a segment register, print it.
-  printOptionalSegReg(MI, Op + 1, O);
+  if (SegReg.getReg()) {
+    printOperand(MI, Op+1, O);
+    O << ':';
+  }
   O << '[';
   printOperand(MI, Op, O);
   O << ']';
@@ -153,9 +240,13 @@
 void X86IntelInstPrinter::printMemOffset(const MCInst *MI, unsigned Op,
                                          raw_ostream &O) {
   const MCOperand &DispSpec = MI->getOperand(Op);
+  const MCOperand &SegReg   = MI->getOperand(Op+1);
 
   // If this has a segment register, print it.
-  printOptionalSegReg(MI, Op + 1, O);
+  if (SegReg.getReg()) {
+    printOperand(MI, Op+1, O);
+    O << ':';
+  }
 
   O << '[';
 
