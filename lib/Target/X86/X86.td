--- conflicted
+++ resolved
@@ -33,9 +33,6 @@
 
 def FeatureX87     : SubtargetFeature<"x87","HasX87", "true",
                                       "Enable X87 float instructions">;
-
-def FeatureNOPL    : SubtargetFeature<"nopl", "HasNOPL", "true",
-                                      "Enable NOPL instruction">;
 
 def FeatureCMOV    : SubtargetFeature<"cmov","HasCMov", "true",
                                       "Enable conditional move instructions">;
@@ -218,6 +215,8 @@
                                       [FeatureSSE2]>;
 def FeatureSHSTK   : SubtargetFeature<"shstk", "HasSHSTK", "true",
                        "Support CET Shadow-Stack instructions">;
+def FeatureIBT     : SubtargetFeature<"ibt", "HasIBT", "true",
+                       "Support CET Indirect-Branch-Tracking instructions">;
 def FeaturePRFCHW  : SubtargetFeature<"prfchw", "HasPRFCHW", "true",
                                       "Support PRFCHW instructions">;
 def FeatureRDSEED  : SubtargetFeature<"rdseed", "HasRDSEED", "true",
@@ -228,10 +227,6 @@
                                       "Enable MONITORX/MWAITX timer functionality">;
 def FeatureCLZERO  : SubtargetFeature<"clzero", "HasCLZERO", "true",
                                       "Enable Cache Line Zero">;
-def FeatureCLDEMOTE  : SubtargetFeature<"cldemote", "HasCLDEMOTE", "true",
-                                      "Enable Cache Demote">;
-def FeaturePTWRITE  : SubtargetFeature<"ptwrite", "HasPTWRITE", "true",
-                                      "Support ptwrite instruction">;
 def FeatureMPX     : SubtargetFeature<"mpx", "HasMPX", "true",
                                       "Support MPX instructions">;
 def FeatureLEAForSP : SubtargetFeature<"lea-sp", "UseLeaForSP", "true",
@@ -245,20 +240,12 @@
 def FeaturePadShortFunctions : SubtargetFeature<"pad-short-functions",
                                      "PadShortFunctions", "true",
                                      "Pad short functions">;
-def FeatureINVPCID : SubtargetFeature<"invpcid", "HasINVPCID", "true",
-                                      "Invalidate Process-Context Identifier">;
 def FeatureSGX     : SubtargetFeature<"sgx", "HasSGX", "true",
                                       "Enable Software Guard Extensions">;
 def FeatureCLFLUSHOPT : SubtargetFeature<"clflushopt", "HasCLFLUSHOPT", "true",
                                       "Flush A Cache Line Optimized">;
 def FeatureCLWB    : SubtargetFeature<"clwb", "HasCLWB", "true",
                                       "Cache Line Write Back">;
-def FeatureWBNOINVD    : SubtargetFeature<"wbnoinvd", "HasWBNOINVD", "true",
-                                      "Write Back No Invalidate">;
-def FeatureRDPID : SubtargetFeature<"rdpid", "HasRDPID", "true",
-                                    "Support RDPID instructions">;
-def FeatureWAITPKG  : SubtargetFeature<"waitpkg", "HasWAITPKG", "true",
-                                      "Wait and pause enhancements">;
 // On some processors, instructions that implicitly take two memory operands are
 // slow. In practice, this means that CALL, PUSH, and POP with memory operands
 // should be avoided in favor of a MOV + register CALL/PUSH/POP.
@@ -276,14 +263,6 @@
 def FeatureSoftFloat
     : SubtargetFeature<"soft-float", "UseSoftFloat", "true",
                        "Use software floating point features.">;
-def FeaturePOPCNTFalseDeps : SubtargetFeature<"false-deps-popcnt",
-                                     "HasPOPCNTFalseDeps", "true",
-                                     "POPCNT has a false dependency on dest register">;
-def FeatureLZCNTFalseDeps : SubtargetFeature<"false-deps-lzcnt-tzcnt",
-                                     "HasLZCNTFalseDeps", "true",
-                                     "LZCNT/TZCNT have a false dependency on dest register">;
-def FeaturePCONFIG : SubtargetFeature<"pconfig", "HasPCONFIG", "true",
-                                      "platform configuration instruction">;
 // On recent X86 (port bound) processors, its preferable to combine to a single shuffle
 // using a variable mask over multiple fixed shuffles.
 def FeatureFastVariableShuffle
@@ -315,16 +294,8 @@
     : SubtargetFeature<
           "fast-lzcnt", "HasFastLZCNT", "true",
           "LZCNT instructions are as fast as most simple integer ops">;
-// If the target can efficiently decode NOPs upto 11-bytes in length.
-def FeatureFast11ByteNOP
-    : SubtargetFeature<
-          "fast-11bytenop", "HasFast11ByteNOP", "true",
-          "Target can quickly decode up to 11 byte NOPs">;
-// If the target can efficiently decode NOPs upto 15-bytes in length.
-def FeatureFast15ByteNOP
-    : SubtargetFeature<
-          "fast-15bytenop", "HasFast15ByteNOP", "true",
-          "Target can quickly decode up to 15 byte NOPs">;
+
+
 // Sandy Bridge and newer processors can use SHLD with the same source on both
 // inputs to implement rotate to avoid the partial flag update of the normal
 // rotate instructions.
@@ -358,13 +329,6 @@
     : SubtargetFeature<"fast-gather", "HasFastGather", "true",
                        "Indicates if gather is reasonably fast.">;
 
-<<<<<<< HEAD
-def FeaturePrefer256Bit
-    : SubtargetFeature<"prefer-256-bit", "Prefer256Bit", "true",
-                       "Prefer 256-bit AVX instructions">;
-
-=======
->>>>>>> d12f4ffa
 // Enable mitigation of some aspects of speculative execution related
 // vulnerabilities by removing speculatable indirect branches. This disables
 // jump-table formation, rewrites explicit `indirectbr` instructions into
@@ -386,15 +350,6 @@
           "Enable retpoline, but with an externally provided thunk.",
           [FeatureRetpoline]>;
 
-<<<<<<< HEAD
-// Direct Move instructions.
-def FeatureMOVDIRI  : SubtargetFeature<"movdiri", "HasMOVDIRI", "true",
-                                       "Support movdiri instruction">;
-def FeatureMOVDIR64B : SubtargetFeature<"movdir64b", "HasMOVDIR64B", "true",
-                                        "Support movdir64b instruction">;
-
-=======
->>>>>>> d12f4ffa
 //===----------------------------------------------------------------------===//
 // Register File Description
 //===----------------------------------------------------------------------===//
@@ -408,7 +363,6 @@
 
 include "X86Schedule.td"
 include "X86InstrInfo.td"
-include "X86SchedPredicates.td"
 
 def X86InstrInfo : InstrInfo;
 
@@ -432,10 +386,6 @@
                     "Intel Silvermont processors">;
 def ProcIntelGLM  : SubtargetFeature<"glm", "X86ProcFamily", "IntelGLM",
                     "Intel Goldmont processors">;
-def ProcIntelGLP  : SubtargetFeature<"glp", "X86ProcFamily", "IntelGLP",
-                    "Intel Goldmont Plus processors">;
-def ProcIntelTRM  : SubtargetFeature<"tremont", "X86ProcFamily", "IntelTRM",
-                    "Intel Tremont processors">;
 def ProcIntelHSW  : SubtargetFeature<"haswell", "X86ProcFamily",
                     "IntelHaswell", "Intel Haswell processors">;
 def ProcIntelBDW  : SubtargetFeature<"broadwell", "X86ProcFamily",
@@ -448,10 +398,8 @@
                     "IntelSKX", "Intel Skylake Server processors">;
 def ProcIntelCNL  : SubtargetFeature<"cannonlake", "X86ProcFamily",
                     "IntelCannonlake", "Intel Cannonlake processors">;
-def ProcIntelICL  : SubtargetFeature<"icelake-client", "X86ProcFamily",
-                    "IntelIcelakeClient", "Intel Icelake processors">;
-def ProcIntelICX  : SubtargetFeature<"icelake-server", "X86ProcFamily",
-                    "IntelIcelakeServer", "Intel Icelake Server processors">;
+def ProcIntelICL  : SubtargetFeature<"icelake", "X86ProcFamily",
+                    "IntelIcelake", "Intel Icelake processors">;
 
 class Proc<string Name, list<SubtargetFeature> Features>
  : ProcessorModel<Name, GenericModel, Features>;
@@ -463,16 +411,16 @@
 def : Proc<"pentium",         [FeatureX87, FeatureSlowUAMem16]>;
 def : Proc<"pentium-mmx",     [FeatureX87, FeatureSlowUAMem16, FeatureMMX]>;
 
-def : Proc<"i686", [FeatureX87, FeatureSlowUAMem16, FeatureCMOV]>;
-def : Proc<"pentiumpro", [FeatureX87, FeatureSlowUAMem16, FeatureCMOV,
-                          FeatureNOPL]>;
+foreach P = ["i686", "pentiumpro"] in {
+  def : Proc<P, [FeatureX87, FeatureSlowUAMem16, FeatureCMOV]>;
+}
 
 def : Proc<"pentium2",        [FeatureX87, FeatureSlowUAMem16, FeatureMMX,
-                               FeatureCMOV, FeatureFXSR, FeatureNOPL]>;
+                               FeatureCMOV, FeatureFXSR]>;
 
 foreach P = ["pentium3", "pentium3m"] in {
   def : Proc<P, [FeatureX87, FeatureSlowUAMem16, FeatureMMX, FeatureSSE1,
-                 FeatureFXSR, FeatureNOPL]>;
+                 FeatureFXSR]>;
 }
 
 // Enable the PostRAScheduler for SSE2 and SSE3 class cpus.
@@ -487,12 +435,12 @@
 
 def : ProcessorModel<"pentium-m", GenericPostRAModel,
                      [FeatureX87, FeatureSlowUAMem16, FeatureMMX,
-                      FeatureSSE2, FeatureFXSR, FeatureNOPL]>;
+                      FeatureSSE2, FeatureFXSR]>;
 
 foreach P = ["pentium4", "pentium4m"] in {
   def : ProcessorModel<P, GenericPostRAModel,
                        [FeatureX87, FeatureSlowUAMem16, FeatureMMX,
-                        FeatureSSE2, FeatureFXSR, FeatureNOPL]>;
+                        FeatureSSE2, FeatureFXSR]>;
 }
 
 // Intel Quark.
@@ -501,19 +449,18 @@
 // Intel Core Duo.
 def : ProcessorModel<"yonah", SandyBridgeModel,
                      [FeatureX87, FeatureSlowUAMem16, FeatureMMX, FeatureSSE3,
-                      FeatureFXSR, FeatureNOPL]>;
+                      FeatureFXSR]>;
 
 // NetBurst.
 def : ProcessorModel<"prescott", GenericPostRAModel,
                      [FeatureX87, FeatureSlowUAMem16, FeatureMMX, FeatureSSE3,
-                      FeatureFXSR, FeatureNOPL]>;
+                      FeatureFXSR]>;
 def : ProcessorModel<"nocona", GenericPostRAModel, [
   FeatureX87,
   FeatureSlowUAMem16,
   FeatureMMX,
   FeatureSSE3,
   FeatureFXSR,
-  FeatureNOPL,
   FeatureCMPXCHG16B
 ]>;
 
@@ -524,7 +471,6 @@
   FeatureMMX,
   FeatureSSSE3,
   FeatureFXSR,
-  FeatureNOPL,
   FeatureCMPXCHG16B,
   FeatureLAHFSAHF,
   FeatureMacroFusion
@@ -535,7 +481,6 @@
   FeatureMMX,
   FeatureSSE41,
   FeatureFXSR,
-  FeatureNOPL,
   FeatureCMPXCHG16B,
   FeatureLAHFSAHF,
   FeatureMacroFusion
@@ -549,7 +494,6 @@
   FeatureMMX,
   FeatureSSSE3,
   FeatureFXSR,
-  FeatureNOPL,
   FeatureCMPXCHG16B,
   FeatureMOVBE,
   FeatureLEAForSP,
@@ -569,7 +513,6 @@
   FeatureMMX,
   FeatureSSE42,
   FeatureFXSR,
-  FeatureNOPL,
   FeatureCMPXCHG16B,
   FeatureMOVBE,
   FeaturePOPCNT,
@@ -581,29 +524,17 @@
   FeatureSlowLEA,
   FeatureSlowIncDec,
   FeatureSlowPMULLD,
-  FeatureRDRAND,
-  FeatureLAHFSAHF,
-  FeaturePOPCNTFalseDeps
+  FeatureLAHFSAHF
 ]>;
 def : SilvermontProc<"silvermont">;
 def : SilvermontProc<"slm">; // Legacy alias.
 
-class ProcessorFeatures<list<SubtargetFeature> Inherited,
-                        list<SubtargetFeature> NewFeatures> {
-  list<SubtargetFeature> Value = !listconcat(Inherited, NewFeatures);
-}
-
-class ProcModel<string Name, SchedMachineModel Model,
-                list<SubtargetFeature> ProcFeatures,
-                list<SubtargetFeature> OtherFeatures> :
-  ProcessorModel<Name, Model, !listconcat(ProcFeatures, OtherFeatures)>;
-
-def GLMFeatures : ProcessorFeatures<[], [
+class GoldmontProc<string Name> : ProcessorModel<Name, SLMModel, [
+  ProcIntelGLM,
   FeatureX87,
   FeatureMMX,
   FeatureSSE42,
   FeatureFXSR,
-  FeatureNOPL,
   FeatureCMPXCHG16B,
   FeatureMOVBE,
   FeaturePOPCNT,
@@ -625,36 +556,7 @@
   FeatureCLFLUSHOPT,
   FeatureFSGSBase
 ]>;
-
-class GoldmontProc<string Name> : ProcModel<Name, SLMModel,
-      GLMFeatures.Value, [
-  ProcIntelGLM,
-  FeaturePOPCNTFalseDeps
-]>;
 def : GoldmontProc<"goldmont">;
-
-def GLPFeatures : ProcessorFeatures<GLMFeatures.Value, [
-  FeaturePTWRITE,
-  FeatureRDPID,
-  FeatureSGX
-]>;
-
-class GoldmontPlusProc<string Name> : ProcModel<Name, SLMModel,
-      GLPFeatures.Value, [
-  ProcIntelGLP
-]>;
-def : GoldmontPlusProc<"goldmont-plus">;
-
-class TremontProc<string Name> : ProcModel<Name, SLMModel,
-      GLPFeatures.Value, [
-  ProcIntelTRM,
-  FeatureCLDEMOTE,
-  FeatureGFNI,
-  FeatureMOVDIRI,
-  FeatureMOVDIR64B,
-  FeatureWAITPKG
-]>;
-def : TremontProc<"tremont">;
 
 // "Arrandale" along with corei3 and corei5
 class NehalemProc<string Name> : ProcessorModel<Name, SandyBridgeModel, [
@@ -662,7 +564,6 @@
   FeatureMMX,
   FeatureSSE42,
   FeatureFXSR,
-  FeatureNOPL,
   FeatureCMPXCHG16B,
   FeaturePOPCNT,
   FeatureLAHFSAHF,
@@ -678,7 +579,6 @@
   FeatureMMX,
   FeatureSSE42,
   FeatureFXSR,
-  FeatureNOPL,
   FeatureCMPXCHG16B,
   FeaturePOPCNT,
   FeatureAES,
@@ -687,6 +587,16 @@
   FeatureMacroFusion
 ]>;
 def : WestmereProc<"westmere">;
+
+class ProcessorFeatures<list<SubtargetFeature> Inherited,
+                        list<SubtargetFeature> NewFeatures> {
+  list<SubtargetFeature> Value = !listconcat(Inherited, NewFeatures);
+}
+
+class ProcModel<string Name, SchedMachineModel Model,
+                list<SubtargetFeature> ProcFeatures,
+                list<SubtargetFeature> OtherFeatures> :
+  ProcessorModel<Name, Model, !listconcat(ProcFeatures, OtherFeatures)>;
 
 // SSE is not listed here since llvm treats AVX as a reimplementation of SSE,
 // rather than a superset.
@@ -695,7 +605,6 @@
   FeatureMMX,
   FeatureAVX,
   FeatureFXSR,
-  FeatureNOPL,
   FeatureCMPXCHG16B,
   FeaturePOPCNT,
   FeatureAES,
@@ -713,8 +622,7 @@
 
 class SandyBridgeProc<string Name> : ProcModel<Name, SandyBridgeModel,
                                                SNBFeatures.Value, [
-  FeatureSlowUAMem32,
-  FeaturePOPCNTFalseDeps
+  FeatureSlowUAMem32
 ]>;
 def : SandyBridgeProc<"sandybridge">;
 def : SandyBridgeProc<"corei7-avx">; // Legacy alias.
@@ -727,8 +635,7 @@
 
 class IvyBridgeProc<string Name> : ProcModel<Name, SandyBridgeModel,
                                              IVBFeatures.Value, [
-  FeatureSlowUAMem32,
-  FeaturePOPCNTFalseDeps
+  FeatureSlowUAMem32
 ]>;
 def : IvyBridgeProc<"ivybridge">;
 def : IvyBridgeProc<"core-avx-i">; // Legacy alias.
@@ -739,7 +646,6 @@
   FeatureBMI2,
   FeatureERMSB,
   FeatureFMA,
-  FeatureINVPCID,
   FeatureLZCNT,
   FeatureMOVBE,
   FeatureFastVariableShuffle
@@ -747,9 +653,7 @@
 
 class HaswellProc<string Name> : ProcModel<Name, HaswellModel,
                                            HSWFeatures.Value, [
-  ProcIntelHSW,
-  FeaturePOPCNTFalseDeps,
-  FeatureLZCNTFalseDeps
+  ProcIntelHSW
 ]>;
 def : HaswellProc<"haswell">;
 def : HaswellProc<"core-avx2">; // Legacy alias.
@@ -761,9 +665,7 @@
 ]>;
 class BroadwellProc<string Name> : ProcModel<Name, BroadwellModel,
                                              BDWFeatures.Value, [
-  ProcIntelBDW,
-  FeaturePOPCNTFalseDeps,
-  FeatureLZCNTFalseDeps
+  ProcIntelBDW
 ]>;
 def : BroadwellProc<"broadwell">;
 
@@ -772,6 +674,7 @@
   FeatureRTM,
   FeatureXSAVEC,
   FeatureXSAVES,
+  FeatureSGX,
   FeatureCLFLUSHOPT,
   FeatureFastVectorFSQRT
 ]>;
@@ -779,9 +682,7 @@
 class SkylakeClientProc<string Name> : ProcModel<Name, SkylakeClientModel,
                                                  SKLFeatures.Value, [
   ProcIntelSKL,
-  FeatureHasFastGather,
-  FeaturePOPCNTFalseDeps,
-  FeatureSGX
+  FeatureHasFastGather
 ]>;
 def : SkylakeClientProc<"skylake">;
 
@@ -834,8 +735,7 @@
 class SkylakeServerProc<string Name> : ProcModel<Name, SkylakeServerModel,
                                                  SKXFeatures.Value, [
   ProcIntelSKX,
-  FeatureHasFastGather,
-  FeaturePOPCNTFalseDeps
+  FeatureHasFastGather
 ]>;
 def : SkylakeServerProc<"skylake-avx512">;
 def : SkylakeServerProc<"skx">; // Legacy alias.
@@ -849,8 +749,7 @@
   FeaturePKU,
   FeatureVBMI,
   FeatureIFMA,
-  FeatureSHA,
-  FeatureSGX
+  FeatureSHA
 ]>;
 
 class CannonlakeProc<string Name> : ProcModel<Name, SkylakeServerModel,
@@ -868,25 +767,15 @@
   FeatureVPCLMULQDQ,
   FeatureVPOPCNTDQ,
   FeatureGFNI,
-  FeatureCLWB,
-  FeatureRDPID
-]>;
-
-class IcelakeClientProc<string Name> : ProcModel<Name, SkylakeServerModel,
-                                                 ICLFeatures.Value, [
+  FeatureCLWB
+]>;
+
+class IcelakeProc<string Name> : ProcModel<Name, SkylakeServerModel,
+                                           ICLFeatures.Value, [
   ProcIntelICL,
   FeatureHasFastGather
 ]>;
-def : IcelakeClientProc<"icelake-client">;
-
-class IcelakeServerProc<string Name> : ProcModel<Name, SkylakeServerModel,
-                                                 ICLFeatures.Value, [
-  ProcIntelICX,
-  FeaturePCONFIG,
-  FeatureWBNOINVD,
-  FeatureHasFastGather
-]>;
-def : IcelakeServerProc<"icelake-server">;
+def : IcelakeProc<"icelake">;
 
 // AMD CPUs.
 
@@ -895,28 +784,27 @@
 def : Proc<"k6-3",            [FeatureX87, FeatureSlowUAMem16, Feature3DNow]>;
 
 foreach P = ["athlon", "athlon-tbird"] in {
-  def : Proc<P, [FeatureX87, FeatureSlowUAMem16, Feature3DNowA,
-                 FeatureNOPL, FeatureSlowSHLD]>;
+  def : Proc<P, [FeatureX87, FeatureSlowUAMem16, Feature3DNowA, FeatureSlowSHLD]>;
 }
 
 foreach P = ["athlon-4", "athlon-xp", "athlon-mp"] in {
   def : Proc<P, [FeatureX87, FeatureSlowUAMem16, FeatureSSE1,
-                 Feature3DNowA, FeatureFXSR, FeatureNOPL, FeatureSlowSHLD]>;
+                 Feature3DNowA, FeatureFXSR, FeatureSlowSHLD]>;
 }
 
 foreach P = ["k8", "opteron", "athlon64", "athlon-fx"] in {
   def : Proc<P, [FeatureX87, FeatureSlowUAMem16, FeatureSSE2, Feature3DNowA,
-                 FeatureFXSR, FeatureNOPL, Feature64Bit, FeatureSlowSHLD]>;
+                 FeatureFXSR, Feature64Bit, FeatureSlowSHLD]>;
 }
 
 foreach P = ["k8-sse3", "opteron-sse3", "athlon64-sse3"] in {
   def : Proc<P, [FeatureX87, FeatureSlowUAMem16, FeatureSSE3, Feature3DNowA,
-                 FeatureFXSR, FeatureNOPL, FeatureCMPXCHG16B, FeatureSlowSHLD]>;
+                 FeatureFXSR, FeatureCMPXCHG16B, FeatureSlowSHLD]>;
 }
 
 foreach P = ["amdfam10", "barcelona"] in {
   def : Proc<P, [FeatureX87, FeatureSSE4A, Feature3DNowA, FeatureFXSR,
-                 FeatureNOPL, FeatureCMPXCHG16B, FeatureLZCNT, FeaturePOPCNT,
+                 FeatureCMPXCHG16B, FeatureLZCNT, FeaturePOPCNT,
                  FeatureSlowSHLD, FeatureLAHFSAHF]>;
 }
 
@@ -927,14 +815,12 @@
   FeatureSSSE3,
   FeatureSSE4A,
   FeatureFXSR,
-  FeatureNOPL,
   FeatureCMPXCHG16B,
   FeaturePRFCHW,
   FeatureLZCNT,
   FeaturePOPCNT,
   FeatureSlowSHLD,
-  FeatureLAHFSAHF,
-  FeatureFast15ByteNOP
+  FeatureLAHFSAHF
 ]>;
 
 // Jaguar
@@ -943,7 +829,6 @@
   FeatureMMX,
   FeatureAVX,
   FeatureFXSR,
-  FeatureNOPL,
   FeatureSSE4A,
   FeatureCMPXCHG16B,
   FeaturePRFCHW,
@@ -959,7 +844,6 @@
   FeatureXSAVEOPT,
   FeatureSlowSHLD,
   FeatureLAHFSAHF,
-  FeatureFast15ByteNOP,
   FeatureFastPartialYMMorZMMWrite
 ]>;
 
@@ -975,7 +859,6 @@
   FeatureMMX,
   FeatureAVX,
   FeatureFXSR,
-  FeatureNOPL,
   FeatureSSE4A,
   FeatureLZCNT,
   FeaturePOPCNT,
@@ -983,7 +866,6 @@
   FeatureLWP,
   FeatureSlowSHLD,
   FeatureLAHFSAHF,
-  FeatureFast11ByteNOP,
   FeatureMacroFusion
 ]>;
 // Piledriver
@@ -998,7 +880,6 @@
   FeatureMMX,
   FeatureAVX,
   FeatureFXSR,
-  FeatureNOPL,
   FeatureSSE4A,
   FeatureF16C,
   FeatureLZCNT,
@@ -1010,7 +891,6 @@
   FeatureFMA,
   FeatureSlowSHLD,
   FeatureLAHFSAHF,
-  FeatureFast11ByteNOP,
   FeatureMacroFusion
 ]>;
 
@@ -1026,7 +906,6 @@
   FeatureMMX,
   FeatureAVX,
   FeatureFXSR,
-  FeatureNOPL,
   FeatureSSE4A,
   FeatureF16C,
   FeatureLZCNT,
@@ -1040,7 +919,6 @@
   FeatureSlowSHLD,
   FeatureFSGSBase,
   FeatureLAHFSAHF,
-  FeatureFast11ByteNOP,
   FeatureMacroFusion
 ]>;
 
@@ -1050,7 +928,6 @@
   FeatureMMX,
   FeatureAVX2,
   FeatureFXSR,
-  FeatureNOPL,
   FeatureXOP,
   FeatureFMA4,
   FeatureCMPXCHG16B,
@@ -1070,7 +947,6 @@
   FeatureSlowSHLD,
   FeatureFSGSBase,
   FeatureLAHFSAHF,
-  FeatureFast11ByteNOP,
   FeatureMWAITX,
   FeatureMacroFusion
 ]>;
@@ -1089,11 +965,9 @@
   FeatureFMA,
   FeatureFSGSBase,
   FeatureFXSR,
-  FeatureNOPL,
   FeatureFastLZCNT,
   FeatureLAHFSAHF,
   FeatureLZCNT,
-  FeatureFast15ByteNOP,
   FeatureMacroFusion,
   FeatureMMX,
   FeatureMOVBE,
@@ -1135,7 +1009,6 @@
   FeatureMMX,
   FeatureSSE2,
   FeatureFXSR,
-  FeatureNOPL,
   Feature64Bit,
   FeatureSlow3OpsLEA,
   FeatureSlowIncDec,
@@ -1199,11 +1072,4 @@
   let InstructionSet = X86InstrInfo;
   let AssemblyParserVariants = [ATTAsmParserVariant, IntelAsmParserVariant];
   let AssemblyWriters = [ATTAsmWriter, IntelAsmWriter];
-  let AllowRegisterRenaming = 1;
-}
-
-//===----------------------------------------------------------------------===//
-// Pfm Counters
-//===----------------------------------------------------------------------===//
-
-include "X86PfmCounters.td"+}