//===-- SelectionDAGBuilder.cpp - Selection-DAG building ------------------===//
//
//                     The LLVM Compiler Infrastructure
//
// This file is distributed under the University of Illinois Open Source
// License. See LICENSE.TXT for details.
//
//===----------------------------------------------------------------------===//
//
// This implements routines for translating from LLVM IR into SelectionDAG IR.
//
//===----------------------------------------------------------------------===//

#include "SelectionDAGBuilder.h"
#include "SDNodeDbgValue.h"
#include "llvm/ADT/BitVector.h"
#include "llvm/ADT/Optional.h"
#include "llvm/ADT/SmallSet.h"
#include "llvm/ADT/Statistic.h"
#include "llvm/Analysis/AliasAnalysis.h"
#include "llvm/Analysis/BranchProbabilityInfo.h"
#include "llvm/Analysis/ConstantFolding.h"
#include "llvm/Analysis/Loads.h"
#include "llvm/Analysis/TargetLibraryInfo.h"
#include "llvm/Analysis/ValueTracking.h"
#include "llvm/Analysis/VectorUtils.h"
#include "llvm/CodeGen/FastISel.h"
#include "llvm/CodeGen/FunctionLoweringInfo.h"
#include "llvm/CodeGen/GCMetadata.h"
#include "llvm/CodeGen/GCStrategy.h"
#include "llvm/CodeGen/MachineFrameInfo.h"
#include "llvm/CodeGen/MachineFunction.h"
#include "llvm/CodeGen/MachineInstrBuilder.h"
#include "llvm/CodeGen/MachineJumpTableInfo.h"
#include "llvm/CodeGen/MachineModuleInfo.h"
#include "llvm/CodeGen/MachineRegisterInfo.h"
#include "llvm/CodeGen/SelectionDAG.h"
#include "llvm/CodeGen/SelectionDAGTargetInfo.h"
#include "llvm/CodeGen/StackMaps.h"
#include "llvm/CodeGen/WinEHFuncInfo.h"
#include "llvm/IR/CallingConv.h"
#include "llvm/IR/Constants.h"
#include "llvm/IR/DataLayout.h"
#include "llvm/IR/DebugInfo.h"
#include "llvm/IR/DerivedTypes.h"
#include "llvm/IR/Function.h"
#include "llvm/IR/GetElementPtrTypeIterator.h"
#include "llvm/IR/GlobalVariable.h"
#include "llvm/IR/InlineAsm.h"
#include "llvm/IR/Instructions.h"
#include "llvm/IR/IntrinsicInst.h"
#include "llvm/IR/Intrinsics.h"
#include "llvm/IR/LLVMContext.h"
#include "llvm/IR/Module.h"
#include "llvm/IR/Statepoint.h"
#include "llvm/MC/MCSymbol.h"
#include "llvm/Support/CommandLine.h"
#include "llvm/Support/Debug.h"
#include "llvm/Support/ErrorHandling.h"
#include "llvm/Support/MathExtras.h"
#include "llvm/Support/raw_ostream.h"
#include "llvm/Target/TargetFrameLowering.h"
#include "llvm/Target/TargetInstrInfo.h"
#include "llvm/Target/TargetIntrinsicInfo.h"
#include "llvm/Target/TargetLowering.h"
#include "llvm/Target/TargetOptions.h"
#include "llvm/Target/TargetSubtargetInfo.h"
#include <algorithm>
#include <utility>
using namespace llvm;

#define DEBUG_TYPE "isel"

/// LimitFloatPrecision - Generate low-precision inline sequences for
/// some float libcalls (6, 8 or 12 bits).
static unsigned LimitFloatPrecision;

static cl::opt<unsigned, true>
LimitFPPrecision("limit-float-precision",
                 cl::desc("Generate low-precision inline sequences "
                          "for some float libcalls"),
                 cl::location(LimitFloatPrecision),
                 cl::init(0));

static cl::opt<bool>
EnableFMFInDAG("enable-fmf-dag", cl::init(true), cl::Hidden,
                cl::desc("Enable fast-math-flags for DAG nodes"));

/// Minimum jump table density for normal functions.
static cl::opt<unsigned>
JumpTableDensity("jump-table-density", cl::init(10), cl::Hidden,
                 cl::desc("Minimum density for building a jump table in "
                          "a normal function"));

/// Minimum jump table density for -Os or -Oz functions.
static cl::opt<unsigned>
OptsizeJumpTableDensity("optsize-jump-table-density", cl::init(40), cl::Hidden,
                        cl::desc("Minimum density for building a jump table in "
                                 "an optsize function"));


// Limit the width of DAG chains. This is important in general to prevent
// DAG-based analysis from blowing up. For example, alias analysis and
// load clustering may not complete in reasonable time. It is difficult to
// recognize and avoid this situation within each individual analysis, and
// future analyses are likely to have the same behavior. Limiting DAG width is
// the safe approach and will be especially important with global DAGs.
//
// MaxParallelChains default is arbitrarily high to avoid affecting
// optimization, but could be lowered to improve compile time. Any ld-ld-st-st
// sequence over this should have been converted to llvm.memcpy by the
// frontend. It easy to induce this behavior with .ll code such as:
// %buffer = alloca [4096 x i8]
// %data = load [4096 x i8]* %argPtr
// store [4096 x i8] %data, [4096 x i8]* %buffer
static const unsigned MaxParallelChains = 64;

static SDValue getCopyFromPartsVector(SelectionDAG &DAG, SDLoc DL,
                                      const SDValue *Parts, unsigned NumParts,
                                      MVT PartVT, EVT ValueVT, const Value *V);

/// getCopyFromParts - Create a value that contains the specified legal parts
/// combined into the value they represent.  If the parts combine to a type
/// larger then ValueVT then AssertOp can be used to specify whether the extra
/// bits are known to be zero (ISD::AssertZext) or sign extended from ValueVT
/// (ISD::AssertSext).
static SDValue getCopyFromParts(SelectionDAG &DAG, SDLoc DL,
                                const SDValue *Parts,
                                unsigned NumParts, MVT PartVT, EVT ValueVT,
                                const Value *V,
                                ISD::NodeType AssertOp = ISD::DELETED_NODE) {
  if (ValueVT.isVector())
    return getCopyFromPartsVector(DAG, DL, Parts, NumParts,
                                  PartVT, ValueVT, V);

  assert(NumParts > 0 && "No parts to assemble!");
  const TargetLowering &TLI = DAG.getTargetLoweringInfo();
  SDValue Val = Parts[0];

  if (NumParts > 1) {
    // Assemble the value from multiple parts.
    if (ValueVT.isInteger()) {
      unsigned PartBits = PartVT.getSizeInBits();
      unsigned ValueBits = ValueVT.getSizeInBits();

      // Assemble the power of 2 part.
      unsigned RoundParts = NumParts & (NumParts - 1) ?
        1 << Log2_32(NumParts) : NumParts;
      unsigned RoundBits = PartBits * RoundParts;
      EVT RoundVT = RoundBits == ValueBits ?
        ValueVT : EVT::getIntegerVT(*DAG.getContext(), RoundBits);
      SDValue Lo, Hi;

      EVT HalfVT = EVT::getIntegerVT(*DAG.getContext(), RoundBits/2);

      if (RoundParts > 2) {
        Lo = getCopyFromParts(DAG, DL, Parts, RoundParts / 2,
                              PartVT, HalfVT, V);
        Hi = getCopyFromParts(DAG, DL, Parts + RoundParts / 2,
                              RoundParts / 2, PartVT, HalfVT, V);
      } else {
        Lo = DAG.getNode(ISD::BITCAST, DL, HalfVT, Parts[0]);
        Hi = DAG.getNode(ISD::BITCAST, DL, HalfVT, Parts[1]);
      }

      if (DAG.getDataLayout().isBigEndian())
        std::swap(Lo, Hi);

      Val = DAG.getNode(ISD::BUILD_PAIR, DL, RoundVT, Lo, Hi);

      if (RoundParts < NumParts) {
        // Assemble the trailing non-power-of-2 part.
        unsigned OddParts = NumParts - RoundParts;
        EVT OddVT = EVT::getIntegerVT(*DAG.getContext(), OddParts * PartBits);
        Hi = getCopyFromParts(DAG, DL,
                              Parts + RoundParts, OddParts, PartVT, OddVT, V);

        // Combine the round and odd parts.
        Lo = Val;
        if (DAG.getDataLayout().isBigEndian())
          std::swap(Lo, Hi);
        EVT TotalVT = EVT::getIntegerVT(*DAG.getContext(), NumParts * PartBits);
        Hi = DAG.getNode(ISD::ANY_EXTEND, DL, TotalVT, Hi);
        Hi =
            DAG.getNode(ISD::SHL, DL, TotalVT, Hi,
                        DAG.getConstant(Lo.getValueType().getSizeInBits(), DL,
                                        TLI.getPointerTy(DAG.getDataLayout())));
        Lo = DAG.getNode(ISD::ZERO_EXTEND, DL, TotalVT, Lo);
        Val = DAG.getNode(ISD::OR, DL, TotalVT, Lo, Hi);
      }
    } else if (PartVT.isFloatingPoint()) {
      // FP split into multiple FP parts (for ppcf128)
      assert(ValueVT == EVT(MVT::ppcf128) && PartVT == MVT::f64 &&
             "Unexpected split");
      SDValue Lo, Hi;
      Lo = DAG.getNode(ISD::BITCAST, DL, EVT(MVT::f64), Parts[0]);
      Hi = DAG.getNode(ISD::BITCAST, DL, EVT(MVT::f64), Parts[1]);
      if (TLI.hasBigEndianPartOrdering(ValueVT, DAG.getDataLayout()))
        std::swap(Lo, Hi);
      Val = DAG.getNode(ISD::BUILD_PAIR, DL, ValueVT, Lo, Hi);
    } else {
      // FP split into integer parts (soft fp)
      assert(ValueVT.isFloatingPoint() && PartVT.isInteger() &&
             !PartVT.isVector() && "Unexpected split");
      EVT IntVT = EVT::getIntegerVT(*DAG.getContext(), ValueVT.getSizeInBits());
      Val = getCopyFromParts(DAG, DL, Parts, NumParts, PartVT, IntVT, V);
    }
  }

  // There is now one part, held in Val.  Correct it to match ValueVT.
  // PartEVT is the type of the register class that holds the value.
  // ValueVT is the type of the inline asm operation.
  EVT PartEVT = Val.getValueType();

  if (PartEVT == ValueVT)
    return Val;

  if (PartEVT.isInteger() && ValueVT.isFloatingPoint() &&
      ValueVT.bitsLT(PartEVT)) {
    // For an FP value in an integer part, we need to truncate to the right
    // width first.
    PartEVT = EVT::getIntegerVT(*DAG.getContext(),  ValueVT.getSizeInBits());
    Val = DAG.getNode(ISD::TRUNCATE, DL, PartEVT, Val);
  }

  // Handle types that have the same size.
  if (PartEVT.getSizeInBits() == ValueVT.getSizeInBits())
    return DAG.getNode(ISD::BITCAST, DL, ValueVT, Val);

  // Handle types with different sizes.
  if (PartEVT.isInteger() && ValueVT.isInteger()) {
    if (ValueVT.bitsLT(PartEVT)) {
      // For a truncate, see if we have any information to
      // indicate whether the truncated bits will always be
      // zero or sign-extension.
      if (AssertOp != ISD::DELETED_NODE)
        Val = DAG.getNode(AssertOp, DL, PartEVT, Val,
                          DAG.getValueType(ValueVT));
      return DAG.getNode(ISD::TRUNCATE, DL, ValueVT, Val);
    }
    return DAG.getNode(ISD::ANY_EXTEND, DL, ValueVT, Val);
  }

  if (PartEVT.isFloatingPoint() && ValueVT.isFloatingPoint()) {
    // FP_ROUND's are always exact here.
    if (ValueVT.bitsLT(Val.getValueType()))
      return DAG.getNode(
          ISD::FP_ROUND, DL, ValueVT, Val,
          DAG.getTargetConstant(1, DL, TLI.getPointerTy(DAG.getDataLayout())));

    return DAG.getNode(ISD::FP_EXTEND, DL, ValueVT, Val);
  }

  llvm_unreachable("Unknown mismatch!");
}

static void diagnosePossiblyInvalidConstraint(LLVMContext &Ctx, const Value *V,
                                              const Twine &ErrMsg) {
  const Instruction *I = dyn_cast_or_null<Instruction>(V);
  if (!V)
    return Ctx.emitError(ErrMsg);

  const char *AsmError = ", possible invalid constraint for vector type";
  if (const CallInst *CI = dyn_cast<CallInst>(I))
    if (isa<InlineAsm>(CI->getCalledValue()))
      return Ctx.emitError(I, ErrMsg + AsmError);

  return Ctx.emitError(I, ErrMsg);
}

/// getCopyFromPartsVector - Create a value that contains the specified legal
/// parts combined into the value they represent.  If the parts combine to a
/// type larger then ValueVT then AssertOp can be used to specify whether the
/// extra bits are known to be zero (ISD::AssertZext) or sign extended from
/// ValueVT (ISD::AssertSext).
static SDValue getCopyFromPartsVector(SelectionDAG &DAG, SDLoc DL,
                                      const SDValue *Parts, unsigned NumParts,
                                      MVT PartVT, EVT ValueVT, const Value *V) {
  assert(ValueVT.isVector() && "Not a vector value");
  assert(NumParts > 0 && "No parts to assemble!");
  const TargetLowering &TLI = DAG.getTargetLoweringInfo();
  SDValue Val = Parts[0];

  // Handle a multi-element vector.
  if (NumParts > 1) {
    EVT IntermediateVT;
    MVT RegisterVT;
    unsigned NumIntermediates;
    unsigned NumRegs =
    TLI.getVectorTypeBreakdown(*DAG.getContext(), ValueVT, IntermediateVT,
                               NumIntermediates, RegisterVT);
    assert(NumRegs == NumParts && "Part count doesn't match vector breakdown!");
    NumParts = NumRegs; // Silence a compiler warning.
    assert(RegisterVT == PartVT && "Part type doesn't match vector breakdown!");
    assert(RegisterVT.getSizeInBits() ==
           Parts[0].getSimpleValueType().getSizeInBits() &&
           "Part type sizes don't match!");

    // Assemble the parts into intermediate operands.
    SmallVector<SDValue, 8> Ops(NumIntermediates);
    if (NumIntermediates == NumParts) {
      // If the register was not expanded, truncate or copy the value,
      // as appropriate.
      for (unsigned i = 0; i != NumParts; ++i)
        Ops[i] = getCopyFromParts(DAG, DL, &Parts[i], 1,
                                  PartVT, IntermediateVT, V);
    } else if (NumParts > 0) {
      // If the intermediate type was expanded, build the intermediate
      // operands from the parts.
      assert(NumParts % NumIntermediates == 0 &&
             "Must expand into a divisible number of parts!");
      unsigned Factor = NumParts / NumIntermediates;
      for (unsigned i = 0; i != NumIntermediates; ++i)
        Ops[i] = getCopyFromParts(DAG, DL, &Parts[i * Factor], Factor,
                                  PartVT, IntermediateVT, V);
    }

    // Build a vector with BUILD_VECTOR or CONCAT_VECTORS from the
    // intermediate operands.
    Val = DAG.getNode(IntermediateVT.isVector() ? ISD::CONCAT_VECTORS
                                                : ISD::BUILD_VECTOR,
                      DL, ValueVT, Ops);
  }

  // There is now one part, held in Val.  Correct it to match ValueVT.
  EVT PartEVT = Val.getValueType();

  if (PartEVT == ValueVT)
    return Val;

  if (PartEVT.isVector()) {
    // If the element type of the source/dest vectors are the same, but the
    // parts vector has more elements than the value vector, then we have a
    // vector widening case (e.g. <2 x float> -> <4 x float>).  Extract the
    // elements we want.
    if (PartEVT.getVectorElementType() == ValueVT.getVectorElementType()) {
      assert(PartEVT.getVectorNumElements() > ValueVT.getVectorNumElements() &&
             "Cannot narrow, it would be a lossy transformation");
      return DAG.getNode(
          ISD::EXTRACT_SUBVECTOR, DL, ValueVT, Val,
          DAG.getConstant(0, DL, TLI.getVectorIdxTy(DAG.getDataLayout())));
    }

    // Vector/Vector bitcast.
    if (ValueVT.getSizeInBits() == PartEVT.getSizeInBits())
      return DAG.getNode(ISD::BITCAST, DL, ValueVT, Val);

    assert(PartEVT.getVectorNumElements() == ValueVT.getVectorNumElements() &&
      "Cannot handle this kind of promotion");
    // Promoted vector extract
    return DAG.getAnyExtOrTrunc(Val, DL, ValueVT);

  }

  // Trivial bitcast if the types are the same size and the destination
  // vector type is legal.
  if (PartEVT.getSizeInBits() == ValueVT.getSizeInBits() &&
      TLI.isTypeLegal(ValueVT))
    return DAG.getNode(ISD::BITCAST, DL, ValueVT, Val);

  // Handle cases such as i8 -> <1 x i1>
  if (ValueVT.getVectorNumElements() != 1) {
    diagnosePossiblyInvalidConstraint(*DAG.getContext(), V,
                                      "non-trivial scalar-to-vector conversion");
    return DAG.getUNDEF(ValueVT);
  }

  if (ValueVT.getVectorNumElements() == 1 &&
      ValueVT.getVectorElementType() != PartEVT)
    Val = DAG.getAnyExtOrTrunc(Val, DL, ValueVT.getScalarType());

  return DAG.getNode(ISD::BUILD_VECTOR, DL, ValueVT, Val);
}

static void getCopyToPartsVector(SelectionDAG &DAG, SDLoc dl,
                                 SDValue Val, SDValue *Parts, unsigned NumParts,
                                 MVT PartVT, const Value *V);

/// getCopyToParts - Create a series of nodes that contain the specified value
/// split into legal parts.  If the parts contain more bits than Val, then, for
/// integers, ExtendKind can be used to specify how to generate the extra bits.
static void getCopyToParts(SelectionDAG &DAG, SDLoc DL,
                           SDValue Val, SDValue *Parts, unsigned NumParts,
                           MVT PartVT, const Value *V,
                           ISD::NodeType ExtendKind = ISD::ANY_EXTEND) {
  EVT ValueVT = Val.getValueType();

  // Handle the vector case separately.
  if (ValueVT.isVector())
    return getCopyToPartsVector(DAG, DL, Val, Parts, NumParts, PartVT, V);

  unsigned PartBits = PartVT.getSizeInBits();
  unsigned OrigNumParts = NumParts;
  assert(DAG.getTargetLoweringInfo().isTypeLegal(PartVT) &&
         "Copying to an illegal type!");

  if (NumParts == 0)
    return;

  assert(!ValueVT.isVector() && "Vector case handled elsewhere");
  EVT PartEVT = PartVT;
  if (PartEVT == ValueVT) {
    assert(NumParts == 1 && "No-op copy with multiple parts!");
    Parts[0] = Val;
    return;
  }

  if (NumParts * PartBits > ValueVT.getSizeInBits()) {
    // If the parts cover more bits than the value has, promote the value.
    if (PartVT.isFloatingPoint() && ValueVT.isFloatingPoint()) {
      assert(NumParts == 1 && "Do not know what to promote to!");
      Val = DAG.getNode(ISD::FP_EXTEND, DL, PartVT, Val);
    } else {
      if (ValueVT.isFloatingPoint()) {
        // FP values need to be bitcast, then extended if they are being put
        // into a larger container.
        ValueVT = EVT::getIntegerVT(*DAG.getContext(),  ValueVT.getSizeInBits());
        Val = DAG.getNode(ISD::BITCAST, DL, ValueVT, Val);
      }
      assert((PartVT.isInteger() || PartVT == MVT::x86mmx) &&
             ValueVT.isInteger() &&
             "Unknown mismatch!");
      ValueVT = EVT::getIntegerVT(*DAG.getContext(), NumParts * PartBits);
      Val = DAG.getNode(ExtendKind, DL, ValueVT, Val);
      if (PartVT == MVT::x86mmx)
        Val = DAG.getNode(ISD::BITCAST, DL, PartVT, Val);
    }
  } else if (PartBits == ValueVT.getSizeInBits()) {
    // Different types of the same size.
    assert(NumParts == 1 && PartEVT != ValueVT);
    Val = DAG.getNode(ISD::BITCAST, DL, PartVT, Val);
  } else if (NumParts * PartBits < ValueVT.getSizeInBits()) {
    // If the parts cover less bits than value has, truncate the value.
    assert((PartVT.isInteger() || PartVT == MVT::x86mmx) &&
           ValueVT.isInteger() &&
           "Unknown mismatch!");
    ValueVT = EVT::getIntegerVT(*DAG.getContext(), NumParts * PartBits);
    Val = DAG.getNode(ISD::TRUNCATE, DL, ValueVT, Val);
    if (PartVT == MVT::x86mmx)
      Val = DAG.getNode(ISD::BITCAST, DL, PartVT, Val);
  }

  // The value may have changed - recompute ValueVT.
  ValueVT = Val.getValueType();
  assert(NumParts * PartBits == ValueVT.getSizeInBits() &&
         "Failed to tile the value with PartVT!");

  if (NumParts == 1) {
    if (PartEVT != ValueVT)
      diagnosePossiblyInvalidConstraint(*DAG.getContext(), V,
                                        "scalar-to-vector conversion failed");

    Parts[0] = Val;
    return;
  }

  // Expand the value into multiple parts.
  if (NumParts & (NumParts - 1)) {
    // The number of parts is not a power of 2.  Split off and copy the tail.
    assert(PartVT.isInteger() && ValueVT.isInteger() &&
           "Do not know what to expand to!");
    unsigned RoundParts = 1 << Log2_32(NumParts);
    unsigned RoundBits = RoundParts * PartBits;
    unsigned OddParts = NumParts - RoundParts;
    SDValue OddVal = DAG.getNode(ISD::SRL, DL, ValueVT, Val,
                                 DAG.getIntPtrConstant(RoundBits, DL));
    getCopyToParts(DAG, DL, OddVal, Parts + RoundParts, OddParts, PartVT, V);

    if (DAG.getDataLayout().isBigEndian())
      // The odd parts were reversed by getCopyToParts - unreverse them.
      std::reverse(Parts + RoundParts, Parts + NumParts);

    NumParts = RoundParts;
    ValueVT = EVT::getIntegerVT(*DAG.getContext(), NumParts * PartBits);
    Val = DAG.getNode(ISD::TRUNCATE, DL, ValueVT, Val);
  }

  // The number of parts is a power of 2.  Repeatedly bisect the value using
  // EXTRACT_ELEMENT.
  Parts[0] = DAG.getNode(ISD::BITCAST, DL,
                         EVT::getIntegerVT(*DAG.getContext(),
                                           ValueVT.getSizeInBits()),
                         Val);

  for (unsigned StepSize = NumParts; StepSize > 1; StepSize /= 2) {
    for (unsigned i = 0; i < NumParts; i += StepSize) {
      unsigned ThisBits = StepSize * PartBits / 2;
      EVT ThisVT = EVT::getIntegerVT(*DAG.getContext(), ThisBits);
      SDValue &Part0 = Parts[i];
      SDValue &Part1 = Parts[i+StepSize/2];

      Part1 = DAG.getNode(ISD::EXTRACT_ELEMENT, DL,
                          ThisVT, Part0, DAG.getIntPtrConstant(1, DL));
      Part0 = DAG.getNode(ISD::EXTRACT_ELEMENT, DL,
                          ThisVT, Part0, DAG.getIntPtrConstant(0, DL));

      if (ThisBits == PartBits && ThisVT != PartVT) {
        Part0 = DAG.getNode(ISD::BITCAST, DL, PartVT, Part0);
        Part1 = DAG.getNode(ISD::BITCAST, DL, PartVT, Part1);
      }
    }
  }

  if (DAG.getDataLayout().isBigEndian())
    std::reverse(Parts, Parts + OrigNumParts);
}


/// getCopyToPartsVector - Create a series of nodes that contain the specified
/// value split into legal parts.
static void getCopyToPartsVector(SelectionDAG &DAG, SDLoc DL,
                                 SDValue Val, SDValue *Parts, unsigned NumParts,
                                 MVT PartVT, const Value *V) {
  EVT ValueVT = Val.getValueType();
  assert(ValueVT.isVector() && "Not a vector");
  const TargetLowering &TLI = DAG.getTargetLoweringInfo();

  if (NumParts == 1) {
    EVT PartEVT = PartVT;
    if (PartEVT == ValueVT) {
      // Nothing to do.
    } else if (PartVT.getSizeInBits() == ValueVT.getSizeInBits()) {
      // Bitconvert vector->vector case.
      Val = DAG.getNode(ISD::BITCAST, DL, PartVT, Val);
    } else if (PartVT.isVector() &&
               PartEVT.getVectorElementType() == ValueVT.getVectorElementType() &&
               PartEVT.getVectorNumElements() > ValueVT.getVectorNumElements()) {
      EVT ElementVT = PartVT.getVectorElementType();
      // Vector widening case, e.g. <2 x float> -> <4 x float>.  Shuffle in
      // undef elements.
      SmallVector<SDValue, 16> Ops;
      for (unsigned i = 0, e = ValueVT.getVectorNumElements(); i != e; ++i)
        Ops.push_back(DAG.getNode(
            ISD::EXTRACT_VECTOR_ELT, DL, ElementVT, Val,
            DAG.getConstant(i, DL, TLI.getVectorIdxTy(DAG.getDataLayout()))));

      for (unsigned i = ValueVT.getVectorNumElements(),
           e = PartVT.getVectorNumElements(); i != e; ++i)
        Ops.push_back(DAG.getUNDEF(ElementVT));

      Val = DAG.getNode(ISD::BUILD_VECTOR, DL, PartVT, Ops);

      // FIXME: Use CONCAT for 2x -> 4x.

      //SDValue UndefElts = DAG.getUNDEF(VectorTy);
      //Val = DAG.getNode(ISD::CONCAT_VECTORS, DL, PartVT, Val, UndefElts);
    } else if (PartVT.isVector() &&
               PartEVT.getVectorElementType().bitsGE(
                 ValueVT.getVectorElementType()) &&
               PartEVT.getVectorNumElements() == ValueVT.getVectorNumElements()) {

      // Promoted vector extract
      Val = DAG.getAnyExtOrTrunc(Val, DL, PartVT);
    } else{
      // Vector -> scalar conversion.
      assert(ValueVT.getVectorNumElements() == 1 &&
             "Only trivial vector-to-scalar conversions should get here!");
      Val = DAG.getNode(
          ISD::EXTRACT_VECTOR_ELT, DL, PartVT, Val,
          DAG.getConstant(0, DL, TLI.getVectorIdxTy(DAG.getDataLayout())));

      Val = DAG.getAnyExtOrTrunc(Val, DL, PartVT);
    }

    Parts[0] = Val;
    return;
  }

  // Handle a multi-element vector.
  EVT IntermediateVT;
  MVT RegisterVT;
  unsigned NumIntermediates;
  unsigned NumRegs = TLI.getVectorTypeBreakdown(*DAG.getContext(), ValueVT,
                                                IntermediateVT,
                                                NumIntermediates, RegisterVT);
  unsigned NumElements = ValueVT.getVectorNumElements();

  assert(NumRegs == NumParts && "Part count doesn't match vector breakdown!");
  NumParts = NumRegs; // Silence a compiler warning.
  assert(RegisterVT == PartVT && "Part type doesn't match vector breakdown!");

  // Split the vector into intermediate operands.
  SmallVector<SDValue, 8> Ops(NumIntermediates);
  for (unsigned i = 0; i != NumIntermediates; ++i) {
    if (IntermediateVT.isVector())
      Ops[i] =
          DAG.getNode(ISD::EXTRACT_SUBVECTOR, DL, IntermediateVT, Val,
                      DAG.getConstant(i * (NumElements / NumIntermediates), DL,
                                      TLI.getVectorIdxTy(DAG.getDataLayout())));
    else
      Ops[i] = DAG.getNode(
          ISD::EXTRACT_VECTOR_ELT, DL, IntermediateVT, Val,
          DAG.getConstant(i, DL, TLI.getVectorIdxTy(DAG.getDataLayout())));
  }

  // Split the intermediate operands into legal parts.
  if (NumParts == NumIntermediates) {
    // If the register was not expanded, promote or copy the value,
    // as appropriate.
    for (unsigned i = 0; i != NumParts; ++i)
      getCopyToParts(DAG, DL, Ops[i], &Parts[i], 1, PartVT, V);
  } else if (NumParts > 0) {
    // If the intermediate type was expanded, split each the value into
    // legal parts.
    assert(NumIntermediates != 0 && "division by zero");
    assert(NumParts % NumIntermediates == 0 &&
           "Must expand into a divisible number of parts!");
    unsigned Factor = NumParts / NumIntermediates;
    for (unsigned i = 0; i != NumIntermediates; ++i)
      getCopyToParts(DAG, DL, Ops[i], &Parts[i*Factor], Factor, PartVT, V);
  }
}

RegsForValue::RegsForValue() {}

RegsForValue::RegsForValue(const SmallVector<unsigned, 4> &regs, MVT regvt,
                           EVT valuevt)
    : ValueVTs(1, valuevt), RegVTs(1, regvt), Regs(regs) {}

RegsForValue::RegsForValue(LLVMContext &Context, const TargetLowering &TLI,
                           const DataLayout &DL, unsigned Reg, Type *Ty) {
  ComputeValueVTs(TLI, DL, Ty, ValueVTs);

  for (EVT ValueVT : ValueVTs) {
    unsigned NumRegs = TLI.getNumRegisters(Context, ValueVT);
    MVT RegisterVT = TLI.getRegisterType(Context, ValueVT);
    for (unsigned i = 0; i != NumRegs; ++i)
      Regs.push_back(Reg + i);
    RegVTs.push_back(RegisterVT);
    Reg += NumRegs;
  }
}

/// getCopyFromRegs - Emit a series of CopyFromReg nodes that copies from
/// this value and returns the result as a ValueVT value.  This uses
/// Chain/Flag as the input and updates them for the output Chain/Flag.
/// If the Flag pointer is NULL, no flag is used.
SDValue RegsForValue::getCopyFromRegs(SelectionDAG &DAG,
                                      FunctionLoweringInfo &FuncInfo,
                                      SDLoc dl,
                                      SDValue &Chain, SDValue *Flag,
                                      const Value *V) const {
  // A Value with type {} or [0 x %t] needs no registers.
  if (ValueVTs.empty())
    return SDValue();

  const TargetLowering &TLI = DAG.getTargetLoweringInfo();

  // Assemble the legal parts into the final values.
  SmallVector<SDValue, 4> Values(ValueVTs.size());
  SmallVector<SDValue, 8> Parts;
  for (unsigned Value = 0, Part = 0, e = ValueVTs.size(); Value != e; ++Value) {
    // Copy the legal parts from the registers.
    EVT ValueVT = ValueVTs[Value];
    unsigned NumRegs = TLI.getNumRegisters(*DAG.getContext(), ValueVT);
    MVT RegisterVT = RegVTs[Value];

    Parts.resize(NumRegs);
    for (unsigned i = 0; i != NumRegs; ++i) {
      SDValue P;
      if (!Flag) {
        P = DAG.getCopyFromReg(Chain, dl, Regs[Part+i], RegisterVT);
      } else {
        P = DAG.getCopyFromReg(Chain, dl, Regs[Part+i], RegisterVT, *Flag);
        *Flag = P.getValue(2);
      }

      Chain = P.getValue(1);
      Parts[i] = P;

      // If the source register was virtual and if we know something about it,
      // add an assert node.
      if (!TargetRegisterInfo::isVirtualRegister(Regs[Part+i]) ||
          !RegisterVT.isInteger() || RegisterVT.isVector())
        continue;

      const FunctionLoweringInfo::LiveOutInfo *LOI =
        FuncInfo.GetLiveOutRegInfo(Regs[Part+i]);
      if (!LOI)
        continue;

      unsigned RegSize = RegisterVT.getSizeInBits();
      unsigned NumSignBits = LOI->NumSignBits;
      unsigned NumZeroBits = LOI->KnownZero.countLeadingOnes();

      if (NumZeroBits == RegSize) {
        // The current value is a zero.
        // Explicitly express that as it would be easier for
        // optimizations to kick in.
        Parts[i] = DAG.getConstant(0, dl, RegisterVT);
        continue;
      }

      // FIXME: We capture more information than the dag can represent.  For
      // now, just use the tightest assertzext/assertsext possible.
      bool isSExt = true;
      EVT FromVT(MVT::Other);
      if (NumSignBits == RegSize) {
        isSExt = true;   // ASSERT SEXT 1
        FromVT = MVT::i1;
      } else if (NumZeroBits >= RegSize - 1) {
        isSExt = false;  // ASSERT ZEXT 1
        FromVT = MVT::i1;
      } else if (NumSignBits > RegSize - 8) {
        isSExt = true;   // ASSERT SEXT 8
        FromVT = MVT::i8;
      } else if (NumZeroBits >= RegSize - 8) {
        isSExt = false;  // ASSERT ZEXT 8
        FromVT = MVT::i8;
      } else if (NumSignBits > RegSize - 16) {
        isSExt = true;   // ASSERT SEXT 16
        FromVT = MVT::i16;
      } else if (NumZeroBits >= RegSize - 16) {
        isSExt = false;  // ASSERT ZEXT 16
        FromVT = MVT::i16;
      } else if (NumSignBits > RegSize - 32) {
        isSExt = true;   // ASSERT SEXT 32
        FromVT = MVT::i32;
      } else if (NumZeroBits >= RegSize - 32) {
        isSExt = false;  // ASSERT ZEXT 32
        FromVT = MVT::i32;
      } else {
        continue;
      }
      // Add an assertion node.
      assert(FromVT != MVT::Other);
      Parts[i] = DAG.getNode(isSExt ? ISD::AssertSext : ISD::AssertZext, dl,
                             RegisterVT, P, DAG.getValueType(FromVT));
    }

    Values[Value] = getCopyFromParts(DAG, dl, Parts.begin(),
                                     NumRegs, RegisterVT, ValueVT, V);
    Part += NumRegs;
    Parts.clear();
  }

  return DAG.getNode(ISD::MERGE_VALUES, dl, DAG.getVTList(ValueVTs), Values);
}

/// getCopyToRegs - Emit a series of CopyToReg nodes that copies the
/// specified value into the registers specified by this object.  This uses
/// Chain/Flag as the input and updates them for the output Chain/Flag.
/// If the Flag pointer is NULL, no flag is used.
void RegsForValue::getCopyToRegs(SDValue Val, SelectionDAG &DAG, SDLoc dl,
                                 SDValue &Chain, SDValue *Flag, const Value *V,
                                 ISD::NodeType PreferredExtendType) const {
  const TargetLowering &TLI = DAG.getTargetLoweringInfo();
  ISD::NodeType ExtendKind = PreferredExtendType;

  // Get the list of the values's legal parts.
  unsigned NumRegs = Regs.size();
  SmallVector<SDValue, 8> Parts(NumRegs);
  for (unsigned Value = 0, Part = 0, e = ValueVTs.size(); Value != e; ++Value) {
    EVT ValueVT = ValueVTs[Value];
    unsigned NumParts = TLI.getNumRegisters(*DAG.getContext(), ValueVT);
    MVT RegisterVT = RegVTs[Value];

    if (ExtendKind == ISD::ANY_EXTEND && TLI.isZExtFree(Val, RegisterVT))
      ExtendKind = ISD::ZERO_EXTEND;

    getCopyToParts(DAG, dl, Val.getValue(Val.getResNo() + Value),
                   &Parts[Part], NumParts, RegisterVT, V, ExtendKind);
    Part += NumParts;
  }

  // Copy the parts into the registers.
  SmallVector<SDValue, 8> Chains(NumRegs);
  for (unsigned i = 0; i != NumRegs; ++i) {
    SDValue Part;
    if (!Flag) {
      Part = DAG.getCopyToReg(Chain, dl, Regs[i], Parts[i]);
    } else {
      Part = DAG.getCopyToReg(Chain, dl, Regs[i], Parts[i], *Flag);
      *Flag = Part.getValue(1);
    }

    Chains[i] = Part.getValue(0);
  }

  if (NumRegs == 1 || Flag)
    // If NumRegs > 1 && Flag is used then the use of the last CopyToReg is
    // flagged to it. That is the CopyToReg nodes and the user are considered
    // a single scheduling unit. If we create a TokenFactor and return it as
    // chain, then the TokenFactor is both a predecessor (operand) of the
    // user as well as a successor (the TF operands are flagged to the user).
    // c1, f1 = CopyToReg
    // c2, f2 = CopyToReg
    // c3     = TokenFactor c1, c2
    // ...
    //        = op c3, ..., f2
    Chain = Chains[NumRegs-1];
  else
    Chain = DAG.getNode(ISD::TokenFactor, dl, MVT::Other, Chains);
}

/// AddInlineAsmOperands - Add this value to the specified inlineasm node
/// operand list.  This adds the code marker and includes the number of
/// values added into it.
void RegsForValue::AddInlineAsmOperands(unsigned Code, bool HasMatching,
                                        unsigned MatchingIdx, SDLoc dl,
                                        SelectionDAG &DAG,
                                        std::vector<SDValue> &Ops) const {
  const TargetLowering &TLI = DAG.getTargetLoweringInfo();

  unsigned Flag = InlineAsm::getFlagWord(Code, Regs.size());
  if (HasMatching)
    Flag = InlineAsm::getFlagWordForMatchingOp(Flag, MatchingIdx);
  else if (!Regs.empty() &&
           TargetRegisterInfo::isVirtualRegister(Regs.front())) {
    // Put the register class of the virtual registers in the flag word.  That
    // way, later passes can recompute register class constraints for inline
    // assembly as well as normal instructions.
    // Don't do this for tied operands that can use the regclass information
    // from the def.
    const MachineRegisterInfo &MRI = DAG.getMachineFunction().getRegInfo();
    const TargetRegisterClass *RC = MRI.getRegClass(Regs.front());
    Flag = InlineAsm::getFlagWordForRegClass(Flag, RC->getID());
  }

  SDValue Res = DAG.getTargetConstant(Flag, dl, MVT::i32);
  Ops.push_back(Res);

  unsigned SP = TLI.getStackPointerRegisterToSaveRestore();
  for (unsigned Value = 0, Reg = 0, e = ValueVTs.size(); Value != e; ++Value) {
    unsigned NumRegs = TLI.getNumRegisters(*DAG.getContext(), ValueVTs[Value]);
    MVT RegisterVT = RegVTs[Value];
    for (unsigned i = 0; i != NumRegs; ++i) {
      assert(Reg < Regs.size() && "Mismatch in # registers expected");
      unsigned TheReg = Regs[Reg++];
      Ops.push_back(DAG.getRegister(TheReg, RegisterVT));

      if (TheReg == SP && Code == InlineAsm::Kind_Clobber) {
        // If we clobbered the stack pointer, MFI should know about it.
        assert(DAG.getMachineFunction().getFrameInfo()->
            hasOpaqueSPAdjustment());
      }
    }
  }
}

void SelectionDAGBuilder::init(GCFunctionInfo *gfi, AliasAnalysis &aa,
                               const TargetLibraryInfo *li) {
  AA = &aa;
  GFI = gfi;
  LibInfo = li;
  DL = &DAG.getDataLayout();
  Context = DAG.getContext();
  LPadToCallSiteMap.clear();
}

/// clear - Clear out the current SelectionDAG and the associated
/// state and prepare this SelectionDAGBuilder object to be used
/// for a new block. This doesn't clear out information about
/// additional blocks that are needed to complete switch lowering
/// or PHI node updating; that information is cleared out as it is
/// consumed.
void SelectionDAGBuilder::clear() {
  NodeMap.clear();
  UnusedArgNodeMap.clear();
  PendingLoads.clear();
  PendingExports.clear();
  CurInst = nullptr;
  HasTailCall = false;
  SDNodeOrder = LowestSDNodeOrder;
  StatepointLowering.clear();
}

/// clearDanglingDebugInfo - Clear the dangling debug information
/// map. This function is separated from the clear so that debug
/// information that is dangling in a basic block can be properly
/// resolved in a different basic block. This allows the
/// SelectionDAG to resolve dangling debug information attached
/// to PHI nodes.
void SelectionDAGBuilder::clearDanglingDebugInfo() {
  DanglingDebugInfoMap.clear();
}

/// getRoot - Return the current virtual root of the Selection DAG,
/// flushing any PendingLoad items. This must be done before emitting
/// a store or any other node that may need to be ordered after any
/// prior load instructions.
///
SDValue SelectionDAGBuilder::getRoot() {
  if (PendingLoads.empty())
    return DAG.getRoot();

  if (PendingLoads.size() == 1) {
    SDValue Root = PendingLoads[0];
    DAG.setRoot(Root);
    PendingLoads.clear();
    return Root;
  }

  // Otherwise, we have to make a token factor node.
  SDValue Root = DAG.getNode(ISD::TokenFactor, getCurSDLoc(), MVT::Other,
                             PendingLoads);
  PendingLoads.clear();
  DAG.setRoot(Root);
  return Root;
}

/// getControlRoot - Similar to getRoot, but instead of flushing all the
/// PendingLoad items, flush all the PendingExports items. It is necessary
/// to do this before emitting a terminator instruction.
///
SDValue SelectionDAGBuilder::getControlRoot() {
  SDValue Root = DAG.getRoot();

  if (PendingExports.empty())
    return Root;

  // Turn all of the CopyToReg chains into one factored node.
  if (Root.getOpcode() != ISD::EntryToken) {
    unsigned i = 0, e = PendingExports.size();
    for (; i != e; ++i) {
      assert(PendingExports[i].getNode()->getNumOperands() > 1);
      if (PendingExports[i].getNode()->getOperand(0) == Root)
        break;  // Don't add the root if we already indirectly depend on it.
    }

    if (i == e)
      PendingExports.push_back(Root);
  }

  Root = DAG.getNode(ISD::TokenFactor, getCurSDLoc(), MVT::Other,
                     PendingExports);
  PendingExports.clear();
  DAG.setRoot(Root);
  return Root;
}

/// Copy swift error to the final virtual register at end of a basic block, as
/// specified by SwiftErrorWorklist, if necessary.
static void copySwiftErrorsToFinalVRegs(SelectionDAGBuilder &SDB) {
  const TargetLowering &TLI = SDB.DAG.getTargetLoweringInfo();
  if (!TLI.supportSwiftError())
    return;

  if (!SDB.FuncInfo.SwiftErrorWorklist.count(SDB.FuncInfo.MBB))
    return;

  // Go through entries in SwiftErrorWorklist, and create copy as necessary.
<<<<<<< HEAD
  auto &WorklistEntry = SDB.FuncInfo.SwiftErrorWorklist[SDB.FuncInfo.MBB];
  auto &MapEntry = SDB.FuncInfo.SwiftErrorMap[SDB.FuncInfo.MBB];
=======
  FunctionLoweringInfo::SwiftErrorVRegs &WorklistEntry =
      SDB.FuncInfo.SwiftErrorWorklist[SDB.FuncInfo.MBB];
  FunctionLoweringInfo::SwiftErrorVRegs &MapEntry =
      SDB.FuncInfo.SwiftErrorMap[SDB.FuncInfo.MBB];
>>>>>>> 2bf0ebe9
  for (unsigned I = 0, E = WorklistEntry.size(); I < E; I++) {
    unsigned WorkReg = WorklistEntry[I];

    // Find the swifterror virtual register for the value in SwiftErrorMap.
    unsigned MapReg = MapEntry[I];
    assert(TargetRegisterInfo::isVirtualRegister(MapReg) &&
           "Entries in SwiftErrorMap should be virtual registers");

    if (WorkReg == MapReg)
      continue;

    // Create copy from SwiftErrorMap to SwiftWorklist.
    auto &DL = SDB.DAG.getDataLayout();
    SDValue CopyNode = SDB.DAG.getCopyToReg(
        SDB.getRoot(), SDB.getCurSDLoc(), WorkReg,
        SDB.DAG.getRegister(MapReg, EVT(TLI.getPointerTy(DL))));
    MapEntry[I] = WorkReg;
    SDB.DAG.setRoot(CopyNode);
  }
}

void SelectionDAGBuilder::visit(const Instruction &I) {
  // Set up outgoing PHI node register values before emitting the terminator.
  if (isa<TerminatorInst>(&I)) {
    copySwiftErrorsToFinalVRegs(*this);
    HandlePHINodesInSuccessorBlocks(I.getParent());
  }

  ++SDNodeOrder;

  CurInst = &I;

  visit(I.getOpcode(), I);

  if (!isa<TerminatorInst>(&I) && !HasTailCall &&
      !isStatepoint(&I)) // statepoints handle their exports internally
    CopyToExportRegsIfNeeded(&I);

  CurInst = nullptr;
}

void SelectionDAGBuilder::visitPHI(const PHINode &) {
  llvm_unreachable("SelectionDAGBuilder shouldn't visit PHI nodes!");
}

void SelectionDAGBuilder::visit(unsigned Opcode, const User &I) {
  // Note: this doesn't use InstVisitor, because it has to work with
  // ConstantExpr's in addition to instructions.
  switch (Opcode) {
  default: llvm_unreachable("Unknown instruction type encountered!");
    // Build the switch statement using the Instruction.def file.
#define HANDLE_INST(NUM, OPCODE, CLASS) \
    case Instruction::OPCODE: visit##OPCODE((const CLASS&)I); break;
#include "llvm/IR/Instruction.def"
  }
}

// resolveDanglingDebugInfo - if we saw an earlier dbg_value referring to V,
// generate the debug data structures now that we've seen its definition.
void SelectionDAGBuilder::resolveDanglingDebugInfo(const Value *V,
                                                   SDValue Val) {
  DanglingDebugInfo &DDI = DanglingDebugInfoMap[V];
  if (DDI.getDI()) {
    const DbgValueInst *DI = DDI.getDI();
    DebugLoc dl = DDI.getdl();
    unsigned DbgSDNodeOrder = DDI.getSDNodeOrder();
    DILocalVariable *Variable = DI->getVariable();
    DIExpression *Expr = DI->getExpression();
    assert(Variable->isValidLocationForIntrinsic(dl) &&
           "Expected inlined-at fields to agree");
    uint64_t Offset = DI->getOffset();
    SDDbgValue *SDV;
    if (Val.getNode()) {
      if (!EmitFuncArgumentDbgValue(V, Variable, Expr, dl, Offset, false,
                                    Val)) {
        SDV = DAG.getDbgValue(Variable, Expr, Val.getNode(), Val.getResNo(),
                              false, Offset, dl, DbgSDNodeOrder);
        DAG.AddDbgValue(SDV, Val.getNode(), false);
      }
    } else
      DEBUG(dbgs() << "Dropping debug info for " << *DI << "\n");
    DanglingDebugInfoMap[V] = DanglingDebugInfo();
  }
}

/// getCopyFromRegs - If there was virtual register allocated for the value V
/// emit CopyFromReg of the specified type Ty. Return empty SDValue() otherwise.
SDValue SelectionDAGBuilder::getCopyFromRegs(const Value *V, Type *Ty) {
  DenseMap<const Value *, unsigned>::iterator It = FuncInfo.ValueMap.find(V);
  SDValue Result;

  if (It != FuncInfo.ValueMap.end()) {
    unsigned InReg = It->second;
    RegsForValue RFV(*DAG.getContext(), DAG.getTargetLoweringInfo(),
                     DAG.getDataLayout(), InReg, Ty);
    SDValue Chain = DAG.getEntryNode();
    Result = RFV.getCopyFromRegs(DAG, FuncInfo, getCurSDLoc(), Chain, nullptr, V);
    resolveDanglingDebugInfo(V, Result);
  }

  return Result;
}

/// getValue - Return an SDValue for the given Value.
SDValue SelectionDAGBuilder::getValue(const Value *V) {
  // If we already have an SDValue for this value, use it. It's important
  // to do this first, so that we don't create a CopyFromReg if we already
  // have a regular SDValue.
  SDValue &N = NodeMap[V];
  if (N.getNode()) return N;

  // If there's a virtual register allocated and initialized for this
  // value, use it.
  if (SDValue copyFromReg = getCopyFromRegs(V, V->getType()))
    return copyFromReg;

  // Otherwise create a new SDValue and remember it.
  SDValue Val = getValueImpl(V);
  NodeMap[V] = Val;
  resolveDanglingDebugInfo(V, Val);
  return Val;
}

// Return true if SDValue exists for the given Value
bool SelectionDAGBuilder::findValue(const Value *V) const {
  return (NodeMap.find(V) != NodeMap.end()) ||
    (FuncInfo.ValueMap.find(V) != FuncInfo.ValueMap.end());
}

/// getNonRegisterValue - Return an SDValue for the given Value, but
/// don't look in FuncInfo.ValueMap for a virtual register.
SDValue SelectionDAGBuilder::getNonRegisterValue(const Value *V) {
  // If we already have an SDValue for this value, use it.
  SDValue &N = NodeMap[V];
  if (N.getNode()) {
    if (isa<ConstantSDNode>(N) || isa<ConstantFPSDNode>(N)) {
      // Remove the debug location from the node as the node is about to be used
      // in a location which may differ from the original debug location.  This
      // is relevant to Constant and ConstantFP nodes because they can appear
      // as constant expressions inside PHI nodes.
      N->setDebugLoc(DebugLoc());
    }
    return N;
  }

  // Otherwise create a new SDValue and remember it.
  SDValue Val = getValueImpl(V);
  NodeMap[V] = Val;
  resolveDanglingDebugInfo(V, Val);
  return Val;
}

/// getValueImpl - Helper function for getValue and getNonRegisterValue.
/// Create an SDValue for the given value.
SDValue SelectionDAGBuilder::getValueImpl(const Value *V) {
  const TargetLowering &TLI = DAG.getTargetLoweringInfo();

  if (const Constant *C = dyn_cast<Constant>(V)) {
    EVT VT = TLI.getValueType(DAG.getDataLayout(), V->getType(), true);

    if (const ConstantInt *CI = dyn_cast<ConstantInt>(C))
      return DAG.getConstant(*CI, getCurSDLoc(), VT);

    if (const GlobalValue *GV = dyn_cast<GlobalValue>(C))
      return DAG.getGlobalAddress(GV, getCurSDLoc(), VT);

    if (isa<ConstantPointerNull>(C)) {
      unsigned AS = V->getType()->getPointerAddressSpace();
      return DAG.getConstant(0, getCurSDLoc(),
                             TLI.getPointerTy(DAG.getDataLayout(), AS));
    }

    if (const ConstantFP *CFP = dyn_cast<ConstantFP>(C))
      return DAG.getConstantFP(*CFP, getCurSDLoc(), VT);

    if (isa<UndefValue>(C) && !V->getType()->isAggregateType())
      return DAG.getUNDEF(VT);

    if (const ConstantExpr *CE = dyn_cast<ConstantExpr>(C)) {
      visit(CE->getOpcode(), *CE);
      SDValue N1 = NodeMap[V];
      assert(N1.getNode() && "visit didn't populate the NodeMap!");
      return N1;
    }

    if (isa<ConstantStruct>(C) || isa<ConstantArray>(C)) {
      SmallVector<SDValue, 4> Constants;
      for (User::const_op_iterator OI = C->op_begin(), OE = C->op_end();
           OI != OE; ++OI) {
        SDNode *Val = getValue(*OI).getNode();
        // If the operand is an empty aggregate, there are no values.
        if (!Val) continue;
        // Add each leaf value from the operand to the Constants list
        // to form a flattened list of all the values.
        for (unsigned i = 0, e = Val->getNumValues(); i != e; ++i)
          Constants.push_back(SDValue(Val, i));
      }

      return DAG.getMergeValues(Constants, getCurSDLoc());
    }

    if (const ConstantDataSequential *CDS =
          dyn_cast<ConstantDataSequential>(C)) {
      SmallVector<SDValue, 4> Ops;
      for (unsigned i = 0, e = CDS->getNumElements(); i != e; ++i) {
        SDNode *Val = getValue(CDS->getElementAsConstant(i)).getNode();
        // Add each leaf value from the operand to the Constants list
        // to form a flattened list of all the values.
        for (unsigned i = 0, e = Val->getNumValues(); i != e; ++i)
          Ops.push_back(SDValue(Val, i));
      }

      if (isa<ArrayType>(CDS->getType()))
        return DAG.getMergeValues(Ops, getCurSDLoc());
      return NodeMap[V] = DAG.getNode(ISD::BUILD_VECTOR, getCurSDLoc(),
                                      VT, Ops);
    }

    if (C->getType()->isStructTy() || C->getType()->isArrayTy()) {
      assert((isa<ConstantAggregateZero>(C) || isa<UndefValue>(C)) &&
             "Unknown struct or array constant!");

      SmallVector<EVT, 4> ValueVTs;
      ComputeValueVTs(TLI, DAG.getDataLayout(), C->getType(), ValueVTs);
      unsigned NumElts = ValueVTs.size();
      if (NumElts == 0)
        return SDValue(); // empty struct
      SmallVector<SDValue, 4> Constants(NumElts);
      for (unsigned i = 0; i != NumElts; ++i) {
        EVT EltVT = ValueVTs[i];
        if (isa<UndefValue>(C))
          Constants[i] = DAG.getUNDEF(EltVT);
        else if (EltVT.isFloatingPoint())
          Constants[i] = DAG.getConstantFP(0, getCurSDLoc(), EltVT);
        else
          Constants[i] = DAG.getConstant(0, getCurSDLoc(), EltVT);
      }

      return DAG.getMergeValues(Constants, getCurSDLoc());
    }

    if (const BlockAddress *BA = dyn_cast<BlockAddress>(C))
      return DAG.getBlockAddress(BA, VT);

    VectorType *VecTy = cast<VectorType>(V->getType());
    unsigned NumElements = VecTy->getNumElements();

    // Now that we know the number and type of the elements, get that number of
    // elements into the Ops array based on what kind of constant it is.
    SmallVector<SDValue, 16> Ops;
    if (const ConstantVector *CV = dyn_cast<ConstantVector>(C)) {
      for (unsigned i = 0; i != NumElements; ++i)
        Ops.push_back(getValue(CV->getOperand(i)));
    } else {
      assert(isa<ConstantAggregateZero>(C) && "Unknown vector constant!");
      EVT EltVT =
          TLI.getValueType(DAG.getDataLayout(), VecTy->getElementType());

      SDValue Op;
      if (EltVT.isFloatingPoint())
        Op = DAG.getConstantFP(0, getCurSDLoc(), EltVT);
      else
        Op = DAG.getConstant(0, getCurSDLoc(), EltVT);
      Ops.assign(NumElements, Op);
    }

    // Create a BUILD_VECTOR node.
    return NodeMap[V] = DAG.getNode(ISD::BUILD_VECTOR, getCurSDLoc(), VT, Ops);
  }

  // If this is a static alloca, generate it as the frameindex instead of
  // computation.
  if (const AllocaInst *AI = dyn_cast<AllocaInst>(V)) {
    DenseMap<const AllocaInst*, int>::iterator SI =
      FuncInfo.StaticAllocaMap.find(AI);
    if (SI != FuncInfo.StaticAllocaMap.end())
      return DAG.getFrameIndex(SI->second,
                               TLI.getPointerTy(DAG.getDataLayout()));
  }

  // If this is an instruction which fast-isel has deferred, select it now.
  if (const Instruction *Inst = dyn_cast<Instruction>(V)) {
    unsigned InReg = FuncInfo.InitializeRegForValue(Inst);
    RegsForValue RFV(*DAG.getContext(), TLI, DAG.getDataLayout(), InReg,
                     Inst->getType());
    SDValue Chain = DAG.getEntryNode();
    return RFV.getCopyFromRegs(DAG, FuncInfo, getCurSDLoc(), Chain, nullptr, V);
  }

  llvm_unreachable("Can't get register for value!");
}

void SelectionDAGBuilder::visitCatchPad(const CatchPadInst &I) {
  auto Pers = classifyEHPersonality(FuncInfo.Fn->getPersonalityFn());
  bool IsMSVCCXX = Pers == EHPersonality::MSVC_CXX;
  bool IsCoreCLR = Pers == EHPersonality::CoreCLR;
  MachineBasicBlock *CatchPadMBB = FuncInfo.MBB;
  // In MSVC C++ and CoreCLR, catchblocks are funclets and need prologues.
  if (IsMSVCCXX || IsCoreCLR)
    CatchPadMBB->setIsEHFuncletEntry();

  DAG.setRoot(DAG.getNode(ISD::CATCHPAD, getCurSDLoc(), MVT::Other, getControlRoot()));
}

void SelectionDAGBuilder::visitCatchRet(const CatchReturnInst &I) {
  // Update machine-CFG edge.
  MachineBasicBlock *TargetMBB = FuncInfo.MBBMap[I.getSuccessor()];
  FuncInfo.MBB->addSuccessor(TargetMBB);

  auto Pers = classifyEHPersonality(FuncInfo.Fn->getPersonalityFn());
  bool IsSEH = isAsynchronousEHPersonality(Pers);
  if (IsSEH) {
    // If this is not a fall-through branch or optimizations are switched off,
    // emit the branch.
    if (TargetMBB != NextBlock(FuncInfo.MBB) ||
        TM.getOptLevel() == CodeGenOpt::None)
      DAG.setRoot(DAG.getNode(ISD::BR, getCurSDLoc(), MVT::Other,
                              getControlRoot(), DAG.getBasicBlock(TargetMBB)));
    return;
  }

  // Figure out the funclet membership for the catchret's successor.
  // This will be used by the FuncletLayout pass to determine how to order the
  // BB's.
  // A 'catchret' returns to the outer scope's color.
  Value *ParentPad = I.getCatchSwitchParentPad();
  const BasicBlock *SuccessorColor;
  if (isa<ConstantTokenNone>(ParentPad))
    SuccessorColor = &FuncInfo.Fn->getEntryBlock();
  else
    SuccessorColor = cast<Instruction>(ParentPad)->getParent();
  assert(SuccessorColor && "No parent funclet for catchret!");
  MachineBasicBlock *SuccessorColorMBB = FuncInfo.MBBMap[SuccessorColor];
  assert(SuccessorColorMBB && "No MBB for SuccessorColor!");

  // Create the terminator node.
  SDValue Ret = DAG.getNode(ISD::CATCHRET, getCurSDLoc(), MVT::Other,
                            getControlRoot(), DAG.getBasicBlock(TargetMBB),
                            DAG.getBasicBlock(SuccessorColorMBB));
  DAG.setRoot(Ret);
}

void SelectionDAGBuilder::visitCleanupPad(const CleanupPadInst &CPI) {
  // Don't emit any special code for the cleanuppad instruction. It just marks
  // the start of a funclet.
  FuncInfo.MBB->setIsEHFuncletEntry();
  FuncInfo.MBB->setIsCleanupFuncletEntry();
}

/// When an invoke or a cleanupret unwinds to the next EH pad, there are
/// many places it could ultimately go. In the IR, we have a single unwind
/// destination, but in the machine CFG, we enumerate all the possible blocks.
/// This function skips over imaginary basic blocks that hold catchswitch
/// instructions, and finds all the "real" machine
/// basic block destinations. As those destinations may not be successors of
/// EHPadBB, here we also calculate the edge probability to those destinations.
/// The passed-in Prob is the edge probability to EHPadBB.
static void findUnwindDestinations(
    FunctionLoweringInfo &FuncInfo, const BasicBlock *EHPadBB,
    BranchProbability Prob,
    SmallVectorImpl<std::pair<MachineBasicBlock *, BranchProbability>>
        &UnwindDests) {
  EHPersonality Personality =
    classifyEHPersonality(FuncInfo.Fn->getPersonalityFn());
  bool IsMSVCCXX = Personality == EHPersonality::MSVC_CXX;
  bool IsCoreCLR = Personality == EHPersonality::CoreCLR;

  while (EHPadBB) {
    const Instruction *Pad = EHPadBB->getFirstNonPHI();
    BasicBlock *NewEHPadBB = nullptr;
    if (isa<LandingPadInst>(Pad)) {
      // Stop on landingpads. They are not funclets.
      UnwindDests.emplace_back(FuncInfo.MBBMap[EHPadBB], Prob);
      break;
    } else if (isa<CleanupPadInst>(Pad)) {
      // Stop on cleanup pads. Cleanups are always funclet entries for all known
      // personalities.
      UnwindDests.emplace_back(FuncInfo.MBBMap[EHPadBB], Prob);
      UnwindDests.back().first->setIsEHFuncletEntry();
      break;
    } else if (auto *CatchSwitch = dyn_cast<CatchSwitchInst>(Pad)) {
      // Add the catchpad handlers to the possible destinations.
      for (const BasicBlock *CatchPadBB : CatchSwitch->handlers()) {
        UnwindDests.emplace_back(FuncInfo.MBBMap[CatchPadBB], Prob);
        // For MSVC++ and the CLR, catchblocks are funclets and need prologues.
        if (IsMSVCCXX || IsCoreCLR)
          UnwindDests.back().first->setIsEHFuncletEntry();
      }
      NewEHPadBB = CatchSwitch->getUnwindDest();
    } else {
      continue;
    }

    BranchProbabilityInfo *BPI = FuncInfo.BPI;
    if (BPI && NewEHPadBB)
      Prob *= BPI->getEdgeProbability(EHPadBB, NewEHPadBB);
    EHPadBB = NewEHPadBB;
  }
}

void SelectionDAGBuilder::visitCleanupRet(const CleanupReturnInst &I) {
  // Update successor info.
  SmallVector<std::pair<MachineBasicBlock *, BranchProbability>, 1> UnwindDests;
  auto UnwindDest = I.getUnwindDest();
  BranchProbabilityInfo *BPI = FuncInfo.BPI;
  BranchProbability UnwindDestProb =
      (BPI && UnwindDest)
          ? BPI->getEdgeProbability(FuncInfo.MBB->getBasicBlock(), UnwindDest)
          : BranchProbability::getZero();
  findUnwindDestinations(FuncInfo, UnwindDest, UnwindDestProb, UnwindDests);
  for (auto &UnwindDest : UnwindDests) {
    UnwindDest.first->setIsEHPad();
    addSuccessorWithProb(FuncInfo.MBB, UnwindDest.first, UnwindDest.second);
  }
  FuncInfo.MBB->normalizeSuccProbs();

  // Create the terminator node.
  SDValue Ret =
      DAG.getNode(ISD::CLEANUPRET, getCurSDLoc(), MVT::Other, getControlRoot());
  DAG.setRoot(Ret);
}

void SelectionDAGBuilder::visitCatchSwitch(const CatchSwitchInst &CSI) {
  report_fatal_error("visitCatchSwitch not yet implemented!");
}

void SelectionDAGBuilder::visitRet(const ReturnInst &I) {
  const TargetLowering &TLI = DAG.getTargetLoweringInfo();
  auto &DL = DAG.getDataLayout();
  SDValue Chain = getControlRoot();
  SmallVector<ISD::OutputArg, 8> Outs;
  SmallVector<SDValue, 8> OutVals;

  if (!FuncInfo.CanLowerReturn) {
    unsigned DemoteReg = FuncInfo.DemoteRegister;
    const Function *F = I.getParent()->getParent();

    // Emit a store of the return value through the virtual register.
    // Leave Outs empty so that LowerReturn won't try to load return
    // registers the usual way.
    SmallVector<EVT, 1> PtrValueVTs;
    ComputeValueVTs(TLI, DL, PointerType::getUnqual(F->getReturnType()),
                    PtrValueVTs);

    SDValue RetPtr = DAG.getCopyFromReg(DAG.getEntryNode(), getCurSDLoc(),
                                        DemoteReg, PtrValueVTs[0]);
    SDValue RetOp = getValue(I.getOperand(0));

    SmallVector<EVT, 4> ValueVTs;
    SmallVector<uint64_t, 4> Offsets;
    ComputeValueVTs(TLI, DL, I.getOperand(0)->getType(), ValueVTs, &Offsets);
    unsigned NumValues = ValueVTs.size();

    // An aggregate return value cannot wrap around the address space, so
    // offsets to its parts don't wrap either.
    SDNodeFlags Flags;
    Flags.setNoUnsignedWrap(true);

    SmallVector<SDValue, 4> Chains(NumValues);
    for (unsigned i = 0; i != NumValues; ++i) {
      SDValue Add = DAG.getNode(ISD::ADD, getCurSDLoc(),
                                RetPtr.getValueType(), RetPtr,
                                DAG.getIntPtrConstant(Offsets[i],
                                                      getCurSDLoc()),
                                &Flags);
      Chains[i] =
        DAG.getStore(Chain, getCurSDLoc(),
                     SDValue(RetOp.getNode(), RetOp.getResNo() + i),
                     // FIXME: better loc info would be nice.
                     Add, MachinePointerInfo(), false, false, 0);
    }

    Chain = DAG.getNode(ISD::TokenFactor, getCurSDLoc(),
                        MVT::Other, Chains);
  } else if (I.getNumOperands() != 0) {
    SmallVector<EVT, 4> ValueVTs;
    ComputeValueVTs(TLI, DL, I.getOperand(0)->getType(), ValueVTs);
    unsigned NumValues = ValueVTs.size();
    if (NumValues) {
      SDValue RetOp = getValue(I.getOperand(0));

      const Function *F = I.getParent()->getParent();

      ISD::NodeType ExtendKind = ISD::ANY_EXTEND;
      if (F->getAttributes().hasAttribute(AttributeSet::ReturnIndex,
                                          Attribute::SExt))
        ExtendKind = ISD::SIGN_EXTEND;
      else if (F->getAttributes().hasAttribute(AttributeSet::ReturnIndex,
                                               Attribute::ZExt))
        ExtendKind = ISD::ZERO_EXTEND;

      LLVMContext &Context = F->getContext();
      bool RetInReg = F->getAttributes().hasAttribute(AttributeSet::ReturnIndex,
                                                      Attribute::InReg);

      for (unsigned j = 0; j != NumValues; ++j) {
        EVT VT = ValueVTs[j];

        if (ExtendKind != ISD::ANY_EXTEND && VT.isInteger())
          VT = TLI.getTypeForExtReturn(Context, VT, ExtendKind);

        unsigned NumParts = TLI.getNumRegisters(Context, VT);
        MVT PartVT = TLI.getRegisterType(Context, VT);
        SmallVector<SDValue, 4> Parts(NumParts);
        getCopyToParts(DAG, getCurSDLoc(),
                       SDValue(RetOp.getNode(), RetOp.getResNo() + j),
                       &Parts[0], NumParts, PartVT, &I, ExtendKind);

        // 'inreg' on function refers to return value
        ISD::ArgFlagsTy Flags = ISD::ArgFlagsTy();
        if (RetInReg)
          Flags.setInReg();

        // Propagate extension type if any
        if (ExtendKind == ISD::SIGN_EXTEND)
          Flags.setSExt();
        else if (ExtendKind == ISD::ZERO_EXTEND)
          Flags.setZExt();

        for (unsigned i = 0; i < NumParts; ++i) {
          Outs.push_back(ISD::OutputArg(Flags, Parts[i].getValueType(),
                                        VT, /*isfixed=*/true, 0, 0));
          OutVals.push_back(Parts[i]);
        }
      }
    }
  }

  // Push in swifterror virtual register as the last element of Outs. This makes
  // sure swifterror virtual register will be returned in the swifterror
  // physical register.
  const Function *F = I.getParent()->getParent();
<<<<<<< HEAD
  if (F->getAttributes().hasAttrSomewhere(Attribute::SwiftError) &&
      TLI.supportSwiftError()) {
=======
  if (TLI.supportSwiftError() &&
      F->getAttributes().hasAttrSomewhere(Attribute::SwiftError)) {
>>>>>>> 2bf0ebe9
    ISD::ArgFlagsTy Flags = ISD::ArgFlagsTy();
    Flags.setSwiftError();
    Outs.push_back(ISD::OutputArg(Flags, EVT(TLI.getPointerTy(DL)) /*vt*/,
                                  EVT(TLI.getPointerTy(DL)) /*argvt*/,
                                  true /*isfixed*/, 1 /*origidx*/,
                                  0 /*partOffs*/));
    // Create SDNode for the swifterror virtual register.
    OutVals.push_back(DAG.getRegister(FuncInfo.SwiftErrorMap[FuncInfo.MBB][0],
                                      EVT(TLI.getPointerTy(DL))));
  }

  bool isVarArg = DAG.getMachineFunction().getFunction()->isVarArg();
  CallingConv::ID CallConv =
    DAG.getMachineFunction().getFunction()->getCallingConv();
  Chain = DAG.getTargetLoweringInfo().LowerReturn(
      Chain, CallConv, isVarArg, Outs, OutVals, getCurSDLoc(), DAG);

  // Verify that the target's LowerReturn behaved as expected.
  assert(Chain.getNode() && Chain.getValueType() == MVT::Other &&
         "LowerReturn didn't return a valid chain!");

  // Update the DAG with the new chain value resulting from return lowering.
  DAG.setRoot(Chain);
}

/// CopyToExportRegsIfNeeded - If the given value has virtual registers
/// created for it, emit nodes to copy the value into the virtual
/// registers.
void SelectionDAGBuilder::CopyToExportRegsIfNeeded(const Value *V) {
  // Skip empty types
  if (V->getType()->isEmptyTy())
    return;

  DenseMap<const Value *, unsigned>::iterator VMI = FuncInfo.ValueMap.find(V);
  if (VMI != FuncInfo.ValueMap.end()) {
    assert(!V->use_empty() && "Unused value assigned virtual registers!");
    CopyValueToVirtualRegister(V, VMI->second);
  }
}

/// ExportFromCurrentBlock - If this condition isn't known to be exported from
/// the current basic block, add it to ValueMap now so that we'll get a
/// CopyTo/FromReg.
void SelectionDAGBuilder::ExportFromCurrentBlock(const Value *V) {
  // No need to export constants.
  if (!isa<Instruction>(V) && !isa<Argument>(V)) return;

  // Already exported?
  if (FuncInfo.isExportedInst(V)) return;

  unsigned Reg = FuncInfo.InitializeRegForValue(V);
  CopyValueToVirtualRegister(V, Reg);
}

bool SelectionDAGBuilder::isExportableFromCurrentBlock(const Value *V,
                                                     const BasicBlock *FromBB) {
  // The operands of the setcc have to be in this block.  We don't know
  // how to export them from some other block.
  if (const Instruction *VI = dyn_cast<Instruction>(V)) {
    // Can export from current BB.
    if (VI->getParent() == FromBB)
      return true;

    // Is already exported, noop.
    return FuncInfo.isExportedInst(V);
  }

  // If this is an argument, we can export it if the BB is the entry block or
  // if it is already exported.
  if (isa<Argument>(V)) {
    if (FromBB == &FromBB->getParent()->getEntryBlock())
      return true;

    // Otherwise, can only export this if it is already exported.
    return FuncInfo.isExportedInst(V);
  }

  // Otherwise, constants can always be exported.
  return true;
}

/// Return branch probability calculated by BranchProbabilityInfo for IR blocks.
BranchProbability
SelectionDAGBuilder::getEdgeProbability(const MachineBasicBlock *Src,
                                        const MachineBasicBlock *Dst) const {
  BranchProbabilityInfo *BPI = FuncInfo.BPI;
  const BasicBlock *SrcBB = Src->getBasicBlock();
  const BasicBlock *DstBB = Dst->getBasicBlock();
  if (!BPI) {
    // If BPI is not available, set the default probability as 1 / N, where N is
    // the number of successors.
    auto SuccSize = std::max<uint32_t>(
        std::distance(succ_begin(SrcBB), succ_end(SrcBB)), 1);
    return BranchProbability(1, SuccSize);
  }
  return BPI->getEdgeProbability(SrcBB, DstBB);
}

void SelectionDAGBuilder::addSuccessorWithProb(MachineBasicBlock *Src,
                                               MachineBasicBlock *Dst,
                                               BranchProbability Prob) {
  if (!FuncInfo.BPI)
    Src->addSuccessorWithoutProb(Dst);
  else {
    if (Prob.isUnknown())
      Prob = getEdgeProbability(Src, Dst);
    Src->addSuccessor(Dst, Prob);
  }
}

static bool InBlock(const Value *V, const BasicBlock *BB) {
  if (const Instruction *I = dyn_cast<Instruction>(V))
    return I->getParent() == BB;
  return true;
}

/// EmitBranchForMergedCondition - Helper method for FindMergedConditions.
/// This function emits a branch and is used at the leaves of an OR or an
/// AND operator tree.
///
void
SelectionDAGBuilder::EmitBranchForMergedCondition(const Value *Cond,
                                                  MachineBasicBlock *TBB,
                                                  MachineBasicBlock *FBB,
                                                  MachineBasicBlock *CurBB,
                                                  MachineBasicBlock *SwitchBB,
                                                  BranchProbability TProb,
                                                  BranchProbability FProb) {
  const BasicBlock *BB = CurBB->getBasicBlock();

  // If the leaf of the tree is a comparison, merge the condition into
  // the caseblock.
  if (const CmpInst *BOp = dyn_cast<CmpInst>(Cond)) {
    // The operands of the cmp have to be in this block.  We don't know
    // how to export them from some other block.  If this is the first block
    // of the sequence, no exporting is needed.
    if (CurBB == SwitchBB ||
        (isExportableFromCurrentBlock(BOp->getOperand(0), BB) &&
         isExportableFromCurrentBlock(BOp->getOperand(1), BB))) {
      ISD::CondCode Condition;
      if (const ICmpInst *IC = dyn_cast<ICmpInst>(Cond)) {
        Condition = getICmpCondCode(IC->getPredicate());
      } else {
        const FCmpInst *FC = cast<FCmpInst>(Cond);
        Condition = getFCmpCondCode(FC->getPredicate());
        if (TM.Options.NoNaNsFPMath)
          Condition = getFCmpCodeWithoutNaN(Condition);
      }

      CaseBlock CB(Condition, BOp->getOperand(0), BOp->getOperand(1), nullptr,
                   TBB, FBB, CurBB, TProb, FProb);
      SwitchCases.push_back(CB);
      return;
    }
  }

  // Create a CaseBlock record representing this branch.
  CaseBlock CB(ISD::SETEQ, Cond, ConstantInt::getTrue(*DAG.getContext()),
               nullptr, TBB, FBB, CurBB, TProb, FProb);
  SwitchCases.push_back(CB);
}

/// FindMergedConditions - If Cond is an expression like
void SelectionDAGBuilder::FindMergedConditions(const Value *Cond,
                                               MachineBasicBlock *TBB,
                                               MachineBasicBlock *FBB,
                                               MachineBasicBlock *CurBB,
                                               MachineBasicBlock *SwitchBB,
                                               Instruction::BinaryOps Opc,
                                               BranchProbability TProb,
                                               BranchProbability FProb) {
  // If this node is not part of the or/and tree, emit it as a branch.
  const Instruction *BOp = dyn_cast<Instruction>(Cond);
  if (!BOp || !(isa<BinaryOperator>(BOp) || isa<CmpInst>(BOp)) ||
      (unsigned)BOp->getOpcode() != Opc || !BOp->hasOneUse() ||
      BOp->getParent() != CurBB->getBasicBlock() ||
      !InBlock(BOp->getOperand(0), CurBB->getBasicBlock()) ||
      !InBlock(BOp->getOperand(1), CurBB->getBasicBlock())) {
    EmitBranchForMergedCondition(Cond, TBB, FBB, CurBB, SwitchBB,
                                 TProb, FProb);
    return;
  }

  //  Create TmpBB after CurBB.
  MachineFunction::iterator BBI(CurBB);
  MachineFunction &MF = DAG.getMachineFunction();
  MachineBasicBlock *TmpBB = MF.CreateMachineBasicBlock(CurBB->getBasicBlock());
  CurBB->getParent()->insert(++BBI, TmpBB);

  if (Opc == Instruction::Or) {
    // Codegen X | Y as:
    // BB1:
    //   jmp_if_X TBB
    //   jmp TmpBB
    // TmpBB:
    //   jmp_if_Y TBB
    //   jmp FBB
    //

    // We have flexibility in setting Prob for BB1 and Prob for TmpBB.
    // The requirement is that
    //   TrueProb for BB1 + (FalseProb for BB1 * TrueProb for TmpBB)
    //     = TrueProb for original BB.
    // Assuming the original probabilities are A and B, one choice is to set
    // BB1's probabilities to A/2 and A/2+B, and set TmpBB's probabilities to
    // A/(1+B) and 2B/(1+B). This choice assumes that
    //   TrueProb for BB1 == FalseProb for BB1 * TrueProb for TmpBB.
    // Another choice is to assume TrueProb for BB1 equals to TrueProb for
    // TmpBB, but the math is more complicated.

    auto NewTrueProb = TProb / 2;
    auto NewFalseProb = TProb / 2 + FProb;
    // Emit the LHS condition.
    FindMergedConditions(BOp->getOperand(0), TBB, TmpBB, CurBB, SwitchBB, Opc,
                         NewTrueProb, NewFalseProb);

    // Normalize A/2 and B to get A/(1+B) and 2B/(1+B).
    SmallVector<BranchProbability, 2> Probs{TProb / 2, FProb};
    BranchProbability::normalizeProbabilities(Probs.begin(), Probs.end());
    // Emit the RHS condition into TmpBB.
    FindMergedConditions(BOp->getOperand(1), TBB, FBB, TmpBB, SwitchBB, Opc,
                         Probs[0], Probs[1]);
  } else {
    assert(Opc == Instruction::And && "Unknown merge op!");
    // Codegen X & Y as:
    // BB1:
    //   jmp_if_X TmpBB
    //   jmp FBB
    // TmpBB:
    //   jmp_if_Y TBB
    //   jmp FBB
    //
    //  This requires creation of TmpBB after CurBB.

    // We have flexibility in setting Prob for BB1 and Prob for TmpBB.
    // The requirement is that
    //   FalseProb for BB1 + (TrueProb for BB1 * FalseProb for TmpBB)
    //     = FalseProb for original BB.
    // Assuming the original probabilities are A and B, one choice is to set
    // BB1's probabilities to A+B/2 and B/2, and set TmpBB's probabilities to
    // 2A/(1+A) and B/(1+A). This choice assumes that FalseProb for BB1 ==
    // TrueProb for BB1 * FalseProb for TmpBB.

    auto NewTrueProb = TProb + FProb / 2;
    auto NewFalseProb = FProb / 2;
    // Emit the LHS condition.
    FindMergedConditions(BOp->getOperand(0), TmpBB, FBB, CurBB, SwitchBB, Opc,
                         NewTrueProb, NewFalseProb);

    // Normalize A and B/2 to get 2A/(1+A) and B/(1+A).
    SmallVector<BranchProbability, 2> Probs{TProb, FProb / 2};
    BranchProbability::normalizeProbabilities(Probs.begin(), Probs.end());
    // Emit the RHS condition into TmpBB.
    FindMergedConditions(BOp->getOperand(1), TBB, FBB, TmpBB, SwitchBB, Opc,
                         Probs[0], Probs[1]);
  }
}

/// If the set of cases should be emitted as a series of branches, return true.
/// If we should emit this as a bunch of and/or'd together conditions, return
/// false.
bool
SelectionDAGBuilder::ShouldEmitAsBranches(const std::vector<CaseBlock> &Cases) {
  if (Cases.size() != 2) return true;

  // If this is two comparisons of the same values or'd or and'd together, they
  // will get folded into a single comparison, so don't emit two blocks.
  if ((Cases[0].CmpLHS == Cases[1].CmpLHS &&
       Cases[0].CmpRHS == Cases[1].CmpRHS) ||
      (Cases[0].CmpRHS == Cases[1].CmpLHS &&
       Cases[0].CmpLHS == Cases[1].CmpRHS)) {
    return false;
  }

  // Handle: (X != null) | (Y != null) --> (X|Y) != 0
  // Handle: (X == null) & (Y == null) --> (X|Y) == 0
  if (Cases[0].CmpRHS == Cases[1].CmpRHS &&
      Cases[0].CC == Cases[1].CC &&
      isa<Constant>(Cases[0].CmpRHS) &&
      cast<Constant>(Cases[0].CmpRHS)->isNullValue()) {
    if (Cases[0].CC == ISD::SETEQ && Cases[0].TrueBB == Cases[1].ThisBB)
      return false;
    if (Cases[0].CC == ISD::SETNE && Cases[0].FalseBB == Cases[1].ThisBB)
      return false;
  }

  return true;
}

void SelectionDAGBuilder::visitBr(const BranchInst &I) {
  MachineBasicBlock *BrMBB = FuncInfo.MBB;

  // Update machine-CFG edges.
  MachineBasicBlock *Succ0MBB = FuncInfo.MBBMap[I.getSuccessor(0)];

  if (I.isUnconditional()) {
    // Update machine-CFG edges.
    BrMBB->addSuccessor(Succ0MBB);

    // If this is not a fall-through branch or optimizations are switched off,
    // emit the branch.
    if (Succ0MBB != NextBlock(BrMBB) || TM.getOptLevel() == CodeGenOpt::None)
      DAG.setRoot(DAG.getNode(ISD::BR, getCurSDLoc(),
                              MVT::Other, getControlRoot(),
                              DAG.getBasicBlock(Succ0MBB)));

    return;
  }

  // If this condition is one of the special cases we handle, do special stuff
  // now.
  const Value *CondVal = I.getCondition();
  MachineBasicBlock *Succ1MBB = FuncInfo.MBBMap[I.getSuccessor(1)];

  // If this is a series of conditions that are or'd or and'd together, emit
  // this as a sequence of branches instead of setcc's with and/or operations.
  // As long as jumps are not expensive, this should improve performance.
  // For example, instead of something like:
  //     cmp A, B
  //     C = seteq
  //     cmp D, E
  //     F = setle
  //     or C, F
  //     jnz foo
  // Emit:
  //     cmp A, B
  //     je foo
  //     cmp D, E
  //     jle foo
  //
  if (const BinaryOperator *BOp = dyn_cast<BinaryOperator>(CondVal)) {
    Instruction::BinaryOps Opcode = BOp->getOpcode();
    if (!DAG.getTargetLoweringInfo().isJumpExpensive() && BOp->hasOneUse() &&
        !I.getMetadata(LLVMContext::MD_unpredictable) &&
        (Opcode == Instruction::And || Opcode == Instruction::Or)) {
      FindMergedConditions(BOp, Succ0MBB, Succ1MBB, BrMBB, BrMBB,
                           Opcode,
                           getEdgeProbability(BrMBB, Succ0MBB),
                           getEdgeProbability(BrMBB, Succ1MBB));
      // If the compares in later blocks need to use values not currently
      // exported from this block, export them now.  This block should always
      // be the first entry.
      assert(SwitchCases[0].ThisBB == BrMBB && "Unexpected lowering!");

      // Allow some cases to be rejected.
      if (ShouldEmitAsBranches(SwitchCases)) {
        for (unsigned i = 1, e = SwitchCases.size(); i != e; ++i) {
          ExportFromCurrentBlock(SwitchCases[i].CmpLHS);
          ExportFromCurrentBlock(SwitchCases[i].CmpRHS);
        }

        // Emit the branch for this block.
        visitSwitchCase(SwitchCases[0], BrMBB);
        SwitchCases.erase(SwitchCases.begin());
        return;
      }

      // Okay, we decided not to do this, remove any inserted MBB's and clear
      // SwitchCases.
      for (unsigned i = 1, e = SwitchCases.size(); i != e; ++i)
        FuncInfo.MF->erase(SwitchCases[i].ThisBB);

      SwitchCases.clear();
    }
  }

  // Create a CaseBlock record representing this branch.
  CaseBlock CB(ISD::SETEQ, CondVal, ConstantInt::getTrue(*DAG.getContext()),
               nullptr, Succ0MBB, Succ1MBB, BrMBB);

  // Use visitSwitchCase to actually insert the fast branch sequence for this
  // cond branch.
  visitSwitchCase(CB, BrMBB);
}

/// visitSwitchCase - Emits the necessary code to represent a single node in
/// the binary search tree resulting from lowering a switch instruction.
void SelectionDAGBuilder::visitSwitchCase(CaseBlock &CB,
                                          MachineBasicBlock *SwitchBB) {
  SDValue Cond;
  SDValue CondLHS = getValue(CB.CmpLHS);
  SDLoc dl = getCurSDLoc();

  // Build the setcc now.
  if (!CB.CmpMHS) {
    // Fold "(X == true)" to X and "(X == false)" to !X to
    // handle common cases produced by branch lowering.
    if (CB.CmpRHS == ConstantInt::getTrue(*DAG.getContext()) &&
        CB.CC == ISD::SETEQ)
      Cond = CondLHS;
    else if (CB.CmpRHS == ConstantInt::getFalse(*DAG.getContext()) &&
             CB.CC == ISD::SETEQ) {
      SDValue True = DAG.getConstant(1, dl, CondLHS.getValueType());
      Cond = DAG.getNode(ISD::XOR, dl, CondLHS.getValueType(), CondLHS, True);
    } else
      Cond = DAG.getSetCC(dl, MVT::i1, CondLHS, getValue(CB.CmpRHS), CB.CC);
  } else {
    assert(CB.CC == ISD::SETLE && "Can handle only LE ranges now");

    const APInt& Low = cast<ConstantInt>(CB.CmpLHS)->getValue();
    const APInt& High = cast<ConstantInt>(CB.CmpRHS)->getValue();

    SDValue CmpOp = getValue(CB.CmpMHS);
    EVT VT = CmpOp.getValueType();

    if (cast<ConstantInt>(CB.CmpLHS)->isMinValue(true)) {
      Cond = DAG.getSetCC(dl, MVT::i1, CmpOp, DAG.getConstant(High, dl, VT),
                          ISD::SETLE);
    } else {
      SDValue SUB = DAG.getNode(ISD::SUB, dl,
                                VT, CmpOp, DAG.getConstant(Low, dl, VT));
      Cond = DAG.getSetCC(dl, MVT::i1, SUB,
                          DAG.getConstant(High-Low, dl, VT), ISD::SETULE);
    }
  }

  // Update successor info
  addSuccessorWithProb(SwitchBB, CB.TrueBB, CB.TrueProb);
  // TrueBB and FalseBB are always different unless the incoming IR is
  // degenerate. This only happens when running llc on weird IR.
  if (CB.TrueBB != CB.FalseBB)
    addSuccessorWithProb(SwitchBB, CB.FalseBB, CB.FalseProb);
  SwitchBB->normalizeSuccProbs();

  // If the lhs block is the next block, invert the condition so that we can
  // fall through to the lhs instead of the rhs block.
  if (CB.TrueBB == NextBlock(SwitchBB)) {
    std::swap(CB.TrueBB, CB.FalseBB);
    SDValue True = DAG.getConstant(1, dl, Cond.getValueType());
    Cond = DAG.getNode(ISD::XOR, dl, Cond.getValueType(), Cond, True);
  }

  SDValue BrCond = DAG.getNode(ISD::BRCOND, dl,
                               MVT::Other, getControlRoot(), Cond,
                               DAG.getBasicBlock(CB.TrueBB));

  // Insert the false branch. Do this even if it's a fall through branch,
  // this makes it easier to do DAG optimizations which require inverting
  // the branch condition.
  BrCond = DAG.getNode(ISD::BR, dl, MVT::Other, BrCond,
                       DAG.getBasicBlock(CB.FalseBB));

  DAG.setRoot(BrCond);
}

/// visitJumpTable - Emit JumpTable node in the current MBB
void SelectionDAGBuilder::visitJumpTable(JumpTable &JT) {
  // Emit the code for the jump table
  assert(JT.Reg != -1U && "Should lower JT Header first!");
  EVT PTy = DAG.getTargetLoweringInfo().getPointerTy(DAG.getDataLayout());
  SDValue Index = DAG.getCopyFromReg(getControlRoot(), getCurSDLoc(),
                                     JT.Reg, PTy);
  SDValue Table = DAG.getJumpTable(JT.JTI, PTy);
  SDValue BrJumpTable = DAG.getNode(ISD::BR_JT, getCurSDLoc(),
                                    MVT::Other, Index.getValue(1),
                                    Table, Index);
  DAG.setRoot(BrJumpTable);
}

/// visitJumpTableHeader - This function emits necessary code to produce index
/// in the JumpTable from switch case.
void SelectionDAGBuilder::visitJumpTableHeader(JumpTable &JT,
                                               JumpTableHeader &JTH,
                                               MachineBasicBlock *SwitchBB) {
  SDLoc dl = getCurSDLoc();

  // Subtract the lowest switch case value from the value being switched on and
  // conditional branch to default mbb if the result is greater than the
  // difference between smallest and largest cases.
  SDValue SwitchOp = getValue(JTH.SValue);
  EVT VT = SwitchOp.getValueType();
  SDValue Sub = DAG.getNode(ISD::SUB, dl, VT, SwitchOp,
                            DAG.getConstant(JTH.First, dl, VT));

  // The SDNode we just created, which holds the value being switched on minus
  // the smallest case value, needs to be copied to a virtual register so it
  // can be used as an index into the jump table in a subsequent basic block.
  // This value may be smaller or larger than the target's pointer type, and
  // therefore require extension or truncating.
  const TargetLowering &TLI = DAG.getTargetLoweringInfo();
  SwitchOp = DAG.getZExtOrTrunc(Sub, dl, TLI.getPointerTy(DAG.getDataLayout()));

  unsigned JumpTableReg =
      FuncInfo.CreateReg(TLI.getPointerTy(DAG.getDataLayout()));
  SDValue CopyTo = DAG.getCopyToReg(getControlRoot(), dl,
                                    JumpTableReg, SwitchOp);
  JT.Reg = JumpTableReg;

  // Emit the range check for the jump table, and branch to the default block
  // for the switch statement if the value being switched on exceeds the largest
  // case in the switch.
  SDValue CMP = DAG.getSetCC(
      dl, TLI.getSetCCResultType(DAG.getDataLayout(), *DAG.getContext(),
                                 Sub.getValueType()),
      Sub, DAG.getConstant(JTH.Last - JTH.First, dl, VT), ISD::SETUGT);

  SDValue BrCond = DAG.getNode(ISD::BRCOND, dl,
                               MVT::Other, CopyTo, CMP,
                               DAG.getBasicBlock(JT.Default));

  // Avoid emitting unnecessary branches to the next block.
  if (JT.MBB != NextBlock(SwitchBB))
    BrCond = DAG.getNode(ISD::BR, dl, MVT::Other, BrCond,
                         DAG.getBasicBlock(JT.MBB));

  DAG.setRoot(BrCond);
}

/// Codegen a new tail for a stack protector check ParentMBB which has had its
/// tail spliced into a stack protector check success bb.
///
/// For a high level explanation of how this fits into the stack protector
/// generation see the comment on the declaration of class
/// StackProtectorDescriptor.
void SelectionDAGBuilder::visitSPDescriptorParent(StackProtectorDescriptor &SPD,
                                                  MachineBasicBlock *ParentBB) {

  // First create the loads to the guard/stack slot for the comparison.
  const TargetLowering &TLI = DAG.getTargetLoweringInfo();
  EVT PtrTy = TLI.getPointerTy(DAG.getDataLayout());

  MachineFrameInfo *MFI = ParentBB->getParent()->getFrameInfo();
  int FI = MFI->getStackProtectorIndex();

  const Value *IRGuard = SPD.getGuard();
  SDValue GuardPtr = getValue(IRGuard);
  SDValue StackSlotPtr = DAG.getFrameIndex(FI, PtrTy);

  unsigned Align = DL->getPrefTypeAlignment(IRGuard->getType());

  SDValue Guard;
  SDLoc dl = getCurSDLoc();

  // If GuardReg is set and useLoadStackGuardNode returns true, retrieve the
  // guard value from the virtual register holding the value. Otherwise, emit a
  // volatile load to retrieve the stack guard value.
  unsigned GuardReg = SPD.getGuardReg();

  if (GuardReg && TLI.useLoadStackGuardNode())
    Guard = DAG.getCopyFromReg(DAG.getEntryNode(), dl, GuardReg,
                               PtrTy);
  else
    Guard = DAG.getLoad(PtrTy, dl, DAG.getEntryNode(),
                        GuardPtr, MachinePointerInfo(IRGuard, 0),
                        true, false, false, Align);

  SDValue StackSlot = DAG.getLoad(
      PtrTy, dl, DAG.getEntryNode(), StackSlotPtr,
      MachinePointerInfo::getFixedStack(DAG.getMachineFunction(), FI), true,
      false, false, Align);

  // Perform the comparison via a subtract/getsetcc.
  EVT VT = Guard.getValueType();
  SDValue Sub = DAG.getNode(ISD::SUB, dl, VT, Guard, StackSlot);

  SDValue Cmp = DAG.getSetCC(dl, TLI.getSetCCResultType(DAG.getDataLayout(),
                                                        *DAG.getContext(),
                                                        Sub.getValueType()),
                             Sub, DAG.getConstant(0, dl, VT), ISD::SETNE);

  // If the sub is not 0, then we know the guard/stackslot do not equal, so
  // branch to failure MBB.
  SDValue BrCond = DAG.getNode(ISD::BRCOND, dl,
                               MVT::Other, StackSlot.getOperand(0),
                               Cmp, DAG.getBasicBlock(SPD.getFailureMBB()));
  // Otherwise branch to success MBB.
  SDValue Br = DAG.getNode(ISD::BR, dl,
                           MVT::Other, BrCond,
                           DAG.getBasicBlock(SPD.getSuccessMBB()));

  DAG.setRoot(Br);
}

/// Codegen the failure basic block for a stack protector check.
///
/// A failure stack protector machine basic block consists simply of a call to
/// __stack_chk_fail().
///
/// For a high level explanation of how this fits into the stack protector
/// generation see the comment on the declaration of class
/// StackProtectorDescriptor.
void
SelectionDAGBuilder::visitSPDescriptorFailure(StackProtectorDescriptor &SPD) {
  const TargetLowering &TLI = DAG.getTargetLoweringInfo();
  SDValue Chain =
      TLI.makeLibCall(DAG, RTLIB::STACKPROTECTOR_CHECK_FAIL, MVT::isVoid,
                      None, false, getCurSDLoc(), false, false).second;
  DAG.setRoot(Chain);
}

/// visitBitTestHeader - This function emits necessary code to produce value
/// suitable for "bit tests"
void SelectionDAGBuilder::visitBitTestHeader(BitTestBlock &B,
                                             MachineBasicBlock *SwitchBB) {
  SDLoc dl = getCurSDLoc();

  // Subtract the minimum value
  SDValue SwitchOp = getValue(B.SValue);
  EVT VT = SwitchOp.getValueType();
  SDValue Sub = DAG.getNode(ISD::SUB, dl, VT, SwitchOp,
                            DAG.getConstant(B.First, dl, VT));

  // Check range
  const TargetLowering &TLI = DAG.getTargetLoweringInfo();
  SDValue RangeCmp = DAG.getSetCC(
      dl, TLI.getSetCCResultType(DAG.getDataLayout(), *DAG.getContext(),
                                 Sub.getValueType()),
      Sub, DAG.getConstant(B.Range, dl, VT), ISD::SETUGT);

  // Determine the type of the test operands.
  bool UsePtrType = false;
  if (!TLI.isTypeLegal(VT))
    UsePtrType = true;
  else {
    for (unsigned i = 0, e = B.Cases.size(); i != e; ++i)
      if (!isUIntN(VT.getSizeInBits(), B.Cases[i].Mask)) {
        // Switch table case range are encoded into series of masks.
        // Just use pointer type, it's guaranteed to fit.
        UsePtrType = true;
        break;
      }
  }
  if (UsePtrType) {
    VT = TLI.getPointerTy(DAG.getDataLayout());
    Sub = DAG.getZExtOrTrunc(Sub, dl, VT);
  }

  B.RegVT = VT.getSimpleVT();
  B.Reg = FuncInfo.CreateReg(B.RegVT);
  SDValue CopyTo = DAG.getCopyToReg(getControlRoot(), dl, B.Reg, Sub);

  MachineBasicBlock* MBB = B.Cases[0].ThisBB;

  addSuccessorWithProb(SwitchBB, B.Default, B.DefaultProb);
  addSuccessorWithProb(SwitchBB, MBB, B.Prob);
  SwitchBB->normalizeSuccProbs();

  SDValue BrRange = DAG.getNode(ISD::BRCOND, dl,
                                MVT::Other, CopyTo, RangeCmp,
                                DAG.getBasicBlock(B.Default));

  // Avoid emitting unnecessary branches to the next block.
  if (MBB != NextBlock(SwitchBB))
    BrRange = DAG.getNode(ISD::BR, dl, MVT::Other, BrRange,
                          DAG.getBasicBlock(MBB));

  DAG.setRoot(BrRange);
}

/// visitBitTestCase - this function produces one "bit test"
void SelectionDAGBuilder::visitBitTestCase(BitTestBlock &BB,
                                           MachineBasicBlock* NextMBB,
                                           BranchProbability BranchProbToNext,
                                           unsigned Reg,
                                           BitTestCase &B,
                                           MachineBasicBlock *SwitchBB) {
  SDLoc dl = getCurSDLoc();
  MVT VT = BB.RegVT;
  SDValue ShiftOp = DAG.getCopyFromReg(getControlRoot(), dl, Reg, VT);
  SDValue Cmp;
  unsigned PopCount = countPopulation(B.Mask);
  const TargetLowering &TLI = DAG.getTargetLoweringInfo();
  if (PopCount == 1) {
    // Testing for a single bit; just compare the shift count with what it
    // would need to be to shift a 1 bit in that position.
    Cmp = DAG.getSetCC(
        dl, TLI.getSetCCResultType(DAG.getDataLayout(), *DAG.getContext(), VT),
        ShiftOp, DAG.getConstant(countTrailingZeros(B.Mask), dl, VT),
        ISD::SETEQ);
  } else if (PopCount == BB.Range) {
    // There is only one zero bit in the range, test for it directly.
    Cmp = DAG.getSetCC(
        dl, TLI.getSetCCResultType(DAG.getDataLayout(), *DAG.getContext(), VT),
        ShiftOp, DAG.getConstant(countTrailingOnes(B.Mask), dl, VT),
        ISD::SETNE);
  } else {
    // Make desired shift
    SDValue SwitchVal = DAG.getNode(ISD::SHL, dl, VT,
                                    DAG.getConstant(1, dl, VT), ShiftOp);

    // Emit bit tests and jumps
    SDValue AndOp = DAG.getNode(ISD::AND, dl,
                                VT, SwitchVal, DAG.getConstant(B.Mask, dl, VT));
    Cmp = DAG.getSetCC(
        dl, TLI.getSetCCResultType(DAG.getDataLayout(), *DAG.getContext(), VT),
        AndOp, DAG.getConstant(0, dl, VT), ISD::SETNE);
  }

  // The branch probability from SwitchBB to B.TargetBB is B.ExtraProb.
  addSuccessorWithProb(SwitchBB, B.TargetBB, B.ExtraProb);
  // The branch probability from SwitchBB to NextMBB is BranchProbToNext.
  addSuccessorWithProb(SwitchBB, NextMBB, BranchProbToNext);
  // It is not guaranteed that the sum of B.ExtraProb and BranchProbToNext is
  // one as they are relative probabilities (and thus work more like weights),
  // and hence we need to normalize them to let the sum of them become one.
  SwitchBB->normalizeSuccProbs();

  SDValue BrAnd = DAG.getNode(ISD::BRCOND, dl,
                              MVT::Other, getControlRoot(),
                              Cmp, DAG.getBasicBlock(B.TargetBB));

  // Avoid emitting unnecessary branches to the next block.
  if (NextMBB != NextBlock(SwitchBB))
    BrAnd = DAG.getNode(ISD::BR, dl, MVT::Other, BrAnd,
                        DAG.getBasicBlock(NextMBB));

  DAG.setRoot(BrAnd);
}

void SelectionDAGBuilder::visitInvoke(const InvokeInst &I) {
  MachineBasicBlock *InvokeMBB = FuncInfo.MBB;

  // Retrieve successors. Look through artificial IR level blocks like
  // catchswitch for successors.
  MachineBasicBlock *Return = FuncInfo.MBBMap[I.getSuccessor(0)];
  const BasicBlock *EHPadBB = I.getSuccessor(1);

  // Deopt bundles are lowered in LowerCallSiteWithDeoptBundle, and we don't
  // have to do anything here to lower funclet bundles.
  assert(!I.hasOperandBundlesOtherThan(
             {LLVMContext::OB_deopt, LLVMContext::OB_funclet}) &&
         "Cannot lower invokes with arbitrary operand bundles yet!");

  const Value *Callee(I.getCalledValue());
  const Function *Fn = dyn_cast<Function>(Callee);
  if (isa<InlineAsm>(Callee))
    visitInlineAsm(&I);
  else if (Fn && Fn->isIntrinsic()) {
    switch (Fn->getIntrinsicID()) {
    default:
      llvm_unreachable("Cannot invoke this intrinsic");
    case Intrinsic::donothing:
      // Ignore invokes to @llvm.donothing: jump directly to the next BB.
      break;
    case Intrinsic::experimental_patchpoint_void:
    case Intrinsic::experimental_patchpoint_i64:
      visitPatchpoint(&I, EHPadBB);
      break;
    case Intrinsic::experimental_gc_statepoint:
      LowerStatepoint(ImmutableStatepoint(&I), EHPadBB);
      break;
    }
  } else if (I.countOperandBundlesOfType(LLVMContext::OB_deopt)) {
    // Currently we do not lower any intrinsic calls with deopt operand bundles.
    // Eventually we will support lowering the @llvm.experimental.deoptimize
    // intrinsic, and right now there are no plans to support other intrinsics
    // with deopt state.
    LowerCallSiteWithDeoptBundle(&I, getValue(Callee), EHPadBB);
  } else {
    LowerCallTo(&I, getValue(Callee), false, EHPadBB);
  }

  // If the value of the invoke is used outside of its defining block, make it
  // available as a virtual register.
  // We already took care of the exported value for the statepoint instruction
  // during call to the LowerStatepoint.
  if (!isStatepoint(I)) {
    CopyToExportRegsIfNeeded(&I);
  }

  SmallVector<std::pair<MachineBasicBlock *, BranchProbability>, 1> UnwindDests;
  BranchProbabilityInfo *BPI = FuncInfo.BPI;
  BranchProbability EHPadBBProb =
      BPI ? BPI->getEdgeProbability(InvokeMBB->getBasicBlock(), EHPadBB)
          : BranchProbability::getZero();
  findUnwindDestinations(FuncInfo, EHPadBB, EHPadBBProb, UnwindDests);

  // Update successor info.
  addSuccessorWithProb(InvokeMBB, Return);
  for (auto &UnwindDest : UnwindDests) {
    UnwindDest.first->setIsEHPad();
    addSuccessorWithProb(InvokeMBB, UnwindDest.first, UnwindDest.second);
  }
  InvokeMBB->normalizeSuccProbs();

  // Drop into normal successor.
  DAG.setRoot(DAG.getNode(ISD::BR, getCurSDLoc(),
                          MVT::Other, getControlRoot(),
                          DAG.getBasicBlock(Return)));
}

void SelectionDAGBuilder::visitResume(const ResumeInst &RI) {
  llvm_unreachable("SelectionDAGBuilder shouldn't visit resume instructions!");
}

void SelectionDAGBuilder::visitLandingPad(const LandingPadInst &LP) {
  assert(FuncInfo.MBB->isEHPad() &&
         "Call to landingpad not in landing pad!");

  MachineBasicBlock *MBB = FuncInfo.MBB;
  MachineModuleInfo &MMI = DAG.getMachineFunction().getMMI();
  AddLandingPadInfo(LP, MMI, MBB);

  // If there aren't registers to copy the values into (e.g., during SjLj
  // exceptions), then don't bother to create these DAG nodes.
  const TargetLowering &TLI = DAG.getTargetLoweringInfo();
  const Constant *PersonalityFn = FuncInfo.Fn->getPersonalityFn();
  if (TLI.getExceptionPointerRegister(PersonalityFn) == 0 &&
      TLI.getExceptionSelectorRegister(PersonalityFn) == 0)
    return;

  // If landingpad's return type is token type, we don't create DAG nodes
  // for its exception pointer and selector value. The extraction of exception
  // pointer or selector value from token type landingpads is not currently
  // supported.
  if (LP.getType()->isTokenTy())
    return;

  SmallVector<EVT, 2> ValueVTs;
  SDLoc dl = getCurSDLoc();
  ComputeValueVTs(TLI, DAG.getDataLayout(), LP.getType(), ValueVTs);
  assert(ValueVTs.size() == 2 && "Only two-valued landingpads are supported");

  // Get the two live-in registers as SDValues. The physregs have already been
  // copied into virtual registers.
  SDValue Ops[2];
  if (FuncInfo.ExceptionPointerVirtReg) {
    Ops[0] = DAG.getZExtOrTrunc(
        DAG.getCopyFromReg(DAG.getEntryNode(), dl,
                           FuncInfo.ExceptionPointerVirtReg,
                           TLI.getPointerTy(DAG.getDataLayout())),
        dl, ValueVTs[0]);
  } else {
    Ops[0] = DAG.getConstant(0, dl, TLI.getPointerTy(DAG.getDataLayout()));
  }
  Ops[1] = DAG.getZExtOrTrunc(
      DAG.getCopyFromReg(DAG.getEntryNode(), dl,
                         FuncInfo.ExceptionSelectorVirtReg,
                         TLI.getPointerTy(DAG.getDataLayout())),
      dl, ValueVTs[1]);

  // Merge into one.
  SDValue Res = DAG.getNode(ISD::MERGE_VALUES, dl,
                            DAG.getVTList(ValueVTs), Ops);
  setValue(&LP, Res);
}

void SelectionDAGBuilder::sortAndRangeify(CaseClusterVector &Clusters) {
#ifndef NDEBUG
  for (const CaseCluster &CC : Clusters)
    assert(CC.Low == CC.High && "Input clusters must be single-case");
#endif

  std::sort(Clusters.begin(), Clusters.end(),
            [](const CaseCluster &a, const CaseCluster &b) {
    return a.Low->getValue().slt(b.Low->getValue());
  });

  // Merge adjacent clusters with the same destination.
  const unsigned N = Clusters.size();
  unsigned DstIndex = 0;
  for (unsigned SrcIndex = 0; SrcIndex < N; ++SrcIndex) {
    CaseCluster &CC = Clusters[SrcIndex];
    const ConstantInt *CaseVal = CC.Low;
    MachineBasicBlock *Succ = CC.MBB;

    if (DstIndex != 0 && Clusters[DstIndex - 1].MBB == Succ &&
        (CaseVal->getValue() - Clusters[DstIndex - 1].High->getValue()) == 1) {
      // If this case has the same successor and is a neighbour, merge it into
      // the previous cluster.
      Clusters[DstIndex - 1].High = CaseVal;
      Clusters[DstIndex - 1].Prob += CC.Prob;
    } else {
      std::memmove(&Clusters[DstIndex++], &Clusters[SrcIndex],
                   sizeof(Clusters[SrcIndex]));
    }
  }
  Clusters.resize(DstIndex);
}

void SelectionDAGBuilder::UpdateSplitBlock(MachineBasicBlock *First,
                                           MachineBasicBlock *Last) {
  // Update JTCases.
  for (unsigned i = 0, e = JTCases.size(); i != e; ++i)
    if (JTCases[i].first.HeaderBB == First)
      JTCases[i].first.HeaderBB = Last;

  // Update BitTestCases.
  for (unsigned i = 0, e = BitTestCases.size(); i != e; ++i)
    if (BitTestCases[i].Parent == First)
      BitTestCases[i].Parent = Last;
}

void SelectionDAGBuilder::visitIndirectBr(const IndirectBrInst &I) {
  MachineBasicBlock *IndirectBrMBB = FuncInfo.MBB;

  // Update machine-CFG edges with unique successors.
  SmallSet<BasicBlock*, 32> Done;
  for (unsigned i = 0, e = I.getNumSuccessors(); i != e; ++i) {
    BasicBlock *BB = I.getSuccessor(i);
    bool Inserted = Done.insert(BB).second;
    if (!Inserted)
        continue;

    MachineBasicBlock *Succ = FuncInfo.MBBMap[BB];
    addSuccessorWithProb(IndirectBrMBB, Succ);
  }
  IndirectBrMBB->normalizeSuccProbs();

  DAG.setRoot(DAG.getNode(ISD::BRIND, getCurSDLoc(),
                          MVT::Other, getControlRoot(),
                          getValue(I.getAddress())));
}

void SelectionDAGBuilder::visitUnreachable(const UnreachableInst &I) {
  if (DAG.getTarget().Options.TrapUnreachable)
    DAG.setRoot(
        DAG.getNode(ISD::TRAP, getCurSDLoc(), MVT::Other, DAG.getRoot()));
}

void SelectionDAGBuilder::visitFSub(const User &I) {
  // -0.0 - X --> fneg
  Type *Ty = I.getType();
  if (isa<Constant>(I.getOperand(0)) &&
      I.getOperand(0) == ConstantFP::getZeroValueForNegation(Ty)) {
    SDValue Op2 = getValue(I.getOperand(1));
    setValue(&I, DAG.getNode(ISD::FNEG, getCurSDLoc(),
                             Op2.getValueType(), Op2));
    return;
  }

  visitBinary(I, ISD::FSUB);
}

/// Checks if the given instruction performs a vector reduction, in which case
/// we have the freedom to alter the elements in the result as long as the
/// reduction of them stays unchanged.
static bool isVectorReductionOp(const User *I) {
  const Instruction *Inst = dyn_cast<Instruction>(I);
  if (!Inst || !Inst->getType()->isVectorTy())
    return false;

  auto OpCode = Inst->getOpcode();
  switch (OpCode) {
  case Instruction::Add:
  case Instruction::Mul:
  case Instruction::And:
  case Instruction::Or:
  case Instruction::Xor:
    break;
  case Instruction::FAdd:
  case Instruction::FMul:
    if (const FPMathOperator *FPOp = dyn_cast<const FPMathOperator>(Inst))
      if (FPOp->getFastMathFlags().unsafeAlgebra())
        break;
    // Fall through.
  default:
    return false;
  }

  unsigned ElemNum = Inst->getType()->getVectorNumElements();
  unsigned ElemNumToReduce = ElemNum;

  // Do DFS search on the def-use chain from the given instruction. We only
  // allow four kinds of operations during the search until we reach the
  // instruction that extracts the first element from the vector:
  //
  //   1. The reduction operation of the same opcode as the given instruction.
  //
  //   2. PHI node.
  //
  //   3. ShuffleVector instruction together with a reduction operation that
  //      does a partial reduction.
  //
  //   4. ExtractElement that extracts the first element from the vector, and we
  //      stop searching the def-use chain here.
  //
  // 3 & 4 above perform a reduction on all elements of the vector. We push defs
  // from 1-3 to the stack to continue the DFS. The given instruction is not
  // a reduction operation if we meet any other instructions other than those
  // listed above.

  SmallVector<const User *, 16> UsersToVisit{Inst};
  SmallPtrSet<const User *, 16> Visited;
  bool ReduxExtracted = false;

  while (!UsersToVisit.empty()) {
    auto User = UsersToVisit.back();
    UsersToVisit.pop_back();
    if (!Visited.insert(User).second)
      continue;

    for (const auto &U : User->users()) {
      auto Inst = dyn_cast<Instruction>(U);
      if (!Inst)
        return false;

      if (Inst->getOpcode() == OpCode || isa<PHINode>(U)) {
        if (const FPMathOperator *FPOp = dyn_cast<const FPMathOperator>(Inst))
          if (!isa<PHINode>(FPOp) && !FPOp->getFastMathFlags().unsafeAlgebra())
            return false;
        UsersToVisit.push_back(U);
      } else if (const ShuffleVectorInst *ShufInst =
                     dyn_cast<ShuffleVectorInst>(U)) {
        // Detect the following pattern: A ShuffleVector instruction together
        // with a reduction that do partial reduction on the first and second
        // ElemNumToReduce / 2 elements, and store the result in
        // ElemNumToReduce / 2 elements in another vector.

        unsigned ResultElements = ShufInst->getType()->getVectorNumElements();
        if (ResultElements < ElemNum)
          return false;

        if (ElemNumToReduce == 1)
          return false;
        if (!isa<UndefValue>(U->getOperand(1)))
          return false;
        for (unsigned i = 0; i < ElemNumToReduce / 2; ++i)
          if (ShufInst->getMaskValue(i) != int(i + ElemNumToReduce / 2))
            return false;
        for (unsigned i = ElemNumToReduce / 2; i < ElemNum; ++i)
          if (ShufInst->getMaskValue(i) != -1)
            return false;

        // There is only one user of this ShuffleVector instruction, which
        // must be a reduction operation.
        if (!U->hasOneUse())
          return false;

        auto U2 = dyn_cast<Instruction>(*U->user_begin());
        if (!U2 || U2->getOpcode() != OpCode)
          return false;

        // Check operands of the reduction operation.
        if ((U2->getOperand(0) == U->getOperand(0) && U2->getOperand(1) == U) ||
            (U2->getOperand(1) == U->getOperand(0) && U2->getOperand(0) == U)) {
          UsersToVisit.push_back(U2);
          ElemNumToReduce /= 2;
        } else
          return false;
      } else if (isa<ExtractElementInst>(U)) {
        // At this moment we should have reduced all elements in the vector.
        if (ElemNumToReduce != 1)
          return false;

        const ConstantInt *Val = dyn_cast<ConstantInt>(U->getOperand(1));
        if (!Val || Val->getZExtValue() != 0)
          return false;

        ReduxExtracted = true;
      } else
        return false;
    }
  }
  return ReduxExtracted;
}

void SelectionDAGBuilder::visitBinary(const User &I, unsigned OpCode) {
  SDValue Op1 = getValue(I.getOperand(0));
  SDValue Op2 = getValue(I.getOperand(1));

  bool nuw = false;
  bool nsw = false;
  bool exact = false;
  bool vec_redux = false;
  FastMathFlags FMF;

  if (const OverflowingBinaryOperator *OFBinOp =
          dyn_cast<const OverflowingBinaryOperator>(&I)) {
    nuw = OFBinOp->hasNoUnsignedWrap();
    nsw = OFBinOp->hasNoSignedWrap();
  }
  if (const PossiblyExactOperator *ExactOp =
          dyn_cast<const PossiblyExactOperator>(&I))
    exact = ExactOp->isExact();
  if (const FPMathOperator *FPOp = dyn_cast<const FPMathOperator>(&I))
    FMF = FPOp->getFastMathFlags();

  if (isVectorReductionOp(&I)) {
    vec_redux = true;
    DEBUG(dbgs() << "Detected a reduction operation:" << I << "\n");
  }

  SDNodeFlags Flags;
  Flags.setExact(exact);
  Flags.setNoSignedWrap(nsw);
  Flags.setNoUnsignedWrap(nuw);
  Flags.setVectorReduction(vec_redux);
  if (EnableFMFInDAG) {
    Flags.setAllowReciprocal(FMF.allowReciprocal());
    Flags.setNoInfs(FMF.noInfs());
    Flags.setNoNaNs(FMF.noNaNs());
    Flags.setNoSignedZeros(FMF.noSignedZeros());
    Flags.setUnsafeAlgebra(FMF.unsafeAlgebra());
  }
  SDValue BinNodeValue = DAG.getNode(OpCode, getCurSDLoc(), Op1.getValueType(),
                                     Op1, Op2, &Flags);
  setValue(&I, BinNodeValue);
}

void SelectionDAGBuilder::visitShift(const User &I, unsigned Opcode) {
  SDValue Op1 = getValue(I.getOperand(0));
  SDValue Op2 = getValue(I.getOperand(1));

  EVT ShiftTy = DAG.getTargetLoweringInfo().getShiftAmountTy(
      Op2.getValueType(), DAG.getDataLayout());

  // Coerce the shift amount to the right type if we can.
  if (!I.getType()->isVectorTy() && Op2.getValueType() != ShiftTy) {
    unsigned ShiftSize = ShiftTy.getSizeInBits();
    unsigned Op2Size = Op2.getValueType().getSizeInBits();
    SDLoc DL = getCurSDLoc();

    // If the operand is smaller than the shift count type, promote it.
    if (ShiftSize > Op2Size)
      Op2 = DAG.getNode(ISD::ZERO_EXTEND, DL, ShiftTy, Op2);

    // If the operand is larger than the shift count type but the shift
    // count type has enough bits to represent any shift value, truncate
    // it now. This is a common case and it exposes the truncate to
    // optimization early.
    else if (ShiftSize >= Log2_32_Ceil(Op2.getValueType().getSizeInBits()))
      Op2 = DAG.getNode(ISD::TRUNCATE, DL, ShiftTy, Op2);
    // Otherwise we'll need to temporarily settle for some other convenient
    // type.  Type legalization will make adjustments once the shiftee is split.
    else
      Op2 = DAG.getZExtOrTrunc(Op2, DL, MVT::i32);
  }

  bool nuw = false;
  bool nsw = false;
  bool exact = false;

  if (Opcode == ISD::SRL || Opcode == ISD::SRA || Opcode == ISD::SHL) {

    if (const OverflowingBinaryOperator *OFBinOp =
            dyn_cast<const OverflowingBinaryOperator>(&I)) {
      nuw = OFBinOp->hasNoUnsignedWrap();
      nsw = OFBinOp->hasNoSignedWrap();
    }
    if (const PossiblyExactOperator *ExactOp =
            dyn_cast<const PossiblyExactOperator>(&I))
      exact = ExactOp->isExact();
  }
  SDNodeFlags Flags;
  Flags.setExact(exact);
  Flags.setNoSignedWrap(nsw);
  Flags.setNoUnsignedWrap(nuw);
  SDValue Res = DAG.getNode(Opcode, getCurSDLoc(), Op1.getValueType(), Op1, Op2,
                            &Flags);
  setValue(&I, Res);
}

void SelectionDAGBuilder::visitSDiv(const User &I) {
  SDValue Op1 = getValue(I.getOperand(0));
  SDValue Op2 = getValue(I.getOperand(1));

  SDNodeFlags Flags;
  Flags.setExact(isa<PossiblyExactOperator>(&I) &&
                 cast<PossiblyExactOperator>(&I)->isExact());
  setValue(&I, DAG.getNode(ISD::SDIV, getCurSDLoc(), Op1.getValueType(), Op1,
                           Op2, &Flags));
}

void SelectionDAGBuilder::visitICmp(const User &I) {
  ICmpInst::Predicate predicate = ICmpInst::BAD_ICMP_PREDICATE;
  if (const ICmpInst *IC = dyn_cast<ICmpInst>(&I))
    predicate = IC->getPredicate();
  else if (const ConstantExpr *IC = dyn_cast<ConstantExpr>(&I))
    predicate = ICmpInst::Predicate(IC->getPredicate());
  SDValue Op1 = getValue(I.getOperand(0));
  SDValue Op2 = getValue(I.getOperand(1));
  ISD::CondCode Opcode = getICmpCondCode(predicate);

  EVT DestVT = DAG.getTargetLoweringInfo().getValueType(DAG.getDataLayout(),
                                                        I.getType());
  setValue(&I, DAG.getSetCC(getCurSDLoc(), DestVT, Op1, Op2, Opcode));
}

void SelectionDAGBuilder::visitFCmp(const User &I) {
  FCmpInst::Predicate predicate = FCmpInst::BAD_FCMP_PREDICATE;
  if (const FCmpInst *FC = dyn_cast<FCmpInst>(&I))
    predicate = FC->getPredicate();
  else if (const ConstantExpr *FC = dyn_cast<ConstantExpr>(&I))
    predicate = FCmpInst::Predicate(FC->getPredicate());
  SDValue Op1 = getValue(I.getOperand(0));
  SDValue Op2 = getValue(I.getOperand(1));
  ISD::CondCode Condition = getFCmpCondCode(predicate);

  // FIXME: Fcmp instructions have fast-math-flags in IR, so we should use them.
  // FIXME: We should propagate the fast-math-flags to the DAG node itself for
  // further optimization, but currently FMF is only applicable to binary nodes.
  if (TM.Options.NoNaNsFPMath)
    Condition = getFCmpCodeWithoutNaN(Condition);
  EVT DestVT = DAG.getTargetLoweringInfo().getValueType(DAG.getDataLayout(),
                                                        I.getType());
  setValue(&I, DAG.getSetCC(getCurSDLoc(), DestVT, Op1, Op2, Condition));
}

void SelectionDAGBuilder::visitSelect(const User &I) {
  SmallVector<EVT, 4> ValueVTs;
  ComputeValueVTs(DAG.getTargetLoweringInfo(), DAG.getDataLayout(), I.getType(),
                  ValueVTs);
  unsigned NumValues = ValueVTs.size();
  if (NumValues == 0) return;

  SmallVector<SDValue, 4> Values(NumValues);
  SDValue Cond     = getValue(I.getOperand(0));
  SDValue LHSVal   = getValue(I.getOperand(1));
  SDValue RHSVal   = getValue(I.getOperand(2));
  auto BaseOps = {Cond};
  ISD::NodeType OpCode = Cond.getValueType().isVector() ?
    ISD::VSELECT : ISD::SELECT;

  // Min/max matching is only viable if all output VTs are the same.
  if (std::equal(ValueVTs.begin(), ValueVTs.end(), ValueVTs.begin())) {
    EVT VT = ValueVTs[0];
    LLVMContext &Ctx = *DAG.getContext();
    auto &TLI = DAG.getTargetLoweringInfo();

    // We care about the legality of the operation after it has been type
    // legalized.
    while (TLI.getTypeAction(Ctx, VT) != TargetLoweringBase::TypeLegal &&
           VT != TLI.getTypeToTransformTo(Ctx, VT))
      VT = TLI.getTypeToTransformTo(Ctx, VT);

    // If the vselect is legal, assume we want to leave this as a vector setcc +
    // vselect. Otherwise, if this is going to be scalarized, we want to see if
    // min/max is legal on the scalar type.
    bool UseScalarMinMax = VT.isVector() &&
      !TLI.isOperationLegalOrCustom(ISD::VSELECT, VT);

    Value *LHS, *RHS;
    auto SPR = matchSelectPattern(const_cast<User*>(&I), LHS, RHS);
    ISD::NodeType Opc = ISD::DELETED_NODE;
    switch (SPR.Flavor) {
    case SPF_UMAX:    Opc = ISD::UMAX; break;
    case SPF_UMIN:    Opc = ISD::UMIN; break;
    case SPF_SMAX:    Opc = ISD::SMAX; break;
    case SPF_SMIN:    Opc = ISD::SMIN; break;
    case SPF_FMINNUM:
      switch (SPR.NaNBehavior) {
      case SPNB_NA: llvm_unreachable("No NaN behavior for FP op?");
      case SPNB_RETURNS_NAN:   Opc = ISD::FMINNAN; break;
      case SPNB_RETURNS_OTHER: Opc = ISD::FMINNUM; break;
      case SPNB_RETURNS_ANY: {
        if (TLI.isOperationLegalOrCustom(ISD::FMINNUM, VT))
          Opc = ISD::FMINNUM;
        else if (TLI.isOperationLegalOrCustom(ISD::FMINNAN, VT))
          Opc = ISD::FMINNAN;
        else if (UseScalarMinMax)
          Opc = TLI.isOperationLegalOrCustom(ISD::FMINNUM, VT.getScalarType()) ?
            ISD::FMINNUM : ISD::FMINNAN;
        break;
      }
      }
      break;
    case SPF_FMAXNUM:
      switch (SPR.NaNBehavior) {
      case SPNB_NA: llvm_unreachable("No NaN behavior for FP op?");
      case SPNB_RETURNS_NAN:   Opc = ISD::FMAXNAN; break;
      case SPNB_RETURNS_OTHER: Opc = ISD::FMAXNUM; break;
      case SPNB_RETURNS_ANY:

        if (TLI.isOperationLegalOrCustom(ISD::FMAXNUM, VT))
          Opc = ISD::FMAXNUM;
        else if (TLI.isOperationLegalOrCustom(ISD::FMAXNAN, VT))
          Opc = ISD::FMAXNAN;
        else if (UseScalarMinMax)
          Opc = TLI.isOperationLegalOrCustom(ISD::FMAXNUM, VT.getScalarType()) ?
            ISD::FMAXNUM : ISD::FMAXNAN;
        break;
      }
      break;
    default: break;
    }

    if (Opc != ISD::DELETED_NODE &&
        (TLI.isOperationLegalOrCustom(Opc, VT) ||
         (UseScalarMinMax &&
          TLI.isOperationLegalOrCustom(Opc, VT.getScalarType()))) &&
        // If the underlying comparison instruction is used by any other
        // instruction, the consumed instructions won't be destroyed, so it is
        // not profitable to convert to a min/max.
        cast<SelectInst>(&I)->getCondition()->hasOneUse()) {
      OpCode = Opc;
      LHSVal = getValue(LHS);
      RHSVal = getValue(RHS);
      BaseOps = {};
    }
  }

  for (unsigned i = 0; i != NumValues; ++i) {
    SmallVector<SDValue, 3> Ops(BaseOps.begin(), BaseOps.end());
    Ops.push_back(SDValue(LHSVal.getNode(), LHSVal.getResNo() + i));
    Ops.push_back(SDValue(RHSVal.getNode(), RHSVal.getResNo() + i));
    Values[i] = DAG.getNode(OpCode, getCurSDLoc(),
                            LHSVal.getNode()->getValueType(LHSVal.getResNo()+i),
                            Ops);
  }

  setValue(&I, DAG.getNode(ISD::MERGE_VALUES, getCurSDLoc(),
                           DAG.getVTList(ValueVTs), Values));
}

void SelectionDAGBuilder::visitTrunc(const User &I) {
  // TruncInst cannot be a no-op cast because sizeof(src) > sizeof(dest).
  SDValue N = getValue(I.getOperand(0));
  EVT DestVT = DAG.getTargetLoweringInfo().getValueType(DAG.getDataLayout(),
                                                        I.getType());
  setValue(&I, DAG.getNode(ISD::TRUNCATE, getCurSDLoc(), DestVT, N));
}

void SelectionDAGBuilder::visitZExt(const User &I) {
  // ZExt cannot be a no-op cast because sizeof(src) < sizeof(dest).
  // ZExt also can't be a cast to bool for same reason. So, nothing much to do
  SDValue N = getValue(I.getOperand(0));
  EVT DestVT = DAG.getTargetLoweringInfo().getValueType(DAG.getDataLayout(),
                                                        I.getType());
  setValue(&I, DAG.getNode(ISD::ZERO_EXTEND, getCurSDLoc(), DestVT, N));
}

void SelectionDAGBuilder::visitSExt(const User &I) {
  // SExt cannot be a no-op cast because sizeof(src) < sizeof(dest).
  // SExt also can't be a cast to bool for same reason. So, nothing much to do
  SDValue N = getValue(I.getOperand(0));
  EVT DestVT = DAG.getTargetLoweringInfo().getValueType(DAG.getDataLayout(),
                                                        I.getType());
  setValue(&I, DAG.getNode(ISD::SIGN_EXTEND, getCurSDLoc(), DestVT, N));
}

void SelectionDAGBuilder::visitFPTrunc(const User &I) {
  // FPTrunc is never a no-op cast, no need to check
  SDValue N = getValue(I.getOperand(0));
  SDLoc dl = getCurSDLoc();
  const TargetLowering &TLI = DAG.getTargetLoweringInfo();
  EVT DestVT = TLI.getValueType(DAG.getDataLayout(), I.getType());
  setValue(&I, DAG.getNode(ISD::FP_ROUND, dl, DestVT, N,
                           DAG.getTargetConstant(
                               0, dl, TLI.getPointerTy(DAG.getDataLayout()))));
}

void SelectionDAGBuilder::visitFPExt(const User &I) {
  // FPExt is never a no-op cast, no need to check
  SDValue N = getValue(I.getOperand(0));
  EVT DestVT = DAG.getTargetLoweringInfo().getValueType(DAG.getDataLayout(),
                                                        I.getType());
  setValue(&I, DAG.getNode(ISD::FP_EXTEND, getCurSDLoc(), DestVT, N));
}

void SelectionDAGBuilder::visitFPToUI(const User &I) {
  // FPToUI is never a no-op cast, no need to check
  SDValue N = getValue(I.getOperand(0));
  EVT DestVT = DAG.getTargetLoweringInfo().getValueType(DAG.getDataLayout(),
                                                        I.getType());
  setValue(&I, DAG.getNode(ISD::FP_TO_UINT, getCurSDLoc(), DestVT, N));
}

void SelectionDAGBuilder::visitFPToSI(const User &I) {
  // FPToSI is never a no-op cast, no need to check
  SDValue N = getValue(I.getOperand(0));
  EVT DestVT = DAG.getTargetLoweringInfo().getValueType(DAG.getDataLayout(),
                                                        I.getType());
  setValue(&I, DAG.getNode(ISD::FP_TO_SINT, getCurSDLoc(), DestVT, N));
}

void SelectionDAGBuilder::visitUIToFP(const User &I) {
  // UIToFP is never a no-op cast, no need to check
  SDValue N = getValue(I.getOperand(0));
  EVT DestVT = DAG.getTargetLoweringInfo().getValueType(DAG.getDataLayout(),
                                                        I.getType());
  setValue(&I, DAG.getNode(ISD::UINT_TO_FP, getCurSDLoc(), DestVT, N));
}

void SelectionDAGBuilder::visitSIToFP(const User &I) {
  // SIToFP is never a no-op cast, no need to check
  SDValue N = getValue(I.getOperand(0));
  EVT DestVT = DAG.getTargetLoweringInfo().getValueType(DAG.getDataLayout(),
                                                        I.getType());
  setValue(&I, DAG.getNode(ISD::SINT_TO_FP, getCurSDLoc(), DestVT, N));
}

void SelectionDAGBuilder::visitPtrToInt(const User &I) {
  // What to do depends on the size of the integer and the size of the pointer.
  // We can either truncate, zero extend, or no-op, accordingly.
  SDValue N = getValue(I.getOperand(0));
  EVT DestVT = DAG.getTargetLoweringInfo().getValueType(DAG.getDataLayout(),
                                                        I.getType());
  setValue(&I, DAG.getZExtOrTrunc(N, getCurSDLoc(), DestVT));
}

void SelectionDAGBuilder::visitIntToPtr(const User &I) {
  // What to do depends on the size of the integer and the size of the pointer.
  // We can either truncate, zero extend, or no-op, accordingly.
  SDValue N = getValue(I.getOperand(0));
  EVT DestVT = DAG.getTargetLoweringInfo().getValueType(DAG.getDataLayout(),
                                                        I.getType());
  setValue(&I, DAG.getZExtOrTrunc(N, getCurSDLoc(), DestVT));
}

void SelectionDAGBuilder::visitBitCast(const User &I) {
  SDValue N = getValue(I.getOperand(0));
  SDLoc dl = getCurSDLoc();
  EVT DestVT = DAG.getTargetLoweringInfo().getValueType(DAG.getDataLayout(),
                                                        I.getType());

  // BitCast assures us that source and destination are the same size so this is
  // either a BITCAST or a no-op.
  if (DestVT != N.getValueType())
    setValue(&I, DAG.getNode(ISD::BITCAST, dl,
                             DestVT, N)); // convert types.
  // Check if the original LLVM IR Operand was a ConstantInt, because getValue()
  // might fold any kind of constant expression to an integer constant and that
  // is not what we are looking for. Only regcognize a bitcast of a genuine
  // constant integer as an opaque constant.
  else if(ConstantInt *C = dyn_cast<ConstantInt>(I.getOperand(0)))
    setValue(&I, DAG.getConstant(C->getValue(), dl, DestVT, /*isTarget=*/false,
                                 /*isOpaque*/true));
  else
    setValue(&I, N);            // noop cast.
}

void SelectionDAGBuilder::visitAddrSpaceCast(const User &I) {
  const TargetLowering &TLI = DAG.getTargetLoweringInfo();
  const Value *SV = I.getOperand(0);
  SDValue N = getValue(SV);
  EVT DestVT = TLI.getValueType(DAG.getDataLayout(), I.getType());

  unsigned SrcAS = SV->getType()->getPointerAddressSpace();
  unsigned DestAS = I.getType()->getPointerAddressSpace();

  if (!TLI.isNoopAddrSpaceCast(SrcAS, DestAS))
    N = DAG.getAddrSpaceCast(getCurSDLoc(), DestVT, N, SrcAS, DestAS);

  setValue(&I, N);
}

void SelectionDAGBuilder::visitInsertElement(const User &I) {
  const TargetLowering &TLI = DAG.getTargetLoweringInfo();
  SDValue InVec = getValue(I.getOperand(0));
  SDValue InVal = getValue(I.getOperand(1));
  SDValue InIdx = DAG.getSExtOrTrunc(getValue(I.getOperand(2)), getCurSDLoc(),
                                     TLI.getVectorIdxTy(DAG.getDataLayout()));
  setValue(&I, DAG.getNode(ISD::INSERT_VECTOR_ELT, getCurSDLoc(),
                           TLI.getValueType(DAG.getDataLayout(), I.getType()),
                           InVec, InVal, InIdx));
}

void SelectionDAGBuilder::visitExtractElement(const User &I) {
  const TargetLowering &TLI = DAG.getTargetLoweringInfo();
  SDValue InVec = getValue(I.getOperand(0));
  SDValue InIdx = DAG.getSExtOrTrunc(getValue(I.getOperand(1)), getCurSDLoc(),
                                     TLI.getVectorIdxTy(DAG.getDataLayout()));
  setValue(&I, DAG.getNode(ISD::EXTRACT_VECTOR_ELT, getCurSDLoc(),
                           TLI.getValueType(DAG.getDataLayout(), I.getType()),
                           InVec, InIdx));
}

// Utility for visitShuffleVector - Return true if every element in Mask,
// beginning from position Pos and ending in Pos+Size, falls within the
// specified sequential range [L, L+Pos). or is undef.
static bool isSequentialInRange(const SmallVectorImpl<int> &Mask,
                                unsigned Pos, unsigned Size, int Low) {
  for (unsigned i = Pos, e = Pos+Size; i != e; ++i, ++Low)
    if (Mask[i] >= 0 && Mask[i] != Low)
      return false;
  return true;
}

void SelectionDAGBuilder::visitShuffleVector(const User &I) {
  SDValue Src1 = getValue(I.getOperand(0));
  SDValue Src2 = getValue(I.getOperand(1));

  SmallVector<int, 8> Mask;
  ShuffleVectorInst::getShuffleMask(cast<Constant>(I.getOperand(2)), Mask);
  unsigned MaskNumElts = Mask.size();

  const TargetLowering &TLI = DAG.getTargetLoweringInfo();
  EVT VT = TLI.getValueType(DAG.getDataLayout(), I.getType());
  EVT SrcVT = Src1.getValueType();
  unsigned SrcNumElts = SrcVT.getVectorNumElements();

  if (SrcNumElts == MaskNumElts) {
    setValue(&I, DAG.getVectorShuffle(VT, getCurSDLoc(), Src1, Src2,
                                      &Mask[0]));
    return;
  }

  // Normalize the shuffle vector since mask and vector length don't match.
  if (SrcNumElts < MaskNumElts && MaskNumElts % SrcNumElts == 0) {
    // Mask is longer than the source vectors and is a multiple of the source
    // vectors.  We can use concatenate vector to make the mask and vectors
    // lengths match.
    if (SrcNumElts*2 == MaskNumElts) {
      // First check for Src1 in low and Src2 in high
      if (isSequentialInRange(Mask, 0, SrcNumElts, 0) &&
          isSequentialInRange(Mask, SrcNumElts, SrcNumElts, SrcNumElts)) {
        // The shuffle is concatenating two vectors together.
        setValue(&I, DAG.getNode(ISD::CONCAT_VECTORS, getCurSDLoc(),
                                 VT, Src1, Src2));
        return;
      }
      // Then check for Src2 in low and Src1 in high
      if (isSequentialInRange(Mask, 0, SrcNumElts, SrcNumElts) &&
          isSequentialInRange(Mask, SrcNumElts, SrcNumElts, 0)) {
        // The shuffle is concatenating two vectors together.
        setValue(&I, DAG.getNode(ISD::CONCAT_VECTORS, getCurSDLoc(),
                                 VT, Src2, Src1));
        return;
      }
    }

    // Pad both vectors with undefs to make them the same length as the mask.
    unsigned NumConcat = MaskNumElts / SrcNumElts;
    bool Src1U = Src1.isUndef();
    bool Src2U = Src2.isUndef();
    SDValue UndefVal = DAG.getUNDEF(SrcVT);

    SmallVector<SDValue, 8> MOps1(NumConcat, UndefVal);
    SmallVector<SDValue, 8> MOps2(NumConcat, UndefVal);
    MOps1[0] = Src1;
    MOps2[0] = Src2;

    Src1 = Src1U ? DAG.getUNDEF(VT) : DAG.getNode(ISD::CONCAT_VECTORS,
                                                  getCurSDLoc(), VT, MOps1);
    Src2 = Src2U ? DAG.getUNDEF(VT) : DAG.getNode(ISD::CONCAT_VECTORS,
                                                  getCurSDLoc(), VT, MOps2);

    // Readjust mask for new input vector length.
    SmallVector<int, 8> MappedOps;
    for (unsigned i = 0; i != MaskNumElts; ++i) {
      int Idx = Mask[i];
      if (Idx >= (int)SrcNumElts)
        Idx -= SrcNumElts - MaskNumElts;
      MappedOps.push_back(Idx);
    }

    setValue(&I, DAG.getVectorShuffle(VT, getCurSDLoc(), Src1, Src2,
                                      &MappedOps[0]));
    return;
  }

  if (SrcNumElts > MaskNumElts) {
    // Analyze the access pattern of the vector to see if we can extract
    // two subvectors and do the shuffle. The analysis is done by calculating
    // the range of elements the mask access on both vectors.
    int MinRange[2] = { static_cast<int>(SrcNumElts),
                        static_cast<int>(SrcNumElts)};
    int MaxRange[2] = {-1, -1};

    for (unsigned i = 0; i != MaskNumElts; ++i) {
      int Idx = Mask[i];
      unsigned Input = 0;
      if (Idx < 0)
        continue;

      if (Idx >= (int)SrcNumElts) {
        Input = 1;
        Idx -= SrcNumElts;
      }
      if (Idx > MaxRange[Input])
        MaxRange[Input] = Idx;
      if (Idx < MinRange[Input])
        MinRange[Input] = Idx;
    }

    // Check if the access is smaller than the vector size and can we find
    // a reasonable extract index.
    int RangeUse[2] = { -1, -1 };  // 0 = Unused, 1 = Extract, -1 = Can not
                                   // Extract.
    int StartIdx[2];  // StartIdx to extract from
    for (unsigned Input = 0; Input < 2; ++Input) {
      if (MinRange[Input] >= (int)SrcNumElts && MaxRange[Input] < 0) {
        RangeUse[Input] = 0; // Unused
        StartIdx[Input] = 0;
        continue;
      }

      // Find a good start index that is a multiple of the mask length. Then
      // see if the rest of the elements are in range.
      StartIdx[Input] = (MinRange[Input]/MaskNumElts)*MaskNumElts;
      if (MaxRange[Input] - StartIdx[Input] < (int)MaskNumElts &&
          StartIdx[Input] + MaskNumElts <= SrcNumElts)
        RangeUse[Input] = 1; // Extract from a multiple of the mask length.
    }

    if (RangeUse[0] == 0 && RangeUse[1] == 0) {
      setValue(&I, DAG.getUNDEF(VT)); // Vectors are not used.
      return;
    }
    if (RangeUse[0] >= 0 && RangeUse[1] >= 0) {
      // Extract appropriate subvector and generate a vector shuffle
      for (unsigned Input = 0; Input < 2; ++Input) {
        SDValue &Src = Input == 0 ? Src1 : Src2;
        if (RangeUse[Input] == 0)
          Src = DAG.getUNDEF(VT);
        else {
          SDLoc dl = getCurSDLoc();
          Src = DAG.getNode(
              ISD::EXTRACT_SUBVECTOR, dl, VT, Src,
              DAG.getConstant(StartIdx[Input], dl,
                              TLI.getVectorIdxTy(DAG.getDataLayout())));
        }
      }

      // Calculate new mask.
      SmallVector<int, 8> MappedOps;
      for (unsigned i = 0; i != MaskNumElts; ++i) {
        int Idx = Mask[i];
        if (Idx >= 0) {
          if (Idx < (int)SrcNumElts)
            Idx -= StartIdx[0];
          else
            Idx -= SrcNumElts + StartIdx[1] - MaskNumElts;
        }
        MappedOps.push_back(Idx);
      }

      setValue(&I, DAG.getVectorShuffle(VT, getCurSDLoc(), Src1, Src2,
                                        &MappedOps[0]));
      return;
    }
  }

  // We can't use either concat vectors or extract subvectors so fall back to
  // replacing the shuffle with extract and build vector.
  // to insert and build vector.
  EVT EltVT = VT.getVectorElementType();
  EVT IdxVT = TLI.getVectorIdxTy(DAG.getDataLayout());
  SDLoc dl = getCurSDLoc();
  SmallVector<SDValue,8> Ops;
  for (unsigned i = 0; i != MaskNumElts; ++i) {
    int Idx = Mask[i];
    SDValue Res;

    if (Idx < 0) {
      Res = DAG.getUNDEF(EltVT);
    } else {
      SDValue &Src = Idx < (int)SrcNumElts ? Src1 : Src2;
      if (Idx >= (int)SrcNumElts) Idx -= SrcNumElts;

      Res = DAG.getNode(ISD::EXTRACT_VECTOR_ELT, dl,
                        EltVT, Src, DAG.getConstant(Idx, dl, IdxVT));
    }

    Ops.push_back(Res);
  }

  setValue(&I, DAG.getNode(ISD::BUILD_VECTOR, dl, VT, Ops));
}

void SelectionDAGBuilder::visitInsertValue(const InsertValueInst &I) {
  const Value *Op0 = I.getOperand(0);
  const Value *Op1 = I.getOperand(1);
  Type *AggTy = I.getType();
  Type *ValTy = Op1->getType();
  bool IntoUndef = isa<UndefValue>(Op0);
  bool FromUndef = isa<UndefValue>(Op1);

  unsigned LinearIndex = ComputeLinearIndex(AggTy, I.getIndices());

  const TargetLowering &TLI = DAG.getTargetLoweringInfo();
  SmallVector<EVT, 4> AggValueVTs;
  ComputeValueVTs(TLI, DAG.getDataLayout(), AggTy, AggValueVTs);
  SmallVector<EVT, 4> ValValueVTs;
  ComputeValueVTs(TLI, DAG.getDataLayout(), ValTy, ValValueVTs);

  unsigned NumAggValues = AggValueVTs.size();
  unsigned NumValValues = ValValueVTs.size();
  SmallVector<SDValue, 4> Values(NumAggValues);

  // Ignore an insertvalue that produces an empty object
  if (!NumAggValues) {
    setValue(&I, DAG.getUNDEF(MVT(MVT::Other)));
    return;
  }

  SDValue Agg = getValue(Op0);
  unsigned i = 0;
  // Copy the beginning value(s) from the original aggregate.
  for (; i != LinearIndex; ++i)
    Values[i] = IntoUndef ? DAG.getUNDEF(AggValueVTs[i]) :
                SDValue(Agg.getNode(), Agg.getResNo() + i);
  // Copy values from the inserted value(s).
  if (NumValValues) {
    SDValue Val = getValue(Op1);
    for (; i != LinearIndex + NumValValues; ++i)
      Values[i] = FromUndef ? DAG.getUNDEF(AggValueVTs[i]) :
                  SDValue(Val.getNode(), Val.getResNo() + i - LinearIndex);
  }
  // Copy remaining value(s) from the original aggregate.
  for (; i != NumAggValues; ++i)
    Values[i] = IntoUndef ? DAG.getUNDEF(AggValueVTs[i]) :
                SDValue(Agg.getNode(), Agg.getResNo() + i);

  setValue(&I, DAG.getNode(ISD::MERGE_VALUES, getCurSDLoc(),
                           DAG.getVTList(AggValueVTs), Values));
}

void SelectionDAGBuilder::visitExtractValue(const ExtractValueInst &I) {
  const Value *Op0 = I.getOperand(0);
  Type *AggTy = Op0->getType();
  Type *ValTy = I.getType();
  bool OutOfUndef = isa<UndefValue>(Op0);

  unsigned LinearIndex = ComputeLinearIndex(AggTy, I.getIndices());

  const TargetLowering &TLI = DAG.getTargetLoweringInfo();
  SmallVector<EVT, 4> ValValueVTs;
  ComputeValueVTs(TLI, DAG.getDataLayout(), ValTy, ValValueVTs);

  unsigned NumValValues = ValValueVTs.size();

  // Ignore a extractvalue that produces an empty object
  if (!NumValValues) {
    setValue(&I, DAG.getUNDEF(MVT(MVT::Other)));
    return;
  }

  SmallVector<SDValue, 4> Values(NumValValues);

  SDValue Agg = getValue(Op0);
  // Copy out the selected value(s).
  for (unsigned i = LinearIndex; i != LinearIndex + NumValValues; ++i)
    Values[i - LinearIndex] =
      OutOfUndef ?
        DAG.getUNDEF(Agg.getNode()->getValueType(Agg.getResNo() + i)) :
        SDValue(Agg.getNode(), Agg.getResNo() + i);

  setValue(&I, DAG.getNode(ISD::MERGE_VALUES, getCurSDLoc(),
                           DAG.getVTList(ValValueVTs), Values));
}

void SelectionDAGBuilder::visitGetElementPtr(const User &I) {
  Value *Op0 = I.getOperand(0);
  // Note that the pointer operand may be a vector of pointers. Take the scalar
  // element which holds a pointer.
  unsigned AS = Op0->getType()->getScalarType()->getPointerAddressSpace();
  SDValue N = getValue(Op0);
  SDLoc dl = getCurSDLoc();

  // Normalize Vector GEP - all scalar operands should be converted to the
  // splat vector.
  unsigned VectorWidth = I.getType()->isVectorTy() ?
    cast<VectorType>(I.getType())->getVectorNumElements() : 0;

  if (VectorWidth && !N.getValueType().isVector()) {
    MVT VT = MVT::getVectorVT(N.getValueType().getSimpleVT(), VectorWidth);
    SmallVector<SDValue, 16> Ops(VectorWidth, N);
    N = DAG.getNode(ISD::BUILD_VECTOR, dl, VT, Ops);
  }
  for (gep_type_iterator GTI = gep_type_begin(&I), E = gep_type_end(&I);
       GTI != E; ++GTI) {
    const Value *Idx = GTI.getOperand();
    if (StructType *StTy = dyn_cast<StructType>(*GTI)) {
      unsigned Field = cast<Constant>(Idx)->getUniqueInteger().getZExtValue();
      if (Field) {
        // N = N + Offset
        uint64_t Offset = DL->getStructLayout(StTy)->getElementOffset(Field);

        // In an inbouds GEP with an offset that is nonnegative even when
        // interpreted as signed, assume there is no unsigned overflow.
        SDNodeFlags Flags;
        if (int64_t(Offset) >= 0 && cast<GEPOperator>(I).isInBounds())
          Flags.setNoUnsignedWrap(true);

        N = DAG.getNode(ISD::ADD, dl, N.getValueType(), N,
                        DAG.getConstant(Offset, dl, N.getValueType()), &Flags);
      }
    } else {
      MVT PtrTy =
          DAG.getTargetLoweringInfo().getPointerTy(DAG.getDataLayout(), AS);
      unsigned PtrSize = PtrTy.getSizeInBits();
      APInt ElementSize(PtrSize, DL->getTypeAllocSize(GTI.getIndexedType()));

      // If this is a scalar constant or a splat vector of constants,
      // handle it quickly.
      const auto *CI = dyn_cast<ConstantInt>(Idx);
      if (!CI && isa<ConstantDataVector>(Idx) &&
          cast<ConstantDataVector>(Idx)->getSplatValue())
        CI = cast<ConstantInt>(cast<ConstantDataVector>(Idx)->getSplatValue());

      if (CI) {
        if (CI->isZero())
          continue;
        APInt Offs = ElementSize * CI->getValue().sextOrTrunc(PtrSize);
        SDValue OffsVal = VectorWidth ?
          DAG.getConstant(Offs, dl, MVT::getVectorVT(PtrTy, VectorWidth)) :
          DAG.getConstant(Offs, dl, PtrTy);

        // In an inbouds GEP with an offset that is nonnegative even when
        // interpreted as signed, assume there is no unsigned overflow.
        SDNodeFlags Flags;
        if (Offs.isNonNegative() && cast<GEPOperator>(I).isInBounds())
          Flags.setNoUnsignedWrap(true);

        N = DAG.getNode(ISD::ADD, dl, N.getValueType(), N, OffsVal, &Flags);
        continue;
      }

      // N = N + Idx * ElementSize;
      SDValue IdxN = getValue(Idx);

      if (!IdxN.getValueType().isVector() && VectorWidth) {
        MVT VT = MVT::getVectorVT(IdxN.getValueType().getSimpleVT(), VectorWidth);
        SmallVector<SDValue, 16> Ops(VectorWidth, IdxN);
        IdxN = DAG.getNode(ISD::BUILD_VECTOR, dl, VT, Ops);
      }
      // If the index is smaller or larger than intptr_t, truncate or extend
      // it.
      IdxN = DAG.getSExtOrTrunc(IdxN, dl, N.getValueType());

      // If this is a multiply by a power of two, turn it into a shl
      // immediately.  This is a very common case.
      if (ElementSize != 1) {
        if (ElementSize.isPowerOf2()) {
          unsigned Amt = ElementSize.logBase2();
          IdxN = DAG.getNode(ISD::SHL, dl,
                             N.getValueType(), IdxN,
                             DAG.getConstant(Amt, dl, IdxN.getValueType()));
        } else {
          SDValue Scale = DAG.getConstant(ElementSize, dl, IdxN.getValueType());
          IdxN = DAG.getNode(ISD::MUL, dl,
                             N.getValueType(), IdxN, Scale);
        }
      }

      N = DAG.getNode(ISD::ADD, dl,
                      N.getValueType(), N, IdxN);
    }
  }

  setValue(&I, N);
}

void SelectionDAGBuilder::visitAlloca(const AllocaInst &I) {
  // If this is a fixed sized alloca in the entry block of the function,
  // allocate it statically on the stack.
  if (FuncInfo.StaticAllocaMap.count(&I))
    return;   // getValue will auto-populate this.

  SDLoc dl = getCurSDLoc();
  Type *Ty = I.getAllocatedType();
  const TargetLowering &TLI = DAG.getTargetLoweringInfo();
  auto &DL = DAG.getDataLayout();
  uint64_t TySize = DL.getTypeAllocSize(Ty);
  unsigned Align =
      std::max((unsigned)DL.getPrefTypeAlignment(Ty), I.getAlignment());

  SDValue AllocSize = getValue(I.getArraySize());

  EVT IntPtr = TLI.getPointerTy(DAG.getDataLayout());
  if (AllocSize.getValueType() != IntPtr)
    AllocSize = DAG.getZExtOrTrunc(AllocSize, dl, IntPtr);

  AllocSize = DAG.getNode(ISD::MUL, dl, IntPtr,
                          AllocSize,
                          DAG.getConstant(TySize, dl, IntPtr));

  // Handle alignment.  If the requested alignment is less than or equal to
  // the stack alignment, ignore it.  If the size is greater than or equal to
  // the stack alignment, we note this in the DYNAMIC_STACKALLOC node.
  unsigned StackAlign =
      DAG.getSubtarget().getFrameLowering()->getStackAlignment();
  if (Align <= StackAlign)
    Align = 0;

  // Round the size of the allocation up to the stack alignment size
  // by add SA-1 to the size. This doesn't overflow because we're computing
  // an address inside an alloca.
  SDNodeFlags Flags;
  Flags.setNoUnsignedWrap(true);
  AllocSize = DAG.getNode(ISD::ADD, dl,
                          AllocSize.getValueType(), AllocSize,
                          DAG.getIntPtrConstant(StackAlign - 1, dl), &Flags);

  // Mask out the low bits for alignment purposes.
  AllocSize = DAG.getNode(ISD::AND, dl,
                          AllocSize.getValueType(), AllocSize,
                          DAG.getIntPtrConstant(~(uint64_t)(StackAlign - 1),
                                                dl));

  SDValue Ops[] = { getRoot(), AllocSize, DAG.getIntPtrConstant(Align, dl) };
  SDVTList VTs = DAG.getVTList(AllocSize.getValueType(), MVT::Other);
  SDValue DSA = DAG.getNode(ISD::DYNAMIC_STACKALLOC, dl, VTs, Ops);
  setValue(&I, DSA);
  DAG.setRoot(DSA.getValue(1));

  assert(FuncInfo.MF->getFrameInfo()->hasVarSizedObjects());
}

void SelectionDAGBuilder::visitLoad(const LoadInst &I) {
  if (I.isAtomic())
    return visitAtomicLoad(I);

  const TargetLowering &TLI = DAG.getTargetLoweringInfo();
  const Value *SV = I.getOperand(0);
<<<<<<< HEAD
  if (const Argument *Arg = dyn_cast<Argument>(SV)) {
    const TargetLowering &TLI = DAG.getTargetLoweringInfo();
    if (Arg->hasSwiftErrorAttr() && TLI.supportSwiftError())
      return visitLoadFromSwiftError(I);
  }

  if (const AllocaInst *Alloca = dyn_cast<AllocaInst>(SV)) {
    const TargetLowering &TLI = DAG.getTargetLoweringInfo();
    if (Alloca->isSwiftError() && TLI.supportSwiftError())
      return visitLoadFromSwiftError(I);
=======
  if (TLI.supportSwiftError()) {
    // Swifterror values can come from either a function parameter with
    // swifterror attribute or an alloca with swifterror attribute.
    if (const Argument *Arg = dyn_cast<Argument>(SV)) {
      if (Arg->hasSwiftErrorAttr())
        return visitLoadFromSwiftError(I);
    }

    if (const AllocaInst *Alloca = dyn_cast<AllocaInst>(SV)) {
      if (Alloca->isSwiftError())
        return visitLoadFromSwiftError(I);
    }
>>>>>>> 2bf0ebe9
  }

  SDValue Ptr = getValue(SV);

  Type *Ty = I.getType();

  bool isVolatile = I.isVolatile();
  bool isNonTemporal = I.getMetadata(LLVMContext::MD_nontemporal) != nullptr;

  // The IR notion of invariant_load only guarantees that all *non-faulting*
  // invariant loads result in the same value.  The MI notion of invariant load
  // guarantees that the load can be legally moved to any location within its
  // containing function.  The MI notion of invariant_load is stronger than the
  // IR notion of invariant_load -- an MI invariant_load is an IR invariant_load
  // with a guarantee that the location being loaded from is dereferenceable
  // throughout the function's lifetime.

  bool isInvariant = I.getMetadata(LLVMContext::MD_invariant_load) != nullptr &&
                     isDereferenceablePointer(SV, DAG.getDataLayout());
  unsigned Alignment = I.getAlignment();

  AAMDNodes AAInfo;
  I.getAAMetadata(AAInfo);
  const MDNode *Ranges = I.getMetadata(LLVMContext::MD_range);

  SmallVector<EVT, 4> ValueVTs;
  SmallVector<uint64_t, 4> Offsets;
  ComputeValueVTs(TLI, DAG.getDataLayout(), Ty, ValueVTs, &Offsets);
  unsigned NumValues = ValueVTs.size();
  if (NumValues == 0)
    return;

  SDValue Root;
  bool ConstantMemory = false;
  if (isVolatile || NumValues > MaxParallelChains)
    // Serialize volatile loads with other side effects.
    Root = getRoot();
  else if (AA->pointsToConstantMemory(MemoryLocation(
               SV, DAG.getDataLayout().getTypeStoreSize(Ty), AAInfo))) {
    // Do not serialize (non-volatile) loads of constant memory with anything.
    Root = DAG.getEntryNode();
    ConstantMemory = true;
  } else {
    // Do not serialize non-volatile loads against each other.
    Root = DAG.getRoot();
  }

  SDLoc dl = getCurSDLoc();

  if (isVolatile)
    Root = TLI.prepareVolatileOrAtomicLoad(Root, dl, DAG);

  // An aggregate load cannot wrap around the address space, so offsets to its
  // parts don't wrap either.
  SDNodeFlags Flags;
  Flags.setNoUnsignedWrap(true);

  SmallVector<SDValue, 4> Values(NumValues);
  SmallVector<SDValue, 4> Chains(std::min(MaxParallelChains, NumValues));
  EVT PtrVT = Ptr.getValueType();
  unsigned ChainI = 0;
  for (unsigned i = 0; i != NumValues; ++i, ++ChainI) {
    // Serializing loads here may result in excessive register pressure, and
    // TokenFactor places arbitrary choke points on the scheduler. SD scheduling
    // could recover a bit by hoisting nodes upward in the chain by recognizing
    // they are side-effect free or do not alias. The optimizer should really
    // avoid this case by converting large object/array copies to llvm.memcpy
    // (MaxParallelChains should always remain as failsafe).
    if (ChainI == MaxParallelChains) {
      assert(PendingLoads.empty() && "PendingLoads must be serialized first");
      SDValue Chain = DAG.getNode(ISD::TokenFactor, dl, MVT::Other,
                                  makeArrayRef(Chains.data(), ChainI));
      Root = Chain;
      ChainI = 0;
    }
    SDValue A = DAG.getNode(ISD::ADD, dl,
                            PtrVT, Ptr,
                            DAG.getConstant(Offsets[i], dl, PtrVT),
                            &Flags);
    SDValue L = DAG.getLoad(ValueVTs[i], dl, Root,
                            A, MachinePointerInfo(SV, Offsets[i]), isVolatile,
                            isNonTemporal, isInvariant, Alignment, AAInfo,
                            Ranges);

    Values[i] = L;
    Chains[ChainI] = L.getValue(1);
  }

  if (!ConstantMemory) {
    SDValue Chain = DAG.getNode(ISD::TokenFactor, dl, MVT::Other,
                                makeArrayRef(Chains.data(), ChainI));
    if (isVolatile)
      DAG.setRoot(Chain);
    else
      PendingLoads.push_back(Chain);
  }

  setValue(&I, DAG.getNode(ISD::MERGE_VALUES, dl,
                           DAG.getVTList(ValueVTs), Values));
}

void SelectionDAGBuilder::visitStoreToSwiftError(const StoreInst &I) {
  const TargetLowering &TLI = DAG.getTargetLoweringInfo();
  assert(TLI.supportSwiftError() &&
         "call visitStoreToSwiftError when backend supports swifterror");

  SmallVector<EVT, 4> ValueVTs;
  SmallVector<uint64_t, 4> Offsets;
  const Value *SrcV = I.getOperand(0);
  ComputeValueVTs(DAG.getTargetLoweringInfo(), DAG.getDataLayout(),
                  SrcV->getType(), ValueVTs, &Offsets);
<<<<<<< HEAD
  assert(ValueVTs.size() == 1 && "expect a single EVT for swifterror");
=======
  assert(ValueVTs.size() == 1 && Offsets[0] == 0 &&
         "expect a single EVT for swifterror");
>>>>>>> 2bf0ebe9

  SDValue Src = getValue(SrcV);
  // Create a virtual register, then update the virtual register.
  auto &DL = DAG.getDataLayout();
  const TargetRegisterClass *RC = TLI.getRegClassFor(TLI.getPointerTy(DL));
  unsigned VReg = FuncInfo.MF->getRegInfo().createVirtualRegister(RC);
  // Chain, DL, Reg, N or Chain, DL, Reg, N, Glue
  // Chain can be getRoot or getControlRoot.
  SDValue CopyNode = DAG.getCopyToReg(getRoot(), getCurSDLoc(), VReg,
                                      SDValue(Src.getNode(), Src.getResNo()));
  DAG.setRoot(CopyNode);
  FuncInfo.setSwiftErrorVReg(FuncInfo.MBB, I.getOperand(1), VReg);
}

void SelectionDAGBuilder::visitLoadFromSwiftError(const LoadInst &I) {
  assert(DAG.getTargetLoweringInfo().supportSwiftError() &&
         "call visitLoadFromSwiftError when backend supports swifterror");

  assert(!I.isVolatile() &&
         I.getMetadata(LLVMContext::MD_nontemporal) == nullptr &&
         I.getMetadata(LLVMContext::MD_invariant_load) == nullptr &&
         "Support volatile, non temporal, invariant for load_from_swift_error");

  const Value *SV = I.getOperand(0);
  Type *Ty = I.getType();
  AAMDNodes AAInfo;
  I.getAAMetadata(AAInfo);
  assert(!AA->pointsToConstantMemory(MemoryLocation(
             SV, DAG.getDataLayout().getTypeStoreSize(Ty), AAInfo)) &&
         "load_from_swift_error should not be constant memory");

  SmallVector<EVT, 4> ValueVTs;
  SmallVector<uint64_t, 4> Offsets;
  ComputeValueVTs(DAG.getTargetLoweringInfo(), DAG.getDataLayout(), Ty,
                  ValueVTs, &Offsets);
<<<<<<< HEAD
  assert(ValueVTs.size() == 1 && "expect a single EVT for swifterror");
=======
  assert(ValueVTs.size() == 1 && Offsets[0] == 0 &&
         "expect a single EVT for swifterror");
>>>>>>> 2bf0ebe9

  // Chain, DL, Reg, VT, Glue or Chain, DL, Reg, VT
  SDValue L = DAG.getCopyFromReg(getRoot(), getCurSDLoc(),
                                 FuncInfo.findSwiftErrorVReg(FuncInfo.MBB, SV),
                                 ValueVTs[0]);

  setValue(&I, L);
}

void SelectionDAGBuilder::visitStore(const StoreInst &I) {
  if (I.isAtomic())
    return visitAtomicStore(I);

  const Value *SrcV = I.getOperand(0);
  const Value *PtrV = I.getOperand(1);

<<<<<<< HEAD
  if (const Argument *Arg = dyn_cast<Argument>(PtrV)) {
    const TargetLowering &TLI = DAG.getTargetLoweringInfo();
    if (Arg->hasSwiftErrorAttr() && TLI.supportSwiftError())
      return visitStoreToSwiftError(I);
  }

  if (const AllocaInst *Alloca = dyn_cast<AllocaInst>(PtrV)) {
    const TargetLowering &TLI = DAG.getTargetLoweringInfo();
    if (Alloca->isSwiftError() && TLI.supportSwiftError())
      return visitStoreToSwiftError(I);
=======
  const TargetLowering &TLI = DAG.getTargetLoweringInfo();
  if (TLI.supportSwiftError()) {
    // Swifterror values can come from either a function parameter with
    // swifterror attribute or an alloca with swifterror attribute.
    if (const Argument *Arg = dyn_cast<Argument>(PtrV)) {
      if (Arg->hasSwiftErrorAttr())
        return visitStoreToSwiftError(I);
    }

    if (const AllocaInst *Alloca = dyn_cast<AllocaInst>(PtrV)) {
      if (Alloca->isSwiftError())
        return visitStoreToSwiftError(I);
    }
>>>>>>> 2bf0ebe9
  }

  SmallVector<EVT, 4> ValueVTs;
  SmallVector<uint64_t, 4> Offsets;
  ComputeValueVTs(DAG.getTargetLoweringInfo(), DAG.getDataLayout(),
                  SrcV->getType(), ValueVTs, &Offsets);
  unsigned NumValues = ValueVTs.size();
  if (NumValues == 0)
    return;

  // Get the lowered operands. Note that we do this after
  // checking if NumResults is zero, because with zero results
  // the operands won't have values in the map.
  SDValue Src = getValue(SrcV);
  SDValue Ptr = getValue(PtrV);

  SDValue Root = getRoot();
  SmallVector<SDValue, 4> Chains(std::min(MaxParallelChains, NumValues));
  EVT PtrVT = Ptr.getValueType();
  bool isVolatile = I.isVolatile();
  bool isNonTemporal = I.getMetadata(LLVMContext::MD_nontemporal) != nullptr;
  unsigned Alignment = I.getAlignment();
  SDLoc dl = getCurSDLoc();

  AAMDNodes AAInfo;
  I.getAAMetadata(AAInfo);

  // An aggregate load cannot wrap around the address space, so offsets to its
  // parts don't wrap either.
  SDNodeFlags Flags;
  Flags.setNoUnsignedWrap(true);

  unsigned ChainI = 0;
  for (unsigned i = 0; i != NumValues; ++i, ++ChainI) {
    // See visitLoad comments.
    if (ChainI == MaxParallelChains) {
      SDValue Chain = DAG.getNode(ISD::TokenFactor, dl, MVT::Other,
                                  makeArrayRef(Chains.data(), ChainI));
      Root = Chain;
      ChainI = 0;
    }
    SDValue Add = DAG.getNode(ISD::ADD, dl, PtrVT, Ptr,
                              DAG.getConstant(Offsets[i], dl, PtrVT), &Flags);
    SDValue St = DAG.getStore(Root, dl,
                              SDValue(Src.getNode(), Src.getResNo() + i),
                              Add, MachinePointerInfo(PtrV, Offsets[i]),
                              isVolatile, isNonTemporal, Alignment, AAInfo);
    Chains[ChainI] = St;
  }

  SDValue StoreNode = DAG.getNode(ISD::TokenFactor, dl, MVT::Other,
                                  makeArrayRef(Chains.data(), ChainI));
  DAG.setRoot(StoreNode);
}

void SelectionDAGBuilder::visitMaskedStore(const CallInst &I) {
  SDLoc sdl = getCurSDLoc();

  // llvm.masked.store.*(Src0, Ptr, alignment, Mask)
  Value  *PtrOperand = I.getArgOperand(1);
  SDValue Ptr = getValue(PtrOperand);
  SDValue Src0 = getValue(I.getArgOperand(0));
  SDValue Mask = getValue(I.getArgOperand(3));
  EVT VT = Src0.getValueType();
  unsigned Alignment = (cast<ConstantInt>(I.getArgOperand(2)))->getZExtValue();
  if (!Alignment)
    Alignment = DAG.getEVTAlignment(VT);

  AAMDNodes AAInfo;
  I.getAAMetadata(AAInfo);

  MachineMemOperand *MMO =
    DAG.getMachineFunction().
    getMachineMemOperand(MachinePointerInfo(PtrOperand),
                          MachineMemOperand::MOStore,  VT.getStoreSize(),
                          Alignment, AAInfo);
  SDValue StoreNode = DAG.getMaskedStore(getRoot(), sdl, Src0, Ptr, Mask, VT,
                                         MMO, false);
  DAG.setRoot(StoreNode);
  setValue(&I, StoreNode);
}

// Get a uniform base for the Gather/Scatter intrinsic.
// The first argument of the Gather/Scatter intrinsic is a vector of pointers.
// We try to represent it as a base pointer + vector of indices.
// Usually, the vector of pointers comes from a 'getelementptr' instruction.
// The first operand of the GEP may be a single pointer or a vector of pointers
// Example:
//   %gep.ptr = getelementptr i32, <8 x i32*> %vptr, <8 x i32> %ind
//  or
//   %gep.ptr = getelementptr i32, i32* %ptr,        <8 x i32> %ind
// %res = call <8 x i32> @llvm.masked.gather.v8i32(<8 x i32*> %gep.ptr, ..
//
// When the first GEP operand is a single pointer - it is the uniform base we
// are looking for. If first operand of the GEP is a splat vector - we
// extract the spalt value and use it as a uniform base.
// In all other cases the function returns 'false'.
//
static bool getUniformBase(const Value *& Ptr, SDValue& Base, SDValue& Index,
                           SelectionDAGBuilder* SDB) {

  SelectionDAG& DAG = SDB->DAG;
  LLVMContext &Context = *DAG.getContext();

  assert(Ptr->getType()->isVectorTy() && "Uexpected pointer type");
  const GetElementPtrInst *GEP = dyn_cast<GetElementPtrInst>(Ptr);
  if (!GEP || GEP->getNumOperands() > 2)
    return false;

  const Value *GEPPtr = GEP->getPointerOperand();
  if (!GEPPtr->getType()->isVectorTy())
    Ptr = GEPPtr;
  else if (!(Ptr = getSplatValue(GEPPtr)))
    return false;

  Value *IndexVal = GEP->getOperand(1);

  // The operands of the GEP may be defined in another basic block.
  // In this case we'll not find nodes for the operands.
  if (!SDB->findValue(Ptr) || !SDB->findValue(IndexVal))
    return false;

  Base = SDB->getValue(Ptr);
  Index = SDB->getValue(IndexVal);

  // Suppress sign extension.
  if (SExtInst* Sext = dyn_cast<SExtInst>(IndexVal)) {
    if (SDB->findValue(Sext->getOperand(0))) {
      IndexVal = Sext->getOperand(0);
      Index = SDB->getValue(IndexVal);
    }
  }
  if (!Index.getValueType().isVector()) {
    unsigned GEPWidth = GEP->getType()->getVectorNumElements();
    EVT VT = EVT::getVectorVT(Context, Index.getValueType(), GEPWidth);
    SmallVector<SDValue, 16> Ops(GEPWidth, Index);
    Index = DAG.getNode(ISD::BUILD_VECTOR, SDLoc(Index), VT, Ops);
  }
  return true;
}

void SelectionDAGBuilder::visitMaskedScatter(const CallInst &I) {
  SDLoc sdl = getCurSDLoc();

  // llvm.masked.scatter.*(Src0, Ptrs, alignemt, Mask)
  const Value *Ptr = I.getArgOperand(1);
  SDValue Src0 = getValue(I.getArgOperand(0));
  SDValue Mask = getValue(I.getArgOperand(3));
  EVT VT = Src0.getValueType();
  unsigned Alignment = (cast<ConstantInt>(I.getArgOperand(2)))->getZExtValue();
  if (!Alignment)
    Alignment = DAG.getEVTAlignment(VT);
  const TargetLowering &TLI = DAG.getTargetLoweringInfo();

  AAMDNodes AAInfo;
  I.getAAMetadata(AAInfo);

  SDValue Base;
  SDValue Index;
  const Value *BasePtr = Ptr;
  bool UniformBase = getUniformBase(BasePtr, Base, Index, this);

  const Value *MemOpBasePtr = UniformBase ? BasePtr : nullptr;
  MachineMemOperand *MMO = DAG.getMachineFunction().
    getMachineMemOperand(MachinePointerInfo(MemOpBasePtr),
                         MachineMemOperand::MOStore,  VT.getStoreSize(),
                         Alignment, AAInfo);
  if (!UniformBase) {
    Base = DAG.getTargetConstant(0, sdl, TLI.getPointerTy(DAG.getDataLayout()));
    Index = getValue(Ptr);
  }
  SDValue Ops[] = { getRoot(), Src0, Mask, Base, Index };
  SDValue Scatter = DAG.getMaskedScatter(DAG.getVTList(MVT::Other), VT, sdl,
                                         Ops, MMO);
  DAG.setRoot(Scatter);
  setValue(&I, Scatter);
}

void SelectionDAGBuilder::visitMaskedLoad(const CallInst &I) {
  SDLoc sdl = getCurSDLoc();

  // @llvm.masked.load.*(Ptr, alignment, Mask, Src0)
  Value  *PtrOperand = I.getArgOperand(0);
  SDValue Ptr = getValue(PtrOperand);
  SDValue Src0 = getValue(I.getArgOperand(3));
  SDValue Mask = getValue(I.getArgOperand(2));

  const TargetLowering &TLI = DAG.getTargetLoweringInfo();
  EVT VT = TLI.getValueType(DAG.getDataLayout(), I.getType());
  unsigned Alignment = (cast<ConstantInt>(I.getArgOperand(1)))->getZExtValue();
  if (!Alignment)
    Alignment = DAG.getEVTAlignment(VT);

  AAMDNodes AAInfo;
  I.getAAMetadata(AAInfo);
  const MDNode *Ranges = I.getMetadata(LLVMContext::MD_range);

  SDValue InChain = DAG.getRoot();
  if (AA->pointsToConstantMemory(MemoryLocation(
          PtrOperand, DAG.getDataLayout().getTypeStoreSize(I.getType()),
          AAInfo))) {
    // Do not serialize (non-volatile) loads of constant memory with anything.
    InChain = DAG.getEntryNode();
  }

  MachineMemOperand *MMO =
    DAG.getMachineFunction().
    getMachineMemOperand(MachinePointerInfo(PtrOperand),
                          MachineMemOperand::MOLoad,  VT.getStoreSize(),
                          Alignment, AAInfo, Ranges);

  SDValue Load = DAG.getMaskedLoad(VT, sdl, InChain, Ptr, Mask, Src0, VT, MMO,
                                   ISD::NON_EXTLOAD);
  SDValue OutChain = Load.getValue(1);
  DAG.setRoot(OutChain);
  setValue(&I, Load);
}

void SelectionDAGBuilder::visitMaskedGather(const CallInst &I) {
  SDLoc sdl = getCurSDLoc();

  // @llvm.masked.gather.*(Ptrs, alignment, Mask, Src0)
  const Value *Ptr = I.getArgOperand(0);
  SDValue Src0 = getValue(I.getArgOperand(3));
  SDValue Mask = getValue(I.getArgOperand(2));

  const TargetLowering &TLI = DAG.getTargetLoweringInfo();
  EVT VT = TLI.getValueType(DAG.getDataLayout(), I.getType());
  unsigned Alignment = (cast<ConstantInt>(I.getArgOperand(1)))->getZExtValue();
  if (!Alignment)
    Alignment = DAG.getEVTAlignment(VT);

  AAMDNodes AAInfo;
  I.getAAMetadata(AAInfo);
  const MDNode *Ranges = I.getMetadata(LLVMContext::MD_range);

  SDValue Root = DAG.getRoot();
  SDValue Base;
  SDValue Index;
  const Value *BasePtr = Ptr;
  bool UniformBase = getUniformBase(BasePtr, Base, Index, this);
  bool ConstantMemory = false;
  if (UniformBase &&
      AA->pointsToConstantMemory(MemoryLocation(
          BasePtr, DAG.getDataLayout().getTypeStoreSize(I.getType()),
          AAInfo))) {
    // Do not serialize (non-volatile) loads of constant memory with anything.
    Root = DAG.getEntryNode();
    ConstantMemory = true;
  }

  MachineMemOperand *MMO =
    DAG.getMachineFunction().
    getMachineMemOperand(MachinePointerInfo(UniformBase ? BasePtr : nullptr),
                         MachineMemOperand::MOLoad,  VT.getStoreSize(),
                         Alignment, AAInfo, Ranges);

  if (!UniformBase) {
    Base = DAG.getTargetConstant(0, sdl, TLI.getPointerTy(DAG.getDataLayout()));
    Index = getValue(Ptr);
  }
  SDValue Ops[] = { Root, Src0, Mask, Base, Index };
  SDValue Gather = DAG.getMaskedGather(DAG.getVTList(VT, MVT::Other), VT, sdl,
                                       Ops, MMO);

  SDValue OutChain = Gather.getValue(1);
  if (!ConstantMemory)
    PendingLoads.push_back(OutChain);
  setValue(&I, Gather);
}

void SelectionDAGBuilder::visitAtomicCmpXchg(const AtomicCmpXchgInst &I) {
  SDLoc dl = getCurSDLoc();
  AtomicOrdering SuccessOrder = I.getSuccessOrdering();
  AtomicOrdering FailureOrder = I.getFailureOrdering();
  SynchronizationScope Scope = I.getSynchScope();

  SDValue InChain = getRoot();

  MVT MemVT = getValue(I.getCompareOperand()).getSimpleValueType();
  SDVTList VTs = DAG.getVTList(MemVT, MVT::i1, MVT::Other);
  SDValue L = DAG.getAtomicCmpSwap(
      ISD::ATOMIC_CMP_SWAP_WITH_SUCCESS, dl, MemVT, VTs, InChain,
      getValue(I.getPointerOperand()), getValue(I.getCompareOperand()),
      getValue(I.getNewValOperand()), MachinePointerInfo(I.getPointerOperand()),
      /*Alignment=*/ 0, SuccessOrder, FailureOrder, Scope);

  SDValue OutChain = L.getValue(2);

  setValue(&I, L);
  DAG.setRoot(OutChain);
}

void SelectionDAGBuilder::visitAtomicRMW(const AtomicRMWInst &I) {
  SDLoc dl = getCurSDLoc();
  ISD::NodeType NT;
  switch (I.getOperation()) {
  default: llvm_unreachable("Unknown atomicrmw operation");
  case AtomicRMWInst::Xchg: NT = ISD::ATOMIC_SWAP; break;
  case AtomicRMWInst::Add:  NT = ISD::ATOMIC_LOAD_ADD; break;
  case AtomicRMWInst::Sub:  NT = ISD::ATOMIC_LOAD_SUB; break;
  case AtomicRMWInst::And:  NT = ISD::ATOMIC_LOAD_AND; break;
  case AtomicRMWInst::Nand: NT = ISD::ATOMIC_LOAD_NAND; break;
  case AtomicRMWInst::Or:   NT = ISD::ATOMIC_LOAD_OR; break;
  case AtomicRMWInst::Xor:  NT = ISD::ATOMIC_LOAD_XOR; break;
  case AtomicRMWInst::Max:  NT = ISD::ATOMIC_LOAD_MAX; break;
  case AtomicRMWInst::Min:  NT = ISD::ATOMIC_LOAD_MIN; break;
  case AtomicRMWInst::UMax: NT = ISD::ATOMIC_LOAD_UMAX; break;
  case AtomicRMWInst::UMin: NT = ISD::ATOMIC_LOAD_UMIN; break;
  }
  AtomicOrdering Order = I.getOrdering();
  SynchronizationScope Scope = I.getSynchScope();

  SDValue InChain = getRoot();

  SDValue L =
    DAG.getAtomic(NT, dl,
                  getValue(I.getValOperand()).getSimpleValueType(),
                  InChain,
                  getValue(I.getPointerOperand()),
                  getValue(I.getValOperand()),
                  I.getPointerOperand(),
                  /* Alignment=*/ 0, Order, Scope);

  SDValue OutChain = L.getValue(1);

  setValue(&I, L);
  DAG.setRoot(OutChain);
}

void SelectionDAGBuilder::visitFence(const FenceInst &I) {
  SDLoc dl = getCurSDLoc();
  const TargetLowering &TLI = DAG.getTargetLoweringInfo();
  SDValue Ops[3];
  Ops[0] = getRoot();
  Ops[1] = DAG.getConstant(I.getOrdering(), dl,
                           TLI.getPointerTy(DAG.getDataLayout()));
  Ops[2] = DAG.getConstant(I.getSynchScope(), dl,
                           TLI.getPointerTy(DAG.getDataLayout()));
  DAG.setRoot(DAG.getNode(ISD::ATOMIC_FENCE, dl, MVT::Other, Ops));
}

void SelectionDAGBuilder::visitAtomicLoad(const LoadInst &I) {
  SDLoc dl = getCurSDLoc();
  AtomicOrdering Order = I.getOrdering();
  SynchronizationScope Scope = I.getSynchScope();

  SDValue InChain = getRoot();

  const TargetLowering &TLI = DAG.getTargetLoweringInfo();
  EVT VT = TLI.getValueType(DAG.getDataLayout(), I.getType());

  if (I.getAlignment() < VT.getSizeInBits() / 8)
    report_fatal_error("Cannot generate unaligned atomic load");

  MachineMemOperand *MMO =
      DAG.getMachineFunction().
      getMachineMemOperand(MachinePointerInfo(I.getPointerOperand()),
                           MachineMemOperand::MOVolatile |
                           MachineMemOperand::MOLoad,
                           VT.getStoreSize(),
                           I.getAlignment() ? I.getAlignment() :
                                              DAG.getEVTAlignment(VT));

  InChain = TLI.prepareVolatileOrAtomicLoad(InChain, dl, DAG);
  SDValue L =
      DAG.getAtomic(ISD::ATOMIC_LOAD, dl, VT, VT, InChain,
                    getValue(I.getPointerOperand()), MMO,
                    Order, Scope);

  SDValue OutChain = L.getValue(1);

  setValue(&I, L);
  DAG.setRoot(OutChain);
}

void SelectionDAGBuilder::visitAtomicStore(const StoreInst &I) {
  SDLoc dl = getCurSDLoc();

  AtomicOrdering Order = I.getOrdering();
  SynchronizationScope Scope = I.getSynchScope();

  SDValue InChain = getRoot();

  const TargetLowering &TLI = DAG.getTargetLoweringInfo();
  EVT VT =
      TLI.getValueType(DAG.getDataLayout(), I.getValueOperand()->getType());

  if (I.getAlignment() < VT.getSizeInBits() / 8)
    report_fatal_error("Cannot generate unaligned atomic store");

  SDValue OutChain =
    DAG.getAtomic(ISD::ATOMIC_STORE, dl, VT,
                  InChain,
                  getValue(I.getPointerOperand()),
                  getValue(I.getValueOperand()),
                  I.getPointerOperand(), I.getAlignment(),
                  Order, Scope);

  DAG.setRoot(OutChain);
}

/// visitTargetIntrinsic - Lower a call of a target intrinsic to an INTRINSIC
/// node.
void SelectionDAGBuilder::visitTargetIntrinsic(const CallInst &I,
                                               unsigned Intrinsic) {
  bool HasChain = !I.doesNotAccessMemory();
  bool OnlyLoad = HasChain && I.onlyReadsMemory();

  // Build the operand list.
  SmallVector<SDValue, 8> Ops;
  if (HasChain) {  // If this intrinsic has side-effects, chainify it.
    if (OnlyLoad) {
      // We don't need to serialize loads against other loads.
      Ops.push_back(DAG.getRoot());
    } else {
      Ops.push_back(getRoot());
    }
  }

  // Info is set by getTgtMemInstrinsic
  TargetLowering::IntrinsicInfo Info;
  const TargetLowering &TLI = DAG.getTargetLoweringInfo();
  bool IsTgtIntrinsic = TLI.getTgtMemIntrinsic(Info, I, Intrinsic);

  // Add the intrinsic ID as an integer operand if it's not a target intrinsic.
  if (!IsTgtIntrinsic || Info.opc == ISD::INTRINSIC_VOID ||
      Info.opc == ISD::INTRINSIC_W_CHAIN)
    Ops.push_back(DAG.getTargetConstant(Intrinsic, getCurSDLoc(),
                                        TLI.getPointerTy(DAG.getDataLayout())));

  // Add all operands of the call to the operand list.
  for (unsigned i = 0, e = I.getNumArgOperands(); i != e; ++i) {
    SDValue Op = getValue(I.getArgOperand(i));
    Ops.push_back(Op);
  }

  SmallVector<EVT, 4> ValueVTs;
  ComputeValueVTs(TLI, DAG.getDataLayout(), I.getType(), ValueVTs);

  if (HasChain)
    ValueVTs.push_back(MVT::Other);

  SDVTList VTs = DAG.getVTList(ValueVTs);

  // Create the node.
  SDValue Result;
  if (IsTgtIntrinsic) {
    // This is target intrinsic that touches memory
    Result = DAG.getMemIntrinsicNode(Info.opc, getCurSDLoc(),
                                     VTs, Ops, Info.memVT,
                                   MachinePointerInfo(Info.ptrVal, Info.offset),
                                     Info.align, Info.vol,
                                     Info.readMem, Info.writeMem, Info.size);
  } else if (!HasChain) {
    Result = DAG.getNode(ISD::INTRINSIC_WO_CHAIN, getCurSDLoc(), VTs, Ops);
  } else if (!I.getType()->isVoidTy()) {
    Result = DAG.getNode(ISD::INTRINSIC_W_CHAIN, getCurSDLoc(), VTs, Ops);
  } else {
    Result = DAG.getNode(ISD::INTRINSIC_VOID, getCurSDLoc(), VTs, Ops);
  }

  if (HasChain) {
    SDValue Chain = Result.getValue(Result.getNode()->getNumValues()-1);
    if (OnlyLoad)
      PendingLoads.push_back(Chain);
    else
      DAG.setRoot(Chain);
  }

  if (!I.getType()->isVoidTy()) {
    if (VectorType *PTy = dyn_cast<VectorType>(I.getType())) {
      EVT VT = TLI.getValueType(DAG.getDataLayout(), PTy);
      Result = DAG.getNode(ISD::BITCAST, getCurSDLoc(), VT, Result);
    } else
      Result = lowerRangeToAssertZExt(DAG, I, Result);

    setValue(&I, Result);
  }
}

/// GetSignificand - Get the significand and build it into a floating-point
/// number with exponent of 1:
///
///   Op = (Op & 0x007fffff) | 0x3f800000;
///
/// where Op is the hexadecimal representation of floating point value.
static SDValue
GetSignificand(SelectionDAG &DAG, SDValue Op, SDLoc dl) {
  SDValue t1 = DAG.getNode(ISD::AND, dl, MVT::i32, Op,
                           DAG.getConstant(0x007fffff, dl, MVT::i32));
  SDValue t2 = DAG.getNode(ISD::OR, dl, MVT::i32, t1,
                           DAG.getConstant(0x3f800000, dl, MVT::i32));
  return DAG.getNode(ISD::BITCAST, dl, MVT::f32, t2);
}

/// GetExponent - Get the exponent:
///
///   (float)(int)(((Op & 0x7f800000) >> 23) - 127);
///
/// where Op is the hexadecimal representation of floating point value.
static SDValue
GetExponent(SelectionDAG &DAG, SDValue Op, const TargetLowering &TLI,
            SDLoc dl) {
  SDValue t0 = DAG.getNode(ISD::AND, dl, MVT::i32, Op,
                           DAG.getConstant(0x7f800000, dl, MVT::i32));
  SDValue t1 = DAG.getNode(
      ISD::SRL, dl, MVT::i32, t0,
      DAG.getConstant(23, dl, TLI.getPointerTy(DAG.getDataLayout())));
  SDValue t2 = DAG.getNode(ISD::SUB, dl, MVT::i32, t1,
                           DAG.getConstant(127, dl, MVT::i32));
  return DAG.getNode(ISD::SINT_TO_FP, dl, MVT::f32, t2);
}

/// getF32Constant - Get 32-bit floating point constant.
static SDValue
getF32Constant(SelectionDAG &DAG, unsigned Flt, SDLoc dl) {
  return DAG.getConstantFP(APFloat(APFloat::IEEEsingle, APInt(32, Flt)), dl,
                           MVT::f32);
}

static SDValue getLimitedPrecisionExp2(SDValue t0, SDLoc dl,
                                       SelectionDAG &DAG) {
  // TODO: What fast-math-flags should be set on the floating-point nodes?

  //   IntegerPartOfX = ((int32_t)(t0);
  SDValue IntegerPartOfX = DAG.getNode(ISD::FP_TO_SINT, dl, MVT::i32, t0);

  //   FractionalPartOfX = t0 - (float)IntegerPartOfX;
  SDValue t1 = DAG.getNode(ISD::SINT_TO_FP, dl, MVT::f32, IntegerPartOfX);
  SDValue X = DAG.getNode(ISD::FSUB, dl, MVT::f32, t0, t1);

  //   IntegerPartOfX <<= 23;
  IntegerPartOfX = DAG.getNode(
      ISD::SHL, dl, MVT::i32, IntegerPartOfX,
      DAG.getConstant(23, dl, DAG.getTargetLoweringInfo().getPointerTy(
                                  DAG.getDataLayout())));

  SDValue TwoToFractionalPartOfX;
  if (LimitFloatPrecision <= 6) {
    // For floating-point precision of 6:
    //
    //   TwoToFractionalPartOfX =
    //     0.997535578f +
    //       (0.735607626f + 0.252464424f * x) * x;
    //
    // error 0.0144103317, which is 6 bits
    SDValue t2 = DAG.getNode(ISD::FMUL, dl, MVT::f32, X,
                             getF32Constant(DAG, 0x3e814304, dl));
    SDValue t3 = DAG.getNode(ISD::FADD, dl, MVT::f32, t2,
                             getF32Constant(DAG, 0x3f3c50c8, dl));
    SDValue t4 = DAG.getNode(ISD::FMUL, dl, MVT::f32, t3, X);
    TwoToFractionalPartOfX = DAG.getNode(ISD::FADD, dl, MVT::f32, t4,
                                         getF32Constant(DAG, 0x3f7f5e7e, dl));
  } else if (LimitFloatPrecision <= 12) {
    // For floating-point precision of 12:
    //
    //   TwoToFractionalPartOfX =
    //     0.999892986f +
    //       (0.696457318f +
    //         (0.224338339f + 0.792043434e-1f * x) * x) * x;
    //
    // error 0.000107046256, which is 13 to 14 bits
    SDValue t2 = DAG.getNode(ISD::FMUL, dl, MVT::f32, X,
                             getF32Constant(DAG, 0x3da235e3, dl));
    SDValue t3 = DAG.getNode(ISD::FADD, dl, MVT::f32, t2,
                             getF32Constant(DAG, 0x3e65b8f3, dl));
    SDValue t4 = DAG.getNode(ISD::FMUL, dl, MVT::f32, t3, X);
    SDValue t5 = DAG.getNode(ISD::FADD, dl, MVT::f32, t4,
                             getF32Constant(DAG, 0x3f324b07, dl));
    SDValue t6 = DAG.getNode(ISD::FMUL, dl, MVT::f32, t5, X);
    TwoToFractionalPartOfX = DAG.getNode(ISD::FADD, dl, MVT::f32, t6,
                                         getF32Constant(DAG, 0x3f7ff8fd, dl));
  } else { // LimitFloatPrecision <= 18
    // For floating-point precision of 18:
    //
    //   TwoToFractionalPartOfX =
    //     0.999999982f +
    //       (0.693148872f +
    //         (0.240227044f +
    //           (0.554906021e-1f +
    //             (0.961591928e-2f +
    //               (0.136028312e-2f + 0.157059148e-3f *x)*x)*x)*x)*x)*x;
    // error 2.47208000*10^(-7), which is better than 18 bits
    SDValue t2 = DAG.getNode(ISD::FMUL, dl, MVT::f32, X,
                             getF32Constant(DAG, 0x3924b03e, dl));
    SDValue t3 = DAG.getNode(ISD::FADD, dl, MVT::f32, t2,
                             getF32Constant(DAG, 0x3ab24b87, dl));
    SDValue t4 = DAG.getNode(ISD::FMUL, dl, MVT::f32, t3, X);
    SDValue t5 = DAG.getNode(ISD::FADD, dl, MVT::f32, t4,
                             getF32Constant(DAG, 0x3c1d8c17, dl));
    SDValue t6 = DAG.getNode(ISD::FMUL, dl, MVT::f32, t5, X);
    SDValue t7 = DAG.getNode(ISD::FADD, dl, MVT::f32, t6,
                             getF32Constant(DAG, 0x3d634a1d, dl));
    SDValue t8 = DAG.getNode(ISD::FMUL, dl, MVT::f32, t7, X);
    SDValue t9 = DAG.getNode(ISD::FADD, dl, MVT::f32, t8,
                             getF32Constant(DAG, 0x3e75fe14, dl));
    SDValue t10 = DAG.getNode(ISD::FMUL, dl, MVT::f32, t9, X);
    SDValue t11 = DAG.getNode(ISD::FADD, dl, MVT::f32, t10,
                              getF32Constant(DAG, 0x3f317234, dl));
    SDValue t12 = DAG.getNode(ISD::FMUL, dl, MVT::f32, t11, X);
    TwoToFractionalPartOfX = DAG.getNode(ISD::FADD, dl, MVT::f32, t12,
                                         getF32Constant(DAG, 0x3f800000, dl));
  }

  // Add the exponent into the result in integer domain.
  SDValue t13 = DAG.getNode(ISD::BITCAST, dl, MVT::i32, TwoToFractionalPartOfX);
  return DAG.getNode(ISD::BITCAST, dl, MVT::f32,
                     DAG.getNode(ISD::ADD, dl, MVT::i32, t13, IntegerPartOfX));
}

/// expandExp - Lower an exp intrinsic. Handles the special sequences for
/// limited-precision mode.
static SDValue expandExp(SDLoc dl, SDValue Op, SelectionDAG &DAG,
                         const TargetLowering &TLI) {
  if (Op.getValueType() == MVT::f32 &&
      LimitFloatPrecision > 0 && LimitFloatPrecision <= 18) {

    // Put the exponent in the right bit position for later addition to the
    // final result:
    //
    //   #define LOG2OFe 1.4426950f
    //   t0 = Op * LOG2OFe

    // TODO: What fast-math-flags should be set here?
    SDValue t0 = DAG.getNode(ISD::FMUL, dl, MVT::f32, Op,
                             getF32Constant(DAG, 0x3fb8aa3b, dl));
    return getLimitedPrecisionExp2(t0, dl, DAG);
  }

  // No special expansion.
  return DAG.getNode(ISD::FEXP, dl, Op.getValueType(), Op);
}

/// expandLog - Lower a log intrinsic. Handles the special sequences for
/// limited-precision mode.
static SDValue expandLog(SDLoc dl, SDValue Op, SelectionDAG &DAG,
                         const TargetLowering &TLI) {

  // TODO: What fast-math-flags should be set on the floating-point nodes?

  if (Op.getValueType() == MVT::f32 &&
      LimitFloatPrecision > 0 && LimitFloatPrecision <= 18) {
    SDValue Op1 = DAG.getNode(ISD::BITCAST, dl, MVT::i32, Op);

    // Scale the exponent by log(2) [0.69314718f].
    SDValue Exp = GetExponent(DAG, Op1, TLI, dl);
    SDValue LogOfExponent = DAG.getNode(ISD::FMUL, dl, MVT::f32, Exp,
                                        getF32Constant(DAG, 0x3f317218, dl));

    // Get the significand and build it into a floating-point number with
    // exponent of 1.
    SDValue X = GetSignificand(DAG, Op1, dl);

    SDValue LogOfMantissa;
    if (LimitFloatPrecision <= 6) {
      // For floating-point precision of 6:
      //
      //   LogofMantissa =
      //     -1.1609546f +
      //       (1.4034025f - 0.23903021f * x) * x;
      //
      // error 0.0034276066, which is better than 8 bits
      SDValue t0 = DAG.getNode(ISD::FMUL, dl, MVT::f32, X,
                               getF32Constant(DAG, 0xbe74c456, dl));
      SDValue t1 = DAG.getNode(ISD::FADD, dl, MVT::f32, t0,
                               getF32Constant(DAG, 0x3fb3a2b1, dl));
      SDValue t2 = DAG.getNode(ISD::FMUL, dl, MVT::f32, t1, X);
      LogOfMantissa = DAG.getNode(ISD::FSUB, dl, MVT::f32, t2,
                                  getF32Constant(DAG, 0x3f949a29, dl));
    } else if (LimitFloatPrecision <= 12) {
      // For floating-point precision of 12:
      //
      //   LogOfMantissa =
      //     -1.7417939f +
      //       (2.8212026f +
      //         (-1.4699568f +
      //           (0.44717955f - 0.56570851e-1f * x) * x) * x) * x;
      //
      // error 0.000061011436, which is 14 bits
      SDValue t0 = DAG.getNode(ISD::FMUL, dl, MVT::f32, X,
                               getF32Constant(DAG, 0xbd67b6d6, dl));
      SDValue t1 = DAG.getNode(ISD::FADD, dl, MVT::f32, t0,
                               getF32Constant(DAG, 0x3ee4f4b8, dl));
      SDValue t2 = DAG.getNode(ISD::FMUL, dl, MVT::f32, t1, X);
      SDValue t3 = DAG.getNode(ISD::FSUB, dl, MVT::f32, t2,
                               getF32Constant(DAG, 0x3fbc278b, dl));
      SDValue t4 = DAG.getNode(ISD::FMUL, dl, MVT::f32, t3, X);
      SDValue t5 = DAG.getNode(ISD::FADD, dl, MVT::f32, t4,
                               getF32Constant(DAG, 0x40348e95, dl));
      SDValue t6 = DAG.getNode(ISD::FMUL, dl, MVT::f32, t5, X);
      LogOfMantissa = DAG.getNode(ISD::FSUB, dl, MVT::f32, t6,
                                  getF32Constant(DAG, 0x3fdef31a, dl));
    } else { // LimitFloatPrecision <= 18
      // For floating-point precision of 18:
      //
      //   LogOfMantissa =
      //     -2.1072184f +
      //       (4.2372794f +
      //         (-3.7029485f +
      //           (2.2781945f +
      //             (-0.87823314f +
      //               (0.19073739f - 0.17809712e-1f * x) * x) * x) * x) * x)*x;
      //
      // error 0.0000023660568, which is better than 18 bits
      SDValue t0 = DAG.getNode(ISD::FMUL, dl, MVT::f32, X,
                               getF32Constant(DAG, 0xbc91e5ac, dl));
      SDValue t1 = DAG.getNode(ISD::FADD, dl, MVT::f32, t0,
                               getF32Constant(DAG, 0x3e4350aa, dl));
      SDValue t2 = DAG.getNode(ISD::FMUL, dl, MVT::f32, t1, X);
      SDValue t3 = DAG.getNode(ISD::FSUB, dl, MVT::f32, t2,
                               getF32Constant(DAG, 0x3f60d3e3, dl));
      SDValue t4 = DAG.getNode(ISD::FMUL, dl, MVT::f32, t3, X);
      SDValue t5 = DAG.getNode(ISD::FADD, dl, MVT::f32, t4,
                               getF32Constant(DAG, 0x4011cdf0, dl));
      SDValue t6 = DAG.getNode(ISD::FMUL, dl, MVT::f32, t5, X);
      SDValue t7 = DAG.getNode(ISD::FSUB, dl, MVT::f32, t6,
                               getF32Constant(DAG, 0x406cfd1c, dl));
      SDValue t8 = DAG.getNode(ISD::FMUL, dl, MVT::f32, t7, X);
      SDValue t9 = DAG.getNode(ISD::FADD, dl, MVT::f32, t8,
                               getF32Constant(DAG, 0x408797cb, dl));
      SDValue t10 = DAG.getNode(ISD::FMUL, dl, MVT::f32, t9, X);
      LogOfMantissa = DAG.getNode(ISD::FSUB, dl, MVT::f32, t10,
                                  getF32Constant(DAG, 0x4006dcab, dl));
    }

    return DAG.getNode(ISD::FADD, dl, MVT::f32, LogOfExponent, LogOfMantissa);
  }

  // No special expansion.
  return DAG.getNode(ISD::FLOG, dl, Op.getValueType(), Op);
}

/// expandLog2 - Lower a log2 intrinsic. Handles the special sequences for
/// limited-precision mode.
static SDValue expandLog2(SDLoc dl, SDValue Op, SelectionDAG &DAG,
                          const TargetLowering &TLI) {

  // TODO: What fast-math-flags should be set on the floating-point nodes?

  if (Op.getValueType() == MVT::f32 &&
      LimitFloatPrecision > 0 && LimitFloatPrecision <= 18) {
    SDValue Op1 = DAG.getNode(ISD::BITCAST, dl, MVT::i32, Op);

    // Get the exponent.
    SDValue LogOfExponent = GetExponent(DAG, Op1, TLI, dl);

    // Get the significand and build it into a floating-point number with
    // exponent of 1.
    SDValue X = GetSignificand(DAG, Op1, dl);

    // Different possible minimax approximations of significand in
    // floating-point for various degrees of accuracy over [1,2].
    SDValue Log2ofMantissa;
    if (LimitFloatPrecision <= 6) {
      // For floating-point precision of 6:
      //
      //   Log2ofMantissa = -1.6749035f + (2.0246817f - .34484768f * x) * x;
      //
      // error 0.0049451742, which is more than 7 bits
      SDValue t0 = DAG.getNode(ISD::FMUL, dl, MVT::f32, X,
                               getF32Constant(DAG, 0xbeb08fe0, dl));
      SDValue t1 = DAG.getNode(ISD::FADD, dl, MVT::f32, t0,
                               getF32Constant(DAG, 0x40019463, dl));
      SDValue t2 = DAG.getNode(ISD::FMUL, dl, MVT::f32, t1, X);
      Log2ofMantissa = DAG.getNode(ISD::FSUB, dl, MVT::f32, t2,
                                   getF32Constant(DAG, 0x3fd6633d, dl));
    } else if (LimitFloatPrecision <= 12) {
      // For floating-point precision of 12:
      //
      //   Log2ofMantissa =
      //     -2.51285454f +
      //       (4.07009056f +
      //         (-2.12067489f +
      //           (.645142248f - 0.816157886e-1f * x) * x) * x) * x;
      //
      // error 0.0000876136000, which is better than 13 bits
      SDValue t0 = DAG.getNode(ISD::FMUL, dl, MVT::f32, X,
                               getF32Constant(DAG, 0xbda7262e, dl));
      SDValue t1 = DAG.getNode(ISD::FADD, dl, MVT::f32, t0,
                               getF32Constant(DAG, 0x3f25280b, dl));
      SDValue t2 = DAG.getNode(ISD::FMUL, dl, MVT::f32, t1, X);
      SDValue t3 = DAG.getNode(ISD::FSUB, dl, MVT::f32, t2,
                               getF32Constant(DAG, 0x4007b923, dl));
      SDValue t4 = DAG.getNode(ISD::FMUL, dl, MVT::f32, t3, X);
      SDValue t5 = DAG.getNode(ISD::FADD, dl, MVT::f32, t4,
                               getF32Constant(DAG, 0x40823e2f, dl));
      SDValue t6 = DAG.getNode(ISD::FMUL, dl, MVT::f32, t5, X);
      Log2ofMantissa = DAG.getNode(ISD::FSUB, dl, MVT::f32, t6,
                                   getF32Constant(DAG, 0x4020d29c, dl));
    } else { // LimitFloatPrecision <= 18
      // For floating-point precision of 18:
      //
      //   Log2ofMantissa =
      //     -3.0400495f +
      //       (6.1129976f +
      //         (-5.3420409f +
      //           (3.2865683f +
      //             (-1.2669343f +
      //               (0.27515199f -
      //                 0.25691327e-1f * x) * x) * x) * x) * x) * x;
      //
      // error 0.0000018516, which is better than 18 bits
      SDValue t0 = DAG.getNode(ISD::FMUL, dl, MVT::f32, X,
                               getF32Constant(DAG, 0xbcd2769e, dl));
      SDValue t1 = DAG.getNode(ISD::FADD, dl, MVT::f32, t0,
                               getF32Constant(DAG, 0x3e8ce0b9, dl));
      SDValue t2 = DAG.getNode(ISD::FMUL, dl, MVT::f32, t1, X);
      SDValue t3 = DAG.getNode(ISD::FSUB, dl, MVT::f32, t2,
                               getF32Constant(DAG, 0x3fa22ae7, dl));
      SDValue t4 = DAG.getNode(ISD::FMUL, dl, MVT::f32, t3, X);
      SDValue t5 = DAG.getNode(ISD::FADD, dl, MVT::f32, t4,
                               getF32Constant(DAG, 0x40525723, dl));
      SDValue t6 = DAG.getNode(ISD::FMUL, dl, MVT::f32, t5, X);
      SDValue t7 = DAG.getNode(ISD::FSUB, dl, MVT::f32, t6,
                               getF32Constant(DAG, 0x40aaf200, dl));
      SDValue t8 = DAG.getNode(ISD::FMUL, dl, MVT::f32, t7, X);
      SDValue t9 = DAG.getNode(ISD::FADD, dl, MVT::f32, t8,
                               getF32Constant(DAG, 0x40c39dad, dl));
      SDValue t10 = DAG.getNode(ISD::FMUL, dl, MVT::f32, t9, X);
      Log2ofMantissa = DAG.getNode(ISD::FSUB, dl, MVT::f32, t10,
                                   getF32Constant(DAG, 0x4042902c, dl));
    }

    return DAG.getNode(ISD::FADD, dl, MVT::f32, LogOfExponent, Log2ofMantissa);
  }

  // No special expansion.
  return DAG.getNode(ISD::FLOG2, dl, Op.getValueType(), Op);
}

/// expandLog10 - Lower a log10 intrinsic. Handles the special sequences for
/// limited-precision mode.
static SDValue expandLog10(SDLoc dl, SDValue Op, SelectionDAG &DAG,
                           const TargetLowering &TLI) {

  // TODO: What fast-math-flags should be set on the floating-point nodes?

  if (Op.getValueType() == MVT::f32 &&
      LimitFloatPrecision > 0 && LimitFloatPrecision <= 18) {
    SDValue Op1 = DAG.getNode(ISD::BITCAST, dl, MVT::i32, Op);

    // Scale the exponent by log10(2) [0.30102999f].
    SDValue Exp = GetExponent(DAG, Op1, TLI, dl);
    SDValue LogOfExponent = DAG.getNode(ISD::FMUL, dl, MVT::f32, Exp,
                                        getF32Constant(DAG, 0x3e9a209a, dl));

    // Get the significand and build it into a floating-point number with
    // exponent of 1.
    SDValue X = GetSignificand(DAG, Op1, dl);

    SDValue Log10ofMantissa;
    if (LimitFloatPrecision <= 6) {
      // For floating-point precision of 6:
      //
      //   Log10ofMantissa =
      //     -0.50419619f +
      //       (0.60948995f - 0.10380950f * x) * x;
      //
      // error 0.0014886165, which is 6 bits
      SDValue t0 = DAG.getNode(ISD::FMUL, dl, MVT::f32, X,
                               getF32Constant(DAG, 0xbdd49a13, dl));
      SDValue t1 = DAG.getNode(ISD::FADD, dl, MVT::f32, t0,
                               getF32Constant(DAG, 0x3f1c0789, dl));
      SDValue t2 = DAG.getNode(ISD::FMUL, dl, MVT::f32, t1, X);
      Log10ofMantissa = DAG.getNode(ISD::FSUB, dl, MVT::f32, t2,
                                    getF32Constant(DAG, 0x3f011300, dl));
    } else if (LimitFloatPrecision <= 12) {
      // For floating-point precision of 12:
      //
      //   Log10ofMantissa =
      //     -0.64831180f +
      //       (0.91751397f +
      //         (-0.31664806f + 0.47637168e-1f * x) * x) * x;
      //
      // error 0.00019228036, which is better than 12 bits
      SDValue t0 = DAG.getNode(ISD::FMUL, dl, MVT::f32, X,
                               getF32Constant(DAG, 0x3d431f31, dl));
      SDValue t1 = DAG.getNode(ISD::FSUB, dl, MVT::f32, t0,
                               getF32Constant(DAG, 0x3ea21fb2, dl));
      SDValue t2 = DAG.getNode(ISD::FMUL, dl, MVT::f32, t1, X);
      SDValue t3 = DAG.getNode(ISD::FADD, dl, MVT::f32, t2,
                               getF32Constant(DAG, 0x3f6ae232, dl));
      SDValue t4 = DAG.getNode(ISD::FMUL, dl, MVT::f32, t3, X);
      Log10ofMantissa = DAG.getNode(ISD::FSUB, dl, MVT::f32, t4,
                                    getF32Constant(DAG, 0x3f25f7c3, dl));
    } else { // LimitFloatPrecision <= 18
      // For floating-point precision of 18:
      //
      //   Log10ofMantissa =
      //     -0.84299375f +
      //       (1.5327582f +
      //         (-1.0688956f +
      //           (0.49102474f +
      //             (-0.12539807f + 0.13508273e-1f * x) * x) * x) * x) * x;
      //
      // error 0.0000037995730, which is better than 18 bits
      SDValue t0 = DAG.getNode(ISD::FMUL, dl, MVT::f32, X,
                               getF32Constant(DAG, 0x3c5d51ce, dl));
      SDValue t1 = DAG.getNode(ISD::FSUB, dl, MVT::f32, t0,
                               getF32Constant(DAG, 0x3e00685a, dl));
      SDValue t2 = DAG.getNode(ISD::FMUL, dl, MVT::f32, t1, X);
      SDValue t3 = DAG.getNode(ISD::FADD, dl, MVT::f32, t2,
                               getF32Constant(DAG, 0x3efb6798, dl));
      SDValue t4 = DAG.getNode(ISD::FMUL, dl, MVT::f32, t3, X);
      SDValue t5 = DAG.getNode(ISD::FSUB, dl, MVT::f32, t4,
                               getF32Constant(DAG, 0x3f88d192, dl));
      SDValue t6 = DAG.getNode(ISD::FMUL, dl, MVT::f32, t5, X);
      SDValue t7 = DAG.getNode(ISD::FADD, dl, MVT::f32, t6,
                               getF32Constant(DAG, 0x3fc4316c, dl));
      SDValue t8 = DAG.getNode(ISD::FMUL, dl, MVT::f32, t7, X);
      Log10ofMantissa = DAG.getNode(ISD::FSUB, dl, MVT::f32, t8,
                                    getF32Constant(DAG, 0x3f57ce70, dl));
    }

    return DAG.getNode(ISD::FADD, dl, MVT::f32, LogOfExponent, Log10ofMantissa);
  }

  // No special expansion.
  return DAG.getNode(ISD::FLOG10, dl, Op.getValueType(), Op);
}

/// expandExp2 - Lower an exp2 intrinsic. Handles the special sequences for
/// limited-precision mode.
static SDValue expandExp2(SDLoc dl, SDValue Op, SelectionDAG &DAG,
                          const TargetLowering &TLI) {
  if (Op.getValueType() == MVT::f32 &&
      LimitFloatPrecision > 0 && LimitFloatPrecision <= 18)
    return getLimitedPrecisionExp2(Op, dl, DAG);

  // No special expansion.
  return DAG.getNode(ISD::FEXP2, dl, Op.getValueType(), Op);
}

/// visitPow - Lower a pow intrinsic. Handles the special sequences for
/// limited-precision mode with x == 10.0f.
static SDValue expandPow(SDLoc dl, SDValue LHS, SDValue RHS,
                         SelectionDAG &DAG, const TargetLowering &TLI) {
  bool IsExp10 = false;
  if (LHS.getValueType() == MVT::f32 && RHS.getValueType() == MVT::f32 &&
      LimitFloatPrecision > 0 && LimitFloatPrecision <= 18) {
    if (ConstantFPSDNode *LHSC = dyn_cast<ConstantFPSDNode>(LHS)) {
      APFloat Ten(10.0f);
      IsExp10 = LHSC->isExactlyValue(Ten);
    }
  }

  // TODO: What fast-math-flags should be set on the FMUL node?
  if (IsExp10) {
    // Put the exponent in the right bit position for later addition to the
    // final result:
    //
    //   #define LOG2OF10 3.3219281f
    //   t0 = Op * LOG2OF10;
    SDValue t0 = DAG.getNode(ISD::FMUL, dl, MVT::f32, RHS,
                             getF32Constant(DAG, 0x40549a78, dl));
    return getLimitedPrecisionExp2(t0, dl, DAG);
  }

  // No special expansion.
  return DAG.getNode(ISD::FPOW, dl, LHS.getValueType(), LHS, RHS);
}


/// ExpandPowI - Expand a llvm.powi intrinsic.
static SDValue ExpandPowI(SDLoc DL, SDValue LHS, SDValue RHS,
                          SelectionDAG &DAG) {
  // If RHS is a constant, we can expand this out to a multiplication tree,
  // otherwise we end up lowering to a call to __powidf2 (for example).  When
  // optimizing for size, we only want to do this if the expansion would produce
  // a small number of multiplies, otherwise we do the full expansion.
  if (ConstantSDNode *RHSC = dyn_cast<ConstantSDNode>(RHS)) {
    // Get the exponent as a positive value.
    unsigned Val = RHSC->getSExtValue();
    if ((int)Val < 0) Val = -Val;

    // powi(x, 0) -> 1.0
    if (Val == 0)
      return DAG.getConstantFP(1.0, DL, LHS.getValueType());

    const Function *F = DAG.getMachineFunction().getFunction();
    if (!F->optForSize() ||
        // If optimizing for size, don't insert too many multiplies.
        // This inserts up to 5 multiplies.
        countPopulation(Val) + Log2_32(Val) < 7) {
      // We use the simple binary decomposition method to generate the multiply
      // sequence.  There are more optimal ways to do this (for example,
      // powi(x,15) generates one more multiply than it should), but this has
      // the benefit of being both really simple and much better than a libcall.
      SDValue Res;  // Logically starts equal to 1.0
      SDValue CurSquare = LHS;
      // TODO: Intrinsics should have fast-math-flags that propagate to these
      // nodes.
      while (Val) {
        if (Val & 1) {
          if (Res.getNode())
            Res = DAG.getNode(ISD::FMUL, DL,Res.getValueType(), Res, CurSquare);
          else
            Res = CurSquare;  // 1.0*CurSquare.
        }

        CurSquare = DAG.getNode(ISD::FMUL, DL, CurSquare.getValueType(),
                                CurSquare, CurSquare);
        Val >>= 1;
      }

      // If the original was negative, invert the result, producing 1/(x*x*x).
      if (RHSC->getSExtValue() < 0)
        Res = DAG.getNode(ISD::FDIV, DL, LHS.getValueType(),
                          DAG.getConstantFP(1.0, DL, LHS.getValueType()), Res);
      return Res;
    }
  }

  // Otherwise, expand to a libcall.
  return DAG.getNode(ISD::FPOWI, DL, LHS.getValueType(), LHS, RHS);
}

// getUnderlyingArgReg - Find underlying register used for a truncated or
// bitcasted argument.
static unsigned getUnderlyingArgReg(const SDValue &N) {
  switch (N.getOpcode()) {
  case ISD::CopyFromReg:
    return cast<RegisterSDNode>(N.getOperand(1))->getReg();
  case ISD::BITCAST:
  case ISD::AssertZext:
  case ISD::AssertSext:
  case ISD::TRUNCATE:
    return getUnderlyingArgReg(N.getOperand(0));
  default:
    return 0;
  }
}

/// EmitFuncArgumentDbgValue - If the DbgValueInst is a dbg_value of a function
/// argument, create the corresponding DBG_VALUE machine instruction for it now.
/// At the end of instruction selection, they will be inserted to the entry BB.
bool SelectionDAGBuilder::EmitFuncArgumentDbgValue(
    const Value *V, DILocalVariable *Variable, DIExpression *Expr,
    DILocation *DL, int64_t Offset, bool IsIndirect, const SDValue &N) {
  const Argument *Arg = dyn_cast<Argument>(V);
  if (!Arg)
    return false;

  MachineFunction &MF = DAG.getMachineFunction();
  const TargetInstrInfo *TII = DAG.getSubtarget().getInstrInfo();

  // Ignore inlined function arguments here.
  //
  // FIXME: Should we be checking DL->inlinedAt() to determine this?
  if (!Variable->getScope()->getSubprogram()->describes(MF.getFunction()))
    return false;

  Optional<MachineOperand> Op;
  // Some arguments' frame index is recorded during argument lowering.
  if (int FI = FuncInfo.getArgumentFrameIndex(Arg))
    Op = MachineOperand::CreateFI(FI);

  if (!Op && N.getNode()) {
    unsigned Reg = getUnderlyingArgReg(N);
    if (Reg && TargetRegisterInfo::isVirtualRegister(Reg)) {
      MachineRegisterInfo &RegInfo = MF.getRegInfo();
      unsigned PR = RegInfo.getLiveInPhysReg(Reg);
      if (PR)
        Reg = PR;
    }
    if (Reg)
      Op = MachineOperand::CreateReg(Reg, false);
  }

  if (!Op) {
    // Check if ValueMap has reg number.
    DenseMap<const Value *, unsigned>::iterator VMI = FuncInfo.ValueMap.find(V);
    if (VMI != FuncInfo.ValueMap.end())
      Op = MachineOperand::CreateReg(VMI->second, false);
  }

  if (!Op && N.getNode())
    // Check if frame index is available.
    if (LoadSDNode *LNode = dyn_cast<LoadSDNode>(N.getNode()))
      if (FrameIndexSDNode *FINode =
          dyn_cast<FrameIndexSDNode>(LNode->getBasePtr().getNode()))
        Op = MachineOperand::CreateFI(FINode->getIndex());

  if (!Op)
    return false;

  assert(Variable->isValidLocationForIntrinsic(DL) &&
         "Expected inlined-at fields to agree");
  if (Op->isReg())
    FuncInfo.ArgDbgValues.push_back(
        BuildMI(MF, DL, TII->get(TargetOpcode::DBG_VALUE), IsIndirect,
                Op->getReg(), Offset, Variable, Expr));
  else
    FuncInfo.ArgDbgValues.push_back(
        BuildMI(MF, DL, TII->get(TargetOpcode::DBG_VALUE))
            .addOperand(*Op)
            .addImm(Offset)
            .addMetadata(Variable)
            .addMetadata(Expr));

  return true;
}

// VisualStudio defines setjmp as _setjmp
#if defined(_MSC_VER) && defined(setjmp) && \
                         !defined(setjmp_undefined_for_msvc)
#  pragma push_macro("setjmp")
#  undef setjmp
#  define setjmp_undefined_for_msvc
#endif

/// visitIntrinsicCall - Lower the call to the specified intrinsic function.  If
/// we want to emit this as a call to a named external function, return the name
/// otherwise lower it and return null.
const char *
SelectionDAGBuilder::visitIntrinsicCall(const CallInst &I, unsigned Intrinsic) {
  const TargetLowering &TLI = DAG.getTargetLoweringInfo();
  SDLoc sdl = getCurSDLoc();
  DebugLoc dl = getCurDebugLoc();
  SDValue Res;

  switch (Intrinsic) {
  default:
    // By default, turn this into a target intrinsic node.
    visitTargetIntrinsic(I, Intrinsic);
    return nullptr;
  case Intrinsic::vastart:  visitVAStart(I); return nullptr;
  case Intrinsic::vaend:    visitVAEnd(I); return nullptr;
  case Intrinsic::vacopy:   visitVACopy(I); return nullptr;
  case Intrinsic::returnaddress:
    setValue(&I, DAG.getNode(ISD::RETURNADDR, sdl,
                             TLI.getPointerTy(DAG.getDataLayout()),
                             getValue(I.getArgOperand(0))));
    return nullptr;
  case Intrinsic::frameaddress:
    setValue(&I, DAG.getNode(ISD::FRAMEADDR, sdl,
                             TLI.getPointerTy(DAG.getDataLayout()),
                             getValue(I.getArgOperand(0))));
    return nullptr;
  case Intrinsic::read_register: {
    Value *Reg = I.getArgOperand(0);
    SDValue Chain = getRoot();
    SDValue RegName =
        DAG.getMDNode(cast<MDNode>(cast<MetadataAsValue>(Reg)->getMetadata()));
    EVT VT = TLI.getValueType(DAG.getDataLayout(), I.getType());
    Res = DAG.getNode(ISD::READ_REGISTER, sdl,
      DAG.getVTList(VT, MVT::Other), Chain, RegName);
    setValue(&I, Res);
    DAG.setRoot(Res.getValue(1));
    return nullptr;
  }
  case Intrinsic::write_register: {
    Value *Reg = I.getArgOperand(0);
    Value *RegValue = I.getArgOperand(1);
    SDValue Chain = getRoot();
    SDValue RegName =
        DAG.getMDNode(cast<MDNode>(cast<MetadataAsValue>(Reg)->getMetadata()));
    DAG.setRoot(DAG.getNode(ISD::WRITE_REGISTER, sdl, MVT::Other, Chain,
                            RegName, getValue(RegValue)));
    return nullptr;
  }
  case Intrinsic::setjmp:
    return &"_setjmp"[!TLI.usesUnderscoreSetJmp()];
  case Intrinsic::longjmp:
    return &"_longjmp"[!TLI.usesUnderscoreLongJmp()];
  case Intrinsic::memcpy: {
    SDValue Op1 = getValue(I.getArgOperand(0));
    SDValue Op2 = getValue(I.getArgOperand(1));
    SDValue Op3 = getValue(I.getArgOperand(2));
    unsigned Align = cast<ConstantInt>(I.getArgOperand(3))->getZExtValue();
    if (!Align)
      Align = 1; // @llvm.memcpy defines 0 and 1 to both mean no alignment.
    bool isVol = cast<ConstantInt>(I.getArgOperand(4))->getZExtValue();
    bool isTC = I.isTailCall() && isInTailCallPosition(&I, DAG.getTarget());
    SDValue MC = DAG.getMemcpy(getRoot(), sdl, Op1, Op2, Op3, Align, isVol,
                               false, isTC,
                               MachinePointerInfo(I.getArgOperand(0)),
                               MachinePointerInfo(I.getArgOperand(1)));
    updateDAGForMaybeTailCall(MC);
    return nullptr;
  }
  case Intrinsic::memset: {
    SDValue Op1 = getValue(I.getArgOperand(0));
    SDValue Op2 = getValue(I.getArgOperand(1));
    SDValue Op3 = getValue(I.getArgOperand(2));
    unsigned Align = cast<ConstantInt>(I.getArgOperand(3))->getZExtValue();
    if (!Align)
      Align = 1; // @llvm.memset defines 0 and 1 to both mean no alignment.
    bool isVol = cast<ConstantInt>(I.getArgOperand(4))->getZExtValue();
    bool isTC = I.isTailCall() && isInTailCallPosition(&I, DAG.getTarget());
    SDValue MS = DAG.getMemset(getRoot(), sdl, Op1, Op2, Op3, Align, isVol,
                               isTC, MachinePointerInfo(I.getArgOperand(0)));
    updateDAGForMaybeTailCall(MS);
    return nullptr;
  }
  case Intrinsic::memmove: {
    SDValue Op1 = getValue(I.getArgOperand(0));
    SDValue Op2 = getValue(I.getArgOperand(1));
    SDValue Op3 = getValue(I.getArgOperand(2));
    unsigned Align = cast<ConstantInt>(I.getArgOperand(3))->getZExtValue();
    if (!Align)
      Align = 1; // @llvm.memmove defines 0 and 1 to both mean no alignment.
    bool isVol = cast<ConstantInt>(I.getArgOperand(4))->getZExtValue();
    bool isTC = I.isTailCall() && isInTailCallPosition(&I, DAG.getTarget());
    SDValue MM = DAG.getMemmove(getRoot(), sdl, Op1, Op2, Op3, Align, isVol,
                                isTC, MachinePointerInfo(I.getArgOperand(0)),
                                MachinePointerInfo(I.getArgOperand(1)));
    updateDAGForMaybeTailCall(MM);
    return nullptr;
  }
  case Intrinsic::dbg_declare: {
    const DbgDeclareInst &DI = cast<DbgDeclareInst>(I);
    DILocalVariable *Variable = DI.getVariable();
    DIExpression *Expression = DI.getExpression();
    const Value *Address = DI.getAddress();
    assert(Variable && "Missing variable");
    if (!Address) {
      DEBUG(dbgs() << "Dropping debug info for " << DI << "\n");
      return nullptr;
    }

    // Check if address has undef value.
    if (isa<UndefValue>(Address) ||
        (Address->use_empty() && !isa<Argument>(Address))) {
      DEBUG(dbgs() << "Dropping debug info for " << DI << "\n");
      return nullptr;
    }

    SDValue &N = NodeMap[Address];
    if (!N.getNode() && isa<Argument>(Address))
      // Check unused arguments map.
      N = UnusedArgNodeMap[Address];
    SDDbgValue *SDV;
    if (N.getNode()) {
      if (const BitCastInst *BCI = dyn_cast<BitCastInst>(Address))
        Address = BCI->getOperand(0);
      // Parameters are handled specially.
      bool isParameter = Variable->isParameter() || isa<Argument>(Address);
      auto FINode = dyn_cast<FrameIndexSDNode>(N.getNode());
      if (isParameter && FINode) {
        // Byval parameter. We have a frame index at this point.
        SDV = DAG.getFrameIndexDbgValue(Variable, Expression,
                                        FINode->getIndex(), 0, dl, SDNodeOrder);
      } else if (isa<Argument>(Address)) {
        // Address is an argument, so try to emit its dbg value using
        // virtual register info from the FuncInfo.ValueMap.
        EmitFuncArgumentDbgValue(Address, Variable, Expression, dl, 0, false,
                                 N);
        return nullptr;
      } else {
        SDV = DAG.getDbgValue(Variable, Expression, N.getNode(), N.getResNo(),
                              true, 0, dl, SDNodeOrder);
      }
      DAG.AddDbgValue(SDV, N.getNode(), isParameter);
    } else {
      // If Address is an argument then try to emit its dbg value using
      // virtual register info from the FuncInfo.ValueMap.
      if (!EmitFuncArgumentDbgValue(Address, Variable, Expression, dl, 0, false,
                                    N)) {
        // If variable is pinned by a alloca in dominating bb then
        // use StaticAllocaMap.
        if (const AllocaInst *AI = dyn_cast<AllocaInst>(Address)) {
          if (AI->getParent() != DI.getParent()) {
            DenseMap<const AllocaInst*, int>::iterator SI =
              FuncInfo.StaticAllocaMap.find(AI);
            if (SI != FuncInfo.StaticAllocaMap.end()) {
              SDV = DAG.getFrameIndexDbgValue(Variable, Expression, SI->second,
                                              0, dl, SDNodeOrder);
              DAG.AddDbgValue(SDV, nullptr, false);
              return nullptr;
            }
          }
        }
        DEBUG(dbgs() << "Dropping debug info for " << DI << "\n");
      }
    }
    return nullptr;
  }
  case Intrinsic::dbg_value: {
    const DbgValueInst &DI = cast<DbgValueInst>(I);
    assert(DI.getVariable() && "Missing variable");

    DILocalVariable *Variable = DI.getVariable();
    DIExpression *Expression = DI.getExpression();
    uint64_t Offset = DI.getOffset();
    const Value *V = DI.getValue();
    if (!V)
      return nullptr;

    SDDbgValue *SDV;
    if (isa<ConstantInt>(V) || isa<ConstantFP>(V) || isa<UndefValue>(V)) {
      SDV = DAG.getConstantDbgValue(Variable, Expression, V, Offset, dl,
                                    SDNodeOrder);
      DAG.AddDbgValue(SDV, nullptr, false);
    } else {
      // Do not use getValue() in here; we don't want to generate code at
      // this point if it hasn't been done yet.
      SDValue N = NodeMap[V];
      if (!N.getNode() && isa<Argument>(V))
        // Check unused arguments map.
        N = UnusedArgNodeMap[V];
      if (N.getNode()) {
        if (!EmitFuncArgumentDbgValue(V, Variable, Expression, dl, Offset,
                                      false, N)) {
          SDV = DAG.getDbgValue(Variable, Expression, N.getNode(), N.getResNo(),
                                false, Offset, dl, SDNodeOrder);
          DAG.AddDbgValue(SDV, N.getNode(), false);
        }
      } else if (!V->use_empty() ) {
        // Do not call getValue(V) yet, as we don't want to generate code.
        // Remember it for later.
        DanglingDebugInfo DDI(&DI, dl, SDNodeOrder);
        DanglingDebugInfoMap[V] = DDI;
      } else {
        // We may expand this to cover more cases.  One case where we have no
        // data available is an unreferenced parameter.
        DEBUG(dbgs() << "Dropping debug info for " << DI << "\n");
      }
    }

    // Build a debug info table entry.
    if (const BitCastInst *BCI = dyn_cast<BitCastInst>(V))
      V = BCI->getOperand(0);
    const AllocaInst *AI = dyn_cast<AllocaInst>(V);
    // Don't handle byval struct arguments or VLAs, for example.
    if (!AI) {
      DEBUG(dbgs() << "Dropping debug location info for:\n  " << DI << "\n");
      DEBUG(dbgs() << "  Last seen at:\n    " << *V << "\n");
      return nullptr;
    }
    DenseMap<const AllocaInst*, int>::iterator SI =
      FuncInfo.StaticAllocaMap.find(AI);
    if (SI == FuncInfo.StaticAllocaMap.end())
      return nullptr; // VLAs.
    return nullptr;
  }

  case Intrinsic::eh_typeid_for: {
    // Find the type id for the given typeinfo.
    GlobalValue *GV = ExtractTypeInfo(I.getArgOperand(0));
    unsigned TypeID = DAG.getMachineFunction().getMMI().getTypeIDFor(GV);
    Res = DAG.getConstant(TypeID, sdl, MVT::i32);
    setValue(&I, Res);
    return nullptr;
  }

  case Intrinsic::eh_return_i32:
  case Intrinsic::eh_return_i64:
    DAG.getMachineFunction().getMMI().setCallsEHReturn(true);
    DAG.setRoot(DAG.getNode(ISD::EH_RETURN, sdl,
                            MVT::Other,
                            getControlRoot(),
                            getValue(I.getArgOperand(0)),
                            getValue(I.getArgOperand(1))));
    return nullptr;
  case Intrinsic::eh_unwind_init:
    DAG.getMachineFunction().getMMI().setCallsUnwindInit(true);
    return nullptr;
  case Intrinsic::eh_dwarf_cfa: {
    SDValue CfaArg = DAG.getSExtOrTrunc(getValue(I.getArgOperand(0)), sdl,
                                        TLI.getPointerTy(DAG.getDataLayout()));
    SDValue Offset = DAG.getNode(ISD::ADD, sdl,
                                 CfaArg.getValueType(),
                                 DAG.getNode(ISD::FRAME_TO_ARGS_OFFSET, sdl,
                                             CfaArg.getValueType()),
                                 CfaArg);
    SDValue FA = DAG.getNode(
        ISD::FRAMEADDR, sdl, TLI.getPointerTy(DAG.getDataLayout()),
        DAG.getConstant(0, sdl, TLI.getPointerTy(DAG.getDataLayout())));
    setValue(&I, DAG.getNode(ISD::ADD, sdl, FA.getValueType(),
                             FA, Offset));
    return nullptr;
  }
  case Intrinsic::eh_sjlj_callsite: {
    MachineModuleInfo &MMI = DAG.getMachineFunction().getMMI();
    ConstantInt *CI = dyn_cast<ConstantInt>(I.getArgOperand(0));
    assert(CI && "Non-constant call site value in eh.sjlj.callsite!");
    assert(MMI.getCurrentCallSite() == 0 && "Overlapping call sites!");

    MMI.setCurrentCallSite(CI->getZExtValue());
    return nullptr;
  }
  case Intrinsic::eh_sjlj_functioncontext: {
    // Get and store the index of the function context.
    MachineFrameInfo *MFI = DAG.getMachineFunction().getFrameInfo();
    AllocaInst *FnCtx =
      cast<AllocaInst>(I.getArgOperand(0)->stripPointerCasts());
    int FI = FuncInfo.StaticAllocaMap[FnCtx];
    MFI->setFunctionContextIndex(FI);
    return nullptr;
  }
  case Intrinsic::eh_sjlj_setjmp: {
    SDValue Ops[2];
    Ops[0] = getRoot();
    Ops[1] = getValue(I.getArgOperand(0));
    SDValue Op = DAG.getNode(ISD::EH_SJLJ_SETJMP, sdl,
                             DAG.getVTList(MVT::i32, MVT::Other), Ops);
    setValue(&I, Op.getValue(0));
    DAG.setRoot(Op.getValue(1));
    return nullptr;
  }
  case Intrinsic::eh_sjlj_longjmp: {
    DAG.setRoot(DAG.getNode(ISD::EH_SJLJ_LONGJMP, sdl, MVT::Other,
                            getRoot(), getValue(I.getArgOperand(0))));
    return nullptr;
  }
  case Intrinsic::eh_sjlj_setup_dispatch: {
    DAG.setRoot(DAG.getNode(ISD::EH_SJLJ_SETUP_DISPATCH, sdl, MVT::Other,
                            getRoot()));
    return nullptr;
  }

  case Intrinsic::masked_gather:
    visitMaskedGather(I);
    return nullptr;
  case Intrinsic::masked_load:
    visitMaskedLoad(I);
    return nullptr;
  case Intrinsic::masked_scatter:
    visitMaskedScatter(I);
    return nullptr;
  case Intrinsic::masked_store:
    visitMaskedStore(I);
    return nullptr;
  case Intrinsic::x86_mmx_pslli_w:
  case Intrinsic::x86_mmx_pslli_d:
  case Intrinsic::x86_mmx_pslli_q:
  case Intrinsic::x86_mmx_psrli_w:
  case Intrinsic::x86_mmx_psrli_d:
  case Intrinsic::x86_mmx_psrli_q:
  case Intrinsic::x86_mmx_psrai_w:
  case Intrinsic::x86_mmx_psrai_d: {
    SDValue ShAmt = getValue(I.getArgOperand(1));
    if (isa<ConstantSDNode>(ShAmt)) {
      visitTargetIntrinsic(I, Intrinsic);
      return nullptr;
    }
    unsigned NewIntrinsic = 0;
    EVT ShAmtVT = MVT::v2i32;
    switch (Intrinsic) {
    case Intrinsic::x86_mmx_pslli_w:
      NewIntrinsic = Intrinsic::x86_mmx_psll_w;
      break;
    case Intrinsic::x86_mmx_pslli_d:
      NewIntrinsic = Intrinsic::x86_mmx_psll_d;
      break;
    case Intrinsic::x86_mmx_pslli_q:
      NewIntrinsic = Intrinsic::x86_mmx_psll_q;
      break;
    case Intrinsic::x86_mmx_psrli_w:
      NewIntrinsic = Intrinsic::x86_mmx_psrl_w;
      break;
    case Intrinsic::x86_mmx_psrli_d:
      NewIntrinsic = Intrinsic::x86_mmx_psrl_d;
      break;
    case Intrinsic::x86_mmx_psrli_q:
      NewIntrinsic = Intrinsic::x86_mmx_psrl_q;
      break;
    case Intrinsic::x86_mmx_psrai_w:
      NewIntrinsic = Intrinsic::x86_mmx_psra_w;
      break;
    case Intrinsic::x86_mmx_psrai_d:
      NewIntrinsic = Intrinsic::x86_mmx_psra_d;
      break;
    default: llvm_unreachable("Impossible intrinsic");  // Can't reach here.
    }

    // The vector shift intrinsics with scalars uses 32b shift amounts but
    // the sse2/mmx shift instructions reads 64 bits. Set the upper 32 bits
    // to be zero.
    // We must do this early because v2i32 is not a legal type.
    SDValue ShOps[2];
    ShOps[0] = ShAmt;
    ShOps[1] = DAG.getConstant(0, sdl, MVT::i32);
    ShAmt =  DAG.getNode(ISD::BUILD_VECTOR, sdl, ShAmtVT, ShOps);
    EVT DestVT = TLI.getValueType(DAG.getDataLayout(), I.getType());
    ShAmt = DAG.getNode(ISD::BITCAST, sdl, DestVT, ShAmt);
    Res = DAG.getNode(ISD::INTRINSIC_WO_CHAIN, sdl, DestVT,
                       DAG.getConstant(NewIntrinsic, sdl, MVT::i32),
                       getValue(I.getArgOperand(0)), ShAmt);
    setValue(&I, Res);
    return nullptr;
  }
  case Intrinsic::convertff:
  case Intrinsic::convertfsi:
  case Intrinsic::convertfui:
  case Intrinsic::convertsif:
  case Intrinsic::convertuif:
  case Intrinsic::convertss:
  case Intrinsic::convertsu:
  case Intrinsic::convertus:
  case Intrinsic::convertuu: {
    ISD::CvtCode Code = ISD::CVT_INVALID;
    switch (Intrinsic) {
    default: llvm_unreachable("Impossible intrinsic");  // Can't reach here.
    case Intrinsic::convertff:  Code = ISD::CVT_FF; break;
    case Intrinsic::convertfsi: Code = ISD::CVT_FS; break;
    case Intrinsic::convertfui: Code = ISD::CVT_FU; break;
    case Intrinsic::convertsif: Code = ISD::CVT_SF; break;
    case Intrinsic::convertuif: Code = ISD::CVT_UF; break;
    case Intrinsic::convertss:  Code = ISD::CVT_SS; break;
    case Intrinsic::convertsu:  Code = ISD::CVT_SU; break;
    case Intrinsic::convertus:  Code = ISD::CVT_US; break;
    case Intrinsic::convertuu:  Code = ISD::CVT_UU; break;
    }
    EVT DestVT = TLI.getValueType(DAG.getDataLayout(), I.getType());
    const Value *Op1 = I.getArgOperand(0);
    Res = DAG.getConvertRndSat(DestVT, sdl, getValue(Op1),
                               DAG.getValueType(DestVT),
                               DAG.getValueType(getValue(Op1).getValueType()),
                               getValue(I.getArgOperand(1)),
                               getValue(I.getArgOperand(2)),
                               Code);
    setValue(&I, Res);
    return nullptr;
  }
  case Intrinsic::powi:
    setValue(&I, ExpandPowI(sdl, getValue(I.getArgOperand(0)),
                            getValue(I.getArgOperand(1)), DAG));
    return nullptr;
  case Intrinsic::log:
    setValue(&I, expandLog(sdl, getValue(I.getArgOperand(0)), DAG, TLI));
    return nullptr;
  case Intrinsic::log2:
    setValue(&I, expandLog2(sdl, getValue(I.getArgOperand(0)), DAG, TLI));
    return nullptr;
  case Intrinsic::log10:
    setValue(&I, expandLog10(sdl, getValue(I.getArgOperand(0)), DAG, TLI));
    return nullptr;
  case Intrinsic::exp:
    setValue(&I, expandExp(sdl, getValue(I.getArgOperand(0)), DAG, TLI));
    return nullptr;
  case Intrinsic::exp2:
    setValue(&I, expandExp2(sdl, getValue(I.getArgOperand(0)), DAG, TLI));
    return nullptr;
  case Intrinsic::pow:
    setValue(&I, expandPow(sdl, getValue(I.getArgOperand(0)),
                           getValue(I.getArgOperand(1)), DAG, TLI));
    return nullptr;
  case Intrinsic::sqrt:
  case Intrinsic::fabs:
  case Intrinsic::sin:
  case Intrinsic::cos:
  case Intrinsic::floor:
  case Intrinsic::ceil:
  case Intrinsic::trunc:
  case Intrinsic::rint:
  case Intrinsic::nearbyint:
  case Intrinsic::round: {
    unsigned Opcode;
    switch (Intrinsic) {
    default: llvm_unreachable("Impossible intrinsic");  // Can't reach here.
    case Intrinsic::sqrt:      Opcode = ISD::FSQRT;      break;
    case Intrinsic::fabs:      Opcode = ISD::FABS;       break;
    case Intrinsic::sin:       Opcode = ISD::FSIN;       break;
    case Intrinsic::cos:       Opcode = ISD::FCOS;       break;
    case Intrinsic::floor:     Opcode = ISD::FFLOOR;     break;
    case Intrinsic::ceil:      Opcode = ISD::FCEIL;      break;
    case Intrinsic::trunc:     Opcode = ISD::FTRUNC;     break;
    case Intrinsic::rint:      Opcode = ISD::FRINT;      break;
    case Intrinsic::nearbyint: Opcode = ISD::FNEARBYINT; break;
    case Intrinsic::round:     Opcode = ISD::FROUND;     break;
    }

    setValue(&I, DAG.getNode(Opcode, sdl,
                             getValue(I.getArgOperand(0)).getValueType(),
                             getValue(I.getArgOperand(0))));
    return nullptr;
  }
  case Intrinsic::minnum:
    setValue(&I, DAG.getNode(ISD::FMINNUM, sdl,
                             getValue(I.getArgOperand(0)).getValueType(),
                             getValue(I.getArgOperand(0)),
                             getValue(I.getArgOperand(1))));
    return nullptr;
  case Intrinsic::maxnum:
    setValue(&I, DAG.getNode(ISD::FMAXNUM, sdl,
                             getValue(I.getArgOperand(0)).getValueType(),
                             getValue(I.getArgOperand(0)),
                             getValue(I.getArgOperand(1))));
    return nullptr;
  case Intrinsic::copysign:
    setValue(&I, DAG.getNode(ISD::FCOPYSIGN, sdl,
                             getValue(I.getArgOperand(0)).getValueType(),
                             getValue(I.getArgOperand(0)),
                             getValue(I.getArgOperand(1))));
    return nullptr;
  case Intrinsic::fma:
    setValue(&I, DAG.getNode(ISD::FMA, sdl,
                             getValue(I.getArgOperand(0)).getValueType(),
                             getValue(I.getArgOperand(0)),
                             getValue(I.getArgOperand(1)),
                             getValue(I.getArgOperand(2))));
    return nullptr;
  case Intrinsic::fmuladd: {
    EVT VT = TLI.getValueType(DAG.getDataLayout(), I.getType());
    if (TM.Options.AllowFPOpFusion != FPOpFusion::Strict &&
        TLI.isFMAFasterThanFMulAndFAdd(VT)) {
      setValue(&I, DAG.getNode(ISD::FMA, sdl,
                               getValue(I.getArgOperand(0)).getValueType(),
                               getValue(I.getArgOperand(0)),
                               getValue(I.getArgOperand(1)),
                               getValue(I.getArgOperand(2))));
    } else {
      // TODO: Intrinsic calls should have fast-math-flags.
      SDValue Mul = DAG.getNode(ISD::FMUL, sdl,
                                getValue(I.getArgOperand(0)).getValueType(),
                                getValue(I.getArgOperand(0)),
                                getValue(I.getArgOperand(1)));
      SDValue Add = DAG.getNode(ISD::FADD, sdl,
                                getValue(I.getArgOperand(0)).getValueType(),
                                Mul,
                                getValue(I.getArgOperand(2)));
      setValue(&I, Add);
    }
    return nullptr;
  }
  case Intrinsic::convert_to_fp16:
    setValue(&I, DAG.getNode(ISD::BITCAST, sdl, MVT::i16,
                             DAG.getNode(ISD::FP_ROUND, sdl, MVT::f16,
                                         getValue(I.getArgOperand(0)),
                                         DAG.getTargetConstant(0, sdl,
                                                               MVT::i32))));
    return nullptr;
  case Intrinsic::convert_from_fp16:
    setValue(&I, DAG.getNode(ISD::FP_EXTEND, sdl,
                             TLI.getValueType(DAG.getDataLayout(), I.getType()),
                             DAG.getNode(ISD::BITCAST, sdl, MVT::f16,
                                         getValue(I.getArgOperand(0)))));
    return nullptr;
  case Intrinsic::pcmarker: {
    SDValue Tmp = getValue(I.getArgOperand(0));
    DAG.setRoot(DAG.getNode(ISD::PCMARKER, sdl, MVT::Other, getRoot(), Tmp));
    return nullptr;
  }
  case Intrinsic::readcyclecounter: {
    SDValue Op = getRoot();
    Res = DAG.getNode(ISD::READCYCLECOUNTER, sdl,
                      DAG.getVTList(MVT::i64, MVT::Other), Op);
    setValue(&I, Res);
    DAG.setRoot(Res.getValue(1));
    return nullptr;
  }
  case Intrinsic::bitreverse:
    setValue(&I, DAG.getNode(ISD::BITREVERSE, sdl,
                             getValue(I.getArgOperand(0)).getValueType(),
                             getValue(I.getArgOperand(0))));
    return nullptr;
  case Intrinsic::bswap:
    setValue(&I, DAG.getNode(ISD::BSWAP, sdl,
                             getValue(I.getArgOperand(0)).getValueType(),
                             getValue(I.getArgOperand(0))));
    return nullptr;
  case Intrinsic::cttz: {
    SDValue Arg = getValue(I.getArgOperand(0));
    ConstantInt *CI = cast<ConstantInt>(I.getArgOperand(1));
    EVT Ty = Arg.getValueType();
    setValue(&I, DAG.getNode(CI->isZero() ? ISD::CTTZ : ISD::CTTZ_ZERO_UNDEF,
                             sdl, Ty, Arg));
    return nullptr;
  }
  case Intrinsic::ctlz: {
    SDValue Arg = getValue(I.getArgOperand(0));
    ConstantInt *CI = cast<ConstantInt>(I.getArgOperand(1));
    EVT Ty = Arg.getValueType();
    setValue(&I, DAG.getNode(CI->isZero() ? ISD::CTLZ : ISD::CTLZ_ZERO_UNDEF,
                             sdl, Ty, Arg));
    return nullptr;
  }
  case Intrinsic::ctpop: {
    SDValue Arg = getValue(I.getArgOperand(0));
    EVT Ty = Arg.getValueType();
    setValue(&I, DAG.getNode(ISD::CTPOP, sdl, Ty, Arg));
    return nullptr;
  }
  case Intrinsic::stacksave: {
    SDValue Op = getRoot();
    Res = DAG.getNode(
        ISD::STACKSAVE, sdl,
        DAG.getVTList(TLI.getPointerTy(DAG.getDataLayout()), MVT::Other), Op);
    setValue(&I, Res);
    DAG.setRoot(Res.getValue(1));
    return nullptr;
  }
  case Intrinsic::stackrestore: {
    Res = getValue(I.getArgOperand(0));
    DAG.setRoot(DAG.getNode(ISD::STACKRESTORE, sdl, MVT::Other, getRoot(), Res));
    return nullptr;
  }
  case Intrinsic::get_dynamic_area_offset: {
    SDValue Op = getRoot();
    EVT PtrTy = TLI.getPointerTy(DAG.getDataLayout());
    EVT ResTy = TLI.getValueType(DAG.getDataLayout(), I.getType());
    // Result type for @llvm.get.dynamic.area.offset should match PtrTy for
    // target.
    if (PtrTy != ResTy)
      report_fatal_error("Wrong result type for @llvm.get.dynamic.area.offset"
                         " intrinsic!");
    Res = DAG.getNode(ISD::GET_DYNAMIC_AREA_OFFSET, sdl, DAG.getVTList(ResTy),
                      Op);
    DAG.setRoot(Op);
    setValue(&I, Res);
    return nullptr;
  }
  case Intrinsic::stackprotector: {
    // Emit code into the DAG to store the stack guard onto the stack.
    MachineFunction &MF = DAG.getMachineFunction();
    MachineFrameInfo *MFI = MF.getFrameInfo();
    EVT PtrTy = TLI.getPointerTy(DAG.getDataLayout());
    SDValue Src, Chain = getRoot();
    const Value *Ptr = cast<LoadInst>(I.getArgOperand(0))->getPointerOperand();
    const GlobalVariable *GV = dyn_cast<GlobalVariable>(Ptr);

    // See if Ptr is a bitcast. If it is, look through it and see if we can get
    // global variable __stack_chk_guard.
    if (!GV)
      if (const Operator *BC = dyn_cast<Operator>(Ptr))
        if (BC->getOpcode() == Instruction::BitCast)
          GV = dyn_cast<GlobalVariable>(BC->getOperand(0));

    if (GV && TLI.useLoadStackGuardNode()) {
      // Emit a LOAD_STACK_GUARD node.
      MachineSDNode *Node = DAG.getMachineNode(TargetOpcode::LOAD_STACK_GUARD,
                                               sdl, PtrTy, Chain);
      MachinePointerInfo MPInfo(GV);
      MachineInstr::mmo_iterator MemRefs = MF.allocateMemRefsArray(1);
      unsigned Flags = MachineMemOperand::MOLoad |
                       MachineMemOperand::MOInvariant;
      *MemRefs = MF.getMachineMemOperand(MPInfo, Flags,
                                         PtrTy.getSizeInBits() / 8,
                                         DAG.getEVTAlignment(PtrTy));
      Node->setMemRefs(MemRefs, MemRefs + 1);

      // Copy the guard value to a virtual register so that it can be
      // retrieved in the epilogue.
      Src = SDValue(Node, 0);
      const TargetRegisterClass *RC =
          TLI.getRegClassFor(Src.getSimpleValueType());
      unsigned Reg = MF.getRegInfo().createVirtualRegister(RC);

      SPDescriptor.setGuardReg(Reg);
      Chain = DAG.getCopyToReg(Chain, sdl, Reg, Src);
    } else {
      Src = getValue(I.getArgOperand(0));   // The guard's value.
    }

    AllocaInst *Slot = cast<AllocaInst>(I.getArgOperand(1));

    int FI = FuncInfo.StaticAllocaMap[Slot];
    MFI->setStackProtectorIndex(FI);

    SDValue FIN = DAG.getFrameIndex(FI, PtrTy);

    // Store the stack protector onto the stack.
    Res = DAG.getStore(Chain, sdl, Src, FIN, MachinePointerInfo::getFixedStack(
                                                 DAG.getMachineFunction(), FI),
                       true, false, 0);
    setValue(&I, Res);
    DAG.setRoot(Res);
    return nullptr;
  }
  case Intrinsic::objectsize: {
    // If we don't know by now, we're never going to know.
    ConstantInt *CI = dyn_cast<ConstantInt>(I.getArgOperand(1));

    assert(CI && "Non-constant type in __builtin_object_size?");

    SDValue Arg = getValue(I.getCalledValue());
    EVT Ty = Arg.getValueType();

    if (CI->isZero())
      Res = DAG.getConstant(-1ULL, sdl, Ty);
    else
      Res = DAG.getConstant(0, sdl, Ty);

    setValue(&I, Res);
    return nullptr;
  }
  case Intrinsic::annotation:
  case Intrinsic::ptr_annotation:
    // Drop the intrinsic, but forward the value
    setValue(&I, getValue(I.getOperand(0)));
    return nullptr;
  case Intrinsic::assume:
  case Intrinsic::var_annotation:
    // Discard annotate attributes and assumptions
    return nullptr;

  case Intrinsic::init_trampoline: {
    const Function *F = cast<Function>(I.getArgOperand(1)->stripPointerCasts());

    SDValue Ops[6];
    Ops[0] = getRoot();
    Ops[1] = getValue(I.getArgOperand(0));
    Ops[2] = getValue(I.getArgOperand(1));
    Ops[3] = getValue(I.getArgOperand(2));
    Ops[4] = DAG.getSrcValue(I.getArgOperand(0));
    Ops[5] = DAG.getSrcValue(F);

    Res = DAG.getNode(ISD::INIT_TRAMPOLINE, sdl, MVT::Other, Ops);

    DAG.setRoot(Res);
    return nullptr;
  }
  case Intrinsic::adjust_trampoline: {
    setValue(&I, DAG.getNode(ISD::ADJUST_TRAMPOLINE, sdl,
                             TLI.getPointerTy(DAG.getDataLayout()),
                             getValue(I.getArgOperand(0))));
    return nullptr;
  }
  case Intrinsic::gcroot: {
    MachineFunction &MF = DAG.getMachineFunction();
    const Function *F = MF.getFunction();
    (void)F;
    assert(F->hasGC() &&
           "only valid in functions with gc specified, enforced by Verifier");
    assert(GFI && "implied by previous");
    const Value *Alloca = I.getArgOperand(0)->stripPointerCasts();
    const Constant *TypeMap = cast<Constant>(I.getArgOperand(1));

    FrameIndexSDNode *FI = cast<FrameIndexSDNode>(getValue(Alloca).getNode());
    GFI->addStackRoot(FI->getIndex(), TypeMap);
    return nullptr;
  }
  case Intrinsic::gcread:
  case Intrinsic::gcwrite:
    llvm_unreachable("GC failed to lower gcread/gcwrite intrinsics!");
  case Intrinsic::flt_rounds:
    setValue(&I, DAG.getNode(ISD::FLT_ROUNDS_, sdl, MVT::i32));
    return nullptr;

  case Intrinsic::expect: {
    // Just replace __builtin_expect(exp, c) with EXP.
    setValue(&I, getValue(I.getArgOperand(0)));
    return nullptr;
  }

  case Intrinsic::debugtrap:
  case Intrinsic::trap: {
    StringRef TrapFuncName =
        I.getAttributes()
            .getAttribute(AttributeSet::FunctionIndex, "trap-func-name")
            .getValueAsString();
    if (TrapFuncName.empty()) {
      ISD::NodeType Op = (Intrinsic == Intrinsic::trap) ?
        ISD::TRAP : ISD::DEBUGTRAP;
      DAG.setRoot(DAG.getNode(Op, sdl,MVT::Other, getRoot()));
      return nullptr;
    }
    TargetLowering::ArgListTy Args;

    TargetLowering::CallLoweringInfo CLI(DAG);
    CLI.setDebugLoc(sdl).setChain(getRoot()).setCallee(
        CallingConv::C, I.getType(),
        DAG.getExternalSymbol(TrapFuncName.data(),
                              TLI.getPointerTy(DAG.getDataLayout())),
        std::move(Args), 0);

    std::pair<SDValue, SDValue> Result = TLI.LowerCallTo(CLI);
    DAG.setRoot(Result.second);
    return nullptr;
  }

  case Intrinsic::uadd_with_overflow:
  case Intrinsic::sadd_with_overflow:
  case Intrinsic::usub_with_overflow:
  case Intrinsic::ssub_with_overflow:
  case Intrinsic::umul_with_overflow:
  case Intrinsic::smul_with_overflow: {
    ISD::NodeType Op;
    switch (Intrinsic) {
    default: llvm_unreachable("Impossible intrinsic");  // Can't reach here.
    case Intrinsic::uadd_with_overflow: Op = ISD::UADDO; break;
    case Intrinsic::sadd_with_overflow: Op = ISD::SADDO; break;
    case Intrinsic::usub_with_overflow: Op = ISD::USUBO; break;
    case Intrinsic::ssub_with_overflow: Op = ISD::SSUBO; break;
    case Intrinsic::umul_with_overflow: Op = ISD::UMULO; break;
    case Intrinsic::smul_with_overflow: Op = ISD::SMULO; break;
    }
    SDValue Op1 = getValue(I.getArgOperand(0));
    SDValue Op2 = getValue(I.getArgOperand(1));

    SDVTList VTs = DAG.getVTList(Op1.getValueType(), MVT::i1);
    setValue(&I, DAG.getNode(Op, sdl, VTs, Op1, Op2));
    return nullptr;
  }
  case Intrinsic::prefetch: {
    SDValue Ops[5];
    unsigned rw = cast<ConstantInt>(I.getArgOperand(1))->getZExtValue();
    Ops[0] = getRoot();
    Ops[1] = getValue(I.getArgOperand(0));
    Ops[2] = getValue(I.getArgOperand(1));
    Ops[3] = getValue(I.getArgOperand(2));
    Ops[4] = getValue(I.getArgOperand(3));
    DAG.setRoot(DAG.getMemIntrinsicNode(ISD::PREFETCH, sdl,
                                        DAG.getVTList(MVT::Other), Ops,
                                        EVT::getIntegerVT(*Context, 8),
                                        MachinePointerInfo(I.getArgOperand(0)),
                                        0, /* align */
                                        false, /* volatile */
                                        rw==0, /* read */
                                        rw==1)); /* write */
    return nullptr;
  }
  case Intrinsic::lifetime_start:
  case Intrinsic::lifetime_end: {
    bool IsStart = (Intrinsic == Intrinsic::lifetime_start);
    // Stack coloring is not enabled in O0, discard region information.
    if (TM.getOptLevel() == CodeGenOpt::None)
      return nullptr;

    SmallVector<Value *, 4> Allocas;
    GetUnderlyingObjects(I.getArgOperand(1), Allocas, *DL);

    for (SmallVectorImpl<Value*>::iterator Object = Allocas.begin(),
           E = Allocas.end(); Object != E; ++Object) {
      AllocaInst *LifetimeObject = dyn_cast_or_null<AllocaInst>(*Object);

      // Could not find an Alloca.
      if (!LifetimeObject)
        continue;

      // First check that the Alloca is static, otherwise it won't have a
      // valid frame index.
      auto SI = FuncInfo.StaticAllocaMap.find(LifetimeObject);
      if (SI == FuncInfo.StaticAllocaMap.end())
        return nullptr;

      int FI = SI->second;

      SDValue Ops[2];
      Ops[0] = getRoot();
      Ops[1] =
          DAG.getFrameIndex(FI, TLI.getPointerTy(DAG.getDataLayout()), true);
      unsigned Opcode = (IsStart ? ISD::LIFETIME_START : ISD::LIFETIME_END);

      Res = DAG.getNode(Opcode, sdl, MVT::Other, Ops);
      DAG.setRoot(Res);
    }
    return nullptr;
  }
  case Intrinsic::invariant_start:
    // Discard region information.
    setValue(&I, DAG.getUNDEF(TLI.getPointerTy(DAG.getDataLayout())));
    return nullptr;
  case Intrinsic::invariant_end:
    // Discard region information.
    return nullptr;
  case Intrinsic::stackprotectorcheck: {
    // Do not actually emit anything for this basic block. Instead we initialize
    // the stack protector descriptor and export the guard variable so we can
    // access it in FinishBasicBlock.
    const BasicBlock *BB = I.getParent();
    SPDescriptor.initialize(BB, FuncInfo.MBBMap[BB], I);
    ExportFromCurrentBlock(SPDescriptor.getGuard());

    // Flush our exports since we are going to process a terminator.
    (void)getControlRoot();
    return nullptr;
  }
  case Intrinsic::clear_cache:
    return TLI.getClearCacheBuiltinName();
  case Intrinsic::donothing:
    // ignore
    return nullptr;
  case Intrinsic::experimental_stackmap: {
    visitStackmap(I);
    return nullptr;
  }
  case Intrinsic::experimental_patchpoint_void:
  case Intrinsic::experimental_patchpoint_i64: {
    visitPatchpoint(&I);
    return nullptr;
  }
  case Intrinsic::experimental_gc_statepoint: {
    LowerStatepoint(ImmutableStatepoint(&I));
    return nullptr;
  }
  case Intrinsic::experimental_gc_result: {
    visitGCResult(I);
    return nullptr;
  }
  case Intrinsic::experimental_gc_relocate: {
    visitGCRelocate(cast<GCRelocateInst>(I));
    return nullptr;
  }
  case Intrinsic::instrprof_increment:
    llvm_unreachable("instrprof failed to lower an increment");
  case Intrinsic::instrprof_value_profile:
    llvm_unreachable("instrprof failed to lower a value profiling call");
  case Intrinsic::localescape: {
    MachineFunction &MF = DAG.getMachineFunction();
    const TargetInstrInfo *TII = DAG.getSubtarget().getInstrInfo();

    // Directly emit some LOCAL_ESCAPE machine instrs. Label assignment emission
    // is the same on all targets.
    for (unsigned Idx = 0, E = I.getNumArgOperands(); Idx < E; ++Idx) {
      Value *Arg = I.getArgOperand(Idx)->stripPointerCasts();
      if (isa<ConstantPointerNull>(Arg))
        continue; // Skip null pointers. They represent a hole in index space.
      AllocaInst *Slot = cast<AllocaInst>(Arg);
      assert(FuncInfo.StaticAllocaMap.count(Slot) &&
             "can only escape static allocas");
      int FI = FuncInfo.StaticAllocaMap[Slot];
      MCSymbol *FrameAllocSym =
          MF.getMMI().getContext().getOrCreateFrameAllocSymbol(
              GlobalValue::getRealLinkageName(MF.getName()), Idx);
      BuildMI(*FuncInfo.MBB, FuncInfo.InsertPt, dl,
              TII->get(TargetOpcode::LOCAL_ESCAPE))
          .addSym(FrameAllocSym)
          .addFrameIndex(FI);
    }

    return nullptr;
  }

  case Intrinsic::localrecover: {
    // i8* @llvm.localrecover(i8* %fn, i8* %fp, i32 %idx)
    MachineFunction &MF = DAG.getMachineFunction();
    MVT PtrVT = TLI.getPointerTy(DAG.getDataLayout(), 0);

    // Get the symbol that defines the frame offset.
    auto *Fn = cast<Function>(I.getArgOperand(0)->stripPointerCasts());
    auto *Idx = cast<ConstantInt>(I.getArgOperand(2));
    unsigned IdxVal = unsigned(Idx->getLimitedValue(INT_MAX));
    MCSymbol *FrameAllocSym =
        MF.getMMI().getContext().getOrCreateFrameAllocSymbol(
            GlobalValue::getRealLinkageName(Fn->getName()), IdxVal);

    // Create a MCSymbol for the label to avoid any target lowering
    // that would make this PC relative.
    SDValue OffsetSym = DAG.getMCSymbol(FrameAllocSym, PtrVT);
    SDValue OffsetVal =
        DAG.getNode(ISD::LOCAL_RECOVER, sdl, PtrVT, OffsetSym);

    // Add the offset to the FP.
    Value *FP = I.getArgOperand(1);
    SDValue FPVal = getValue(FP);
    SDValue Add = DAG.getNode(ISD::ADD, sdl, PtrVT, FPVal, OffsetVal);
    setValue(&I, Add);

    return nullptr;
  }

  case Intrinsic::eh_exceptionpointer:
  case Intrinsic::eh_exceptioncode: {
    // Get the exception pointer vreg, copy from it, and resize it to fit.
    const auto *CPI = cast<CatchPadInst>(I.getArgOperand(0));
    MVT PtrVT = TLI.getPointerTy(DAG.getDataLayout());
    const TargetRegisterClass *PtrRC = TLI.getRegClassFor(PtrVT);
    unsigned VReg = FuncInfo.getCatchPadExceptionPointerVReg(CPI, PtrRC);
    SDValue N =
        DAG.getCopyFromReg(DAG.getEntryNode(), getCurSDLoc(), VReg, PtrVT);
    if (Intrinsic == Intrinsic::eh_exceptioncode)
      N = DAG.getZExtOrTrunc(N, getCurSDLoc(), MVT::i32);
    setValue(&I, N);
    return nullptr;
  }

  case Intrinsic::experimental_deoptimize:
    LowerDeoptimizeCall(&I);
    return nullptr;
  }
}

std::pair<SDValue, SDValue>
SelectionDAGBuilder::lowerInvokable(TargetLowering::CallLoweringInfo &CLI,
                                    const BasicBlock *EHPadBB) {
  MachineModuleInfo &MMI = DAG.getMachineFunction().getMMI();
  MCSymbol *BeginLabel = nullptr;

  if (EHPadBB) {
    // Insert a label before the invoke call to mark the try range.  This can be
    // used to detect deletion of the invoke via the MachineModuleInfo.
    BeginLabel = MMI.getContext().createTempSymbol();

    // For SjLj, keep track of which landing pads go with which invokes
    // so as to maintain the ordering of pads in the LSDA.
    unsigned CallSiteIndex = MMI.getCurrentCallSite();
    if (CallSiteIndex) {
      MMI.setCallSiteBeginLabel(BeginLabel, CallSiteIndex);
      LPadToCallSiteMap[FuncInfo.MBBMap[EHPadBB]].push_back(CallSiteIndex);

      // Now that the call site is handled, stop tracking it.
      MMI.setCurrentCallSite(0);
    }

    // Both PendingLoads and PendingExports must be flushed here;
    // this call might not return.
    (void)getRoot();
    DAG.setRoot(DAG.getEHLabel(getCurSDLoc(), getControlRoot(), BeginLabel));

    CLI.setChain(getRoot());
  }
  const TargetLowering &TLI = DAG.getTargetLoweringInfo();
  std::pair<SDValue, SDValue> Result = TLI.LowerCallTo(CLI);

  assert((CLI.IsTailCall || Result.second.getNode()) &&
         "Non-null chain expected with non-tail call!");
  assert((Result.second.getNode() || !Result.first.getNode()) &&
         "Null value expected with tail call!");

  if (!Result.second.getNode()) {
    // As a special case, a null chain means that a tail call has been emitted
    // and the DAG root is already updated.
    HasTailCall = true;

    // Since there's no actual continuation from this block, nothing can be
    // relying on us setting vregs for them.
    PendingExports.clear();
  } else {
    DAG.setRoot(Result.second);
  }

  if (EHPadBB) {
    // Insert a label at the end of the invoke call to mark the try range.  This
    // can be used to detect deletion of the invoke via the MachineModuleInfo.
    MCSymbol *EndLabel = MMI.getContext().createTempSymbol();
    DAG.setRoot(DAG.getEHLabel(getCurSDLoc(), getRoot(), EndLabel));

    // Inform MachineModuleInfo of range.
    if (MMI.hasEHFunclets()) {
      assert(CLI.CS);
      WinEHFuncInfo *EHInfo = DAG.getMachineFunction().getWinEHFuncInfo();
      EHInfo->addIPToStateRange(cast<InvokeInst>(CLI.CS->getInstruction()),
                                BeginLabel, EndLabel);
    } else {
      MMI.addInvoke(FuncInfo.MBBMap[EHPadBB], BeginLabel, EndLabel);
    }
  }

  return Result;
}

void SelectionDAGBuilder::LowerCallTo(ImmutableCallSite CS, SDValue Callee,
                                      bool isTailCall,
                                      const BasicBlock *EHPadBB) {
  auto &DL = DAG.getDataLayout();
  FunctionType *FTy = CS.getFunctionType();
  Type *RetTy = CS.getType();

  TargetLowering::ArgListTy Args;
  TargetLowering::ArgListEntry Entry;
  Args.reserve(CS.arg_size());

<<<<<<< HEAD
  bool HasSwiftError = false;
=======
  const Value *SwiftErrorVal = nullptr;
>>>>>>> 2bf0ebe9
  const TargetLowering &TLI = DAG.getTargetLoweringInfo();
  for (ImmutableCallSite::arg_iterator i = CS.arg_begin(), e = CS.arg_end();
       i != e; ++i) {
    const Value *V = *i;

    // Skip empty types
    if (V->getType()->isEmptyTy())
      continue;

    SDValue ArgNode = getValue(V);
    Entry.Node = ArgNode; Entry.Ty = V->getType();

    // Skip the first return-type Attribute to get to params.
    Entry.setAttributes(&CS, i - CS.arg_begin() + 1);

    // Use swifterror virtual register as input to the call.
    if (Entry.isSwiftError && TLI.supportSwiftError()) {
<<<<<<< HEAD
      HasSwiftError = true;
      Entry.Node = DAG.getRegister(FuncInfo.SwiftErrorMap[FuncInfo.MBB][0],
                                   EVT(TLI.getPointerTy(DL)));
=======
      SwiftErrorVal = V;
      // We find the virtual register for the actual swifterror argument.
      // Instead of using the Value, we use the virtual register instead.
      Entry.Node = DAG.getRegister(
          FuncInfo.findSwiftErrorVReg(FuncInfo.MBB, V),
          EVT(TLI.getPointerTy(DL)));
>>>>>>> 2bf0ebe9
    }

    Args.push_back(Entry);

    // If we have an explicit sret argument that is an Instruction, (i.e., it
    // might point to function-local memory), we can't meaningfully tail-call.
    if (Entry.isSRet && isa<Instruction>(V))
      isTailCall = false;
  }

  // Check if target-independent constraints permit a tail call here.
  // Target-dependent constraints are checked within TLI->LowerCallTo.
  if (isTailCall && !isInTailCallPosition(CS, DAG.getTarget()))
    isTailCall = false;

  TargetLowering::CallLoweringInfo CLI(DAG);
  CLI.setDebugLoc(getCurSDLoc())
      .setChain(getRoot())
      .setCallee(RetTy, FTy, Callee, std::move(Args), CS)
      .setTailCall(isTailCall)
      .setConvergent(CS.isConvergent());
  std::pair<SDValue, SDValue> Result = lowerInvokable(CLI, EHPadBB);

  if (Result.first.getNode()) {
    const Instruction *Inst = CS.getInstruction();
    Result.first = lowerRangeToAssertZExt(DAG, *Inst, Result.first);
    setValue(Inst, Result.first);
  }

  // The last element of CLI.InVals has the SDValue for swifterror return.
  // Here we copy it to a virtual register and update SwiftErrorMap for
  // book-keeping.
<<<<<<< HEAD
  if (HasSwiftError && TLI.supportSwiftError()) {
=======
  if (SwiftErrorVal && TLI.supportSwiftError()) {
>>>>>>> 2bf0ebe9
    // Get the last element of InVals.
    SDValue Src = CLI.InVals.back();
    const TargetRegisterClass *RC = TLI.getRegClassFor(TLI.getPointerTy(DL));
    unsigned VReg = FuncInfo.MF->getRegInfo().createVirtualRegister(RC);
    SDValue CopyNode = CLI.DAG.getCopyToReg(Result.second, CLI.DL, VReg, Src);
<<<<<<< HEAD
    FuncInfo.SwiftErrorMap[FuncInfo.MBB][0] = VReg;
=======
    // We update the virtual register for the actual swifterror argument.
    FuncInfo.setSwiftErrorVReg(FuncInfo.MBB, SwiftErrorVal, VReg);
>>>>>>> 2bf0ebe9
    DAG.setRoot(CopyNode);
  }
}

/// IsOnlyUsedInZeroEqualityComparison - Return true if it only matters that the
/// value is equal or not-equal to zero.
static bool IsOnlyUsedInZeroEqualityComparison(const Value *V) {
  for (const User *U : V->users()) {
    if (const ICmpInst *IC = dyn_cast<ICmpInst>(U))
      if (IC->isEquality())
        if (const Constant *C = dyn_cast<Constant>(IC->getOperand(1)))
          if (C->isNullValue())
            continue;
    // Unknown instruction.
    return false;
  }
  return true;
}

static SDValue getMemCmpLoad(const Value *PtrVal, MVT LoadVT,
                             Type *LoadTy,
                             SelectionDAGBuilder &Builder) {

  // Check to see if this load can be trivially constant folded, e.g. if the
  // input is from a string literal.
  if (const Constant *LoadInput = dyn_cast<Constant>(PtrVal)) {
    // Cast pointer to the type we really want to load.
    LoadInput = ConstantExpr::getBitCast(const_cast<Constant *>(LoadInput),
                                         PointerType::getUnqual(LoadTy));

    if (const Constant *LoadCst = ConstantFoldLoadFromConstPtr(
            const_cast<Constant *>(LoadInput), LoadTy, *Builder.DL))
      return Builder.getValue(LoadCst);
  }

  // Otherwise, we have to emit the load.  If the pointer is to unfoldable but
  // still constant memory, the input chain can be the entry node.
  SDValue Root;
  bool ConstantMemory = false;

  // Do not serialize (non-volatile) loads of constant memory with anything.
  if (Builder.AA->pointsToConstantMemory(PtrVal)) {
    Root = Builder.DAG.getEntryNode();
    ConstantMemory = true;
  } else {
    // Do not serialize non-volatile loads against each other.
    Root = Builder.DAG.getRoot();
  }

  SDValue Ptr = Builder.getValue(PtrVal);
  SDValue LoadVal = Builder.DAG.getLoad(LoadVT, Builder.getCurSDLoc(), Root,
                                        Ptr, MachinePointerInfo(PtrVal),
                                        false /*volatile*/,
                                        false /*nontemporal*/,
                                        false /*isinvariant*/, 1 /* align=1 */);

  if (!ConstantMemory)
    Builder.PendingLoads.push_back(LoadVal.getValue(1));
  return LoadVal;
}

/// processIntegerCallValue - Record the value for an instruction that
/// produces an integer result, converting the type where necessary.
void SelectionDAGBuilder::processIntegerCallValue(const Instruction &I,
                                                  SDValue Value,
                                                  bool IsSigned) {
  EVT VT = DAG.getTargetLoweringInfo().getValueType(DAG.getDataLayout(),
                                                    I.getType(), true);
  if (IsSigned)
    Value = DAG.getSExtOrTrunc(Value, getCurSDLoc(), VT);
  else
    Value = DAG.getZExtOrTrunc(Value, getCurSDLoc(), VT);
  setValue(&I, Value);
}

/// visitMemCmpCall - See if we can lower a call to memcmp in an optimized form.
/// If so, return true and lower it, otherwise return false and it will be
/// lowered like a normal call.
bool SelectionDAGBuilder::visitMemCmpCall(const CallInst &I) {
  // Verify that the prototype makes sense.  int memcmp(void*,void*,size_t)
  if (I.getNumArgOperands() != 3)
    return false;

  const Value *LHS = I.getArgOperand(0), *RHS = I.getArgOperand(1);
  if (!LHS->getType()->isPointerTy() || !RHS->getType()->isPointerTy() ||
      !I.getArgOperand(2)->getType()->isIntegerTy() ||
      !I.getType()->isIntegerTy())
    return false;

  const Value *Size = I.getArgOperand(2);
  const ConstantInt *CSize = dyn_cast<ConstantInt>(Size);
  if (CSize && CSize->getZExtValue() == 0) {
    EVT CallVT = DAG.getTargetLoweringInfo().getValueType(DAG.getDataLayout(),
                                                          I.getType(), true);
    setValue(&I, DAG.getConstant(0, getCurSDLoc(), CallVT));
    return true;
  }

  const SelectionDAGTargetInfo &TSI = DAG.getSelectionDAGInfo();
  std::pair<SDValue, SDValue> Res =
    TSI.EmitTargetCodeForMemcmp(DAG, getCurSDLoc(), DAG.getRoot(),
                                getValue(LHS), getValue(RHS), getValue(Size),
                                MachinePointerInfo(LHS),
                                MachinePointerInfo(RHS));
  if (Res.first.getNode()) {
    processIntegerCallValue(I, Res.first, true);
    PendingLoads.push_back(Res.second);
    return true;
  }

  // memcmp(S1,S2,2) != 0 -> (*(short*)LHS != *(short*)RHS)  != 0
  // memcmp(S1,S2,4) != 0 -> (*(int*)LHS != *(int*)RHS)  != 0
  if (CSize && IsOnlyUsedInZeroEqualityComparison(&I)) {
    bool ActuallyDoIt = true;
    MVT LoadVT;
    Type *LoadTy;
    switch (CSize->getZExtValue()) {
    default:
      LoadVT = MVT::Other;
      LoadTy = nullptr;
      ActuallyDoIt = false;
      break;
    case 2:
      LoadVT = MVT::i16;
      LoadTy = Type::getInt16Ty(CSize->getContext());
      break;
    case 4:
      LoadVT = MVT::i32;
      LoadTy = Type::getInt32Ty(CSize->getContext());
      break;
    case 8:
      LoadVT = MVT::i64;
      LoadTy = Type::getInt64Ty(CSize->getContext());
      break;
        /*
    case 16:
      LoadVT = MVT::v4i32;
      LoadTy = Type::getInt32Ty(CSize->getContext());
      LoadTy = VectorType::get(LoadTy, 4);
      break;
         */
    }

    // This turns into unaligned loads.  We only do this if the target natively
    // supports the MVT we'll be loading or if it is small enough (<= 4) that
    // we'll only produce a small number of byte loads.

    // Require that we can find a legal MVT, and only do this if the target
    // supports unaligned loads of that type.  Expanding into byte loads would
    // bloat the code.
    const TargetLowering &TLI = DAG.getTargetLoweringInfo();
    if (ActuallyDoIt && CSize->getZExtValue() > 4) {
      unsigned DstAS = LHS->getType()->getPointerAddressSpace();
      unsigned SrcAS = RHS->getType()->getPointerAddressSpace();
      // TODO: Handle 5 byte compare as 4-byte + 1 byte.
      // TODO: Handle 8 byte compare on x86-32 as two 32-bit loads.
      // TODO: Check alignment of src and dest ptrs.
      if (!TLI.isTypeLegal(LoadVT) ||
          !TLI.allowsMisalignedMemoryAccesses(LoadVT, SrcAS) ||
          !TLI.allowsMisalignedMemoryAccesses(LoadVT, DstAS))
        ActuallyDoIt = false;
    }

    if (ActuallyDoIt) {
      SDValue LHSVal = getMemCmpLoad(LHS, LoadVT, LoadTy, *this);
      SDValue RHSVal = getMemCmpLoad(RHS, LoadVT, LoadTy, *this);

      SDValue Res = DAG.getSetCC(getCurSDLoc(), MVT::i1, LHSVal, RHSVal,
                                 ISD::SETNE);
      processIntegerCallValue(I, Res, false);
      return true;
    }
  }


  return false;
}

/// visitMemChrCall -- See if we can lower a memchr call into an optimized
/// form.  If so, return true and lower it, otherwise return false and it
/// will be lowered like a normal call.
bool SelectionDAGBuilder::visitMemChrCall(const CallInst &I) {
  // Verify that the prototype makes sense.  void *memchr(void *, int, size_t)
  if (I.getNumArgOperands() != 3)
    return false;

  const Value *Src = I.getArgOperand(0);
  const Value *Char = I.getArgOperand(1);
  const Value *Length = I.getArgOperand(2);
  if (!Src->getType()->isPointerTy() ||
      !Char->getType()->isIntegerTy() ||
      !Length->getType()->isIntegerTy() ||
      !I.getType()->isPointerTy())
    return false;

  const SelectionDAGTargetInfo &TSI = DAG.getSelectionDAGInfo();
  std::pair<SDValue, SDValue> Res =
    TSI.EmitTargetCodeForMemchr(DAG, getCurSDLoc(), DAG.getRoot(),
                                getValue(Src), getValue(Char), getValue(Length),
                                MachinePointerInfo(Src));
  if (Res.first.getNode()) {
    setValue(&I, Res.first);
    PendingLoads.push_back(Res.second);
    return true;
  }

  return false;
}

/// visitStrCpyCall -- See if we can lower a strcpy or stpcpy call into an
/// optimized form.  If so, return true and lower it, otherwise return false
/// and it will be lowered like a normal call.
bool SelectionDAGBuilder::visitStrCpyCall(const CallInst &I, bool isStpcpy) {
  // Verify that the prototype makes sense.  char *strcpy(char *, char *)
  if (I.getNumArgOperands() != 2)
    return false;

  const Value *Arg0 = I.getArgOperand(0), *Arg1 = I.getArgOperand(1);
  if (!Arg0->getType()->isPointerTy() ||
      !Arg1->getType()->isPointerTy() ||
      !I.getType()->isPointerTy())
    return false;

  const SelectionDAGTargetInfo &TSI = DAG.getSelectionDAGInfo();
  std::pair<SDValue, SDValue> Res =
    TSI.EmitTargetCodeForStrcpy(DAG, getCurSDLoc(), getRoot(),
                                getValue(Arg0), getValue(Arg1),
                                MachinePointerInfo(Arg0),
                                MachinePointerInfo(Arg1), isStpcpy);
  if (Res.first.getNode()) {
    setValue(&I, Res.first);
    DAG.setRoot(Res.second);
    return true;
  }

  return false;
}

/// visitStrCmpCall - See if we can lower a call to strcmp in an optimized form.
/// If so, return true and lower it, otherwise return false and it will be
/// lowered like a normal call.
bool SelectionDAGBuilder::visitStrCmpCall(const CallInst &I) {
  // Verify that the prototype makes sense.  int strcmp(void*,void*)
  if (I.getNumArgOperands() != 2)
    return false;

  const Value *Arg0 = I.getArgOperand(0), *Arg1 = I.getArgOperand(1);
  if (!Arg0->getType()->isPointerTy() ||
      !Arg1->getType()->isPointerTy() ||
      !I.getType()->isIntegerTy())
    return false;

  const SelectionDAGTargetInfo &TSI = DAG.getSelectionDAGInfo();
  std::pair<SDValue, SDValue> Res =
    TSI.EmitTargetCodeForStrcmp(DAG, getCurSDLoc(), DAG.getRoot(),
                                getValue(Arg0), getValue(Arg1),
                                MachinePointerInfo(Arg0),
                                MachinePointerInfo(Arg1));
  if (Res.first.getNode()) {
    processIntegerCallValue(I, Res.first, true);
    PendingLoads.push_back(Res.second);
    return true;
  }

  return false;
}

/// visitStrLenCall -- See if we can lower a strlen call into an optimized
/// form.  If so, return true and lower it, otherwise return false and it
/// will be lowered like a normal call.
bool SelectionDAGBuilder::visitStrLenCall(const CallInst &I) {
  // Verify that the prototype makes sense.  size_t strlen(char *)
  if (I.getNumArgOperands() != 1)
    return false;

  const Value *Arg0 = I.getArgOperand(0);
  if (!Arg0->getType()->isPointerTy() || !I.getType()->isIntegerTy())
    return false;

  const SelectionDAGTargetInfo &TSI = DAG.getSelectionDAGInfo();
  std::pair<SDValue, SDValue> Res =
    TSI.EmitTargetCodeForStrlen(DAG, getCurSDLoc(), DAG.getRoot(),
                                getValue(Arg0), MachinePointerInfo(Arg0));
  if (Res.first.getNode()) {
    processIntegerCallValue(I, Res.first, false);
    PendingLoads.push_back(Res.second);
    return true;
  }

  return false;
}

/// visitStrNLenCall -- See if we can lower a strnlen call into an optimized
/// form.  If so, return true and lower it, otherwise return false and it
/// will be lowered like a normal call.
bool SelectionDAGBuilder::visitStrNLenCall(const CallInst &I) {
  // Verify that the prototype makes sense.  size_t strnlen(char *, size_t)
  if (I.getNumArgOperands() != 2)
    return false;

  const Value *Arg0 = I.getArgOperand(0), *Arg1 = I.getArgOperand(1);
  if (!Arg0->getType()->isPointerTy() ||
      !Arg1->getType()->isIntegerTy() ||
      !I.getType()->isIntegerTy())
    return false;

  const SelectionDAGTargetInfo &TSI = DAG.getSelectionDAGInfo();
  std::pair<SDValue, SDValue> Res =
    TSI.EmitTargetCodeForStrnlen(DAG, getCurSDLoc(), DAG.getRoot(),
                                 getValue(Arg0), getValue(Arg1),
                                 MachinePointerInfo(Arg0));
  if (Res.first.getNode()) {
    processIntegerCallValue(I, Res.first, false);
    PendingLoads.push_back(Res.second);
    return true;
  }

  return false;
}

/// visitUnaryFloatCall - If a call instruction is a unary floating-point
/// operation (as expected), translate it to an SDNode with the specified opcode
/// and return true.
bool SelectionDAGBuilder::visitUnaryFloatCall(const CallInst &I,
                                              unsigned Opcode) {
  // Sanity check that it really is a unary floating-point call.
  if (I.getNumArgOperands() != 1 ||
      !I.getArgOperand(0)->getType()->isFloatingPointTy() ||
      I.getType() != I.getArgOperand(0)->getType() ||
      !I.onlyReadsMemory())
    return false;

  SDValue Tmp = getValue(I.getArgOperand(0));
  setValue(&I, DAG.getNode(Opcode, getCurSDLoc(), Tmp.getValueType(), Tmp));
  return true;
}

/// visitBinaryFloatCall - If a call instruction is a binary floating-point
/// operation (as expected), translate it to an SDNode with the specified opcode
/// and return true.
bool SelectionDAGBuilder::visitBinaryFloatCall(const CallInst &I,
                                               unsigned Opcode) {
  // Sanity check that it really is a binary floating-point call.
  if (I.getNumArgOperands() != 2 ||
      !I.getArgOperand(0)->getType()->isFloatingPointTy() ||
      I.getType() != I.getArgOperand(0)->getType() ||
      I.getType() != I.getArgOperand(1)->getType() ||
      !I.onlyReadsMemory())
    return false;

  SDValue Tmp0 = getValue(I.getArgOperand(0));
  SDValue Tmp1 = getValue(I.getArgOperand(1));
  EVT VT = Tmp0.getValueType();
  setValue(&I, DAG.getNode(Opcode, getCurSDLoc(), VT, Tmp0, Tmp1));
  return true;
}

void SelectionDAGBuilder::visitCall(const CallInst &I) {
  // Handle inline assembly differently.
  if (isa<InlineAsm>(I.getCalledValue())) {
    visitInlineAsm(&I);
    return;
  }

  MachineModuleInfo &MMI = DAG.getMachineFunction().getMMI();
  ComputeUsesVAFloatArgument(I, &MMI);

  const char *RenameFn = nullptr;
  if (Function *F = I.getCalledFunction()) {
    if (F->isDeclaration()) {
      if (const TargetIntrinsicInfo *II = TM.getIntrinsicInfo()) {
        if (unsigned IID = II->getIntrinsicID(F)) {
          RenameFn = visitIntrinsicCall(I, IID);
          if (!RenameFn)
            return;
        }
      }
      if (Intrinsic::ID IID = F->getIntrinsicID()) {
        RenameFn = visitIntrinsicCall(I, IID);
        if (!RenameFn)
          return;
      }
    }

    // Check for well-known libc/libm calls.  If the function is internal, it
    // can't be a library call.
    LibFunc::Func Func;
    if (!F->hasLocalLinkage() && F->hasName() &&
        LibInfo->getLibFunc(F->getName(), Func) &&
        LibInfo->hasOptimizedCodeGen(Func)) {
      switch (Func) {
      default: break;
      case LibFunc::copysign:
      case LibFunc::copysignf:
      case LibFunc::copysignl:
        if (I.getNumArgOperands() == 2 &&   // Basic sanity checks.
            I.getArgOperand(0)->getType()->isFloatingPointTy() &&
            I.getType() == I.getArgOperand(0)->getType() &&
            I.getType() == I.getArgOperand(1)->getType() &&
            I.onlyReadsMemory()) {
          SDValue LHS = getValue(I.getArgOperand(0));
          SDValue RHS = getValue(I.getArgOperand(1));
          setValue(&I, DAG.getNode(ISD::FCOPYSIGN, getCurSDLoc(),
                                   LHS.getValueType(), LHS, RHS));
          return;
        }
        break;
      case LibFunc::fabs:
      case LibFunc::fabsf:
      case LibFunc::fabsl:
        if (visitUnaryFloatCall(I, ISD::FABS))
          return;
        break;
      case LibFunc::fmin:
      case LibFunc::fminf:
      case LibFunc::fminl:
        if (visitBinaryFloatCall(I, ISD::FMINNUM))
          return;
        break;
      case LibFunc::fmax:
      case LibFunc::fmaxf:
      case LibFunc::fmaxl:
        if (visitBinaryFloatCall(I, ISD::FMAXNUM))
          return;
        break;
      case LibFunc::sin:
      case LibFunc::sinf:
      case LibFunc::sinl:
        if (visitUnaryFloatCall(I, ISD::FSIN))
          return;
        break;
      case LibFunc::cos:
      case LibFunc::cosf:
      case LibFunc::cosl:
        if (visitUnaryFloatCall(I, ISD::FCOS))
          return;
        break;
      case LibFunc::sqrt:
      case LibFunc::sqrtf:
      case LibFunc::sqrtl:
      case LibFunc::sqrt_finite:
      case LibFunc::sqrtf_finite:
      case LibFunc::sqrtl_finite:
        if (visitUnaryFloatCall(I, ISD::FSQRT))
          return;
        break;
      case LibFunc::floor:
      case LibFunc::floorf:
      case LibFunc::floorl:
        if (visitUnaryFloatCall(I, ISD::FFLOOR))
          return;
        break;
      case LibFunc::nearbyint:
      case LibFunc::nearbyintf:
      case LibFunc::nearbyintl:
        if (visitUnaryFloatCall(I, ISD::FNEARBYINT))
          return;
        break;
      case LibFunc::ceil:
      case LibFunc::ceilf:
      case LibFunc::ceill:
        if (visitUnaryFloatCall(I, ISD::FCEIL))
          return;
        break;
      case LibFunc::rint:
      case LibFunc::rintf:
      case LibFunc::rintl:
        if (visitUnaryFloatCall(I, ISD::FRINT))
          return;
        break;
      case LibFunc::round:
      case LibFunc::roundf:
      case LibFunc::roundl:
        if (visitUnaryFloatCall(I, ISD::FROUND))
          return;
        break;
      case LibFunc::trunc:
      case LibFunc::truncf:
      case LibFunc::truncl:
        if (visitUnaryFloatCall(I, ISD::FTRUNC))
          return;
        break;
      case LibFunc::log2:
      case LibFunc::log2f:
      case LibFunc::log2l:
        if (visitUnaryFloatCall(I, ISD::FLOG2))
          return;
        break;
      case LibFunc::exp2:
      case LibFunc::exp2f:
      case LibFunc::exp2l:
        if (visitUnaryFloatCall(I, ISD::FEXP2))
          return;
        break;
      case LibFunc::memcmp:
        if (visitMemCmpCall(I))
          return;
        break;
      case LibFunc::memchr:
        if (visitMemChrCall(I))
          return;
        break;
      case LibFunc::strcpy:
        if (visitStrCpyCall(I, false))
          return;
        break;
      case LibFunc::stpcpy:
        if (visitStrCpyCall(I, true))
          return;
        break;
      case LibFunc::strcmp:
        if (visitStrCmpCall(I))
          return;
        break;
      case LibFunc::strlen:
        if (visitStrLenCall(I))
          return;
        break;
      case LibFunc::strnlen:
        if (visitStrNLenCall(I))
          return;
        break;
      }
    }
  }

  SDValue Callee;
  if (!RenameFn)
    Callee = getValue(I.getCalledValue());
  else
    Callee = DAG.getExternalSymbol(
        RenameFn,
        DAG.getTargetLoweringInfo().getPointerTy(DAG.getDataLayout()));

  // Deopt bundles are lowered in LowerCallSiteWithDeoptBundle, and we don't
  // have to do anything here to lower funclet bundles.
  assert(!I.hasOperandBundlesOtherThan(
             {LLVMContext::OB_deopt, LLVMContext::OB_funclet}) &&
         "Cannot lower calls with arbitrary operand bundles!");

  if (I.countOperandBundlesOfType(LLVMContext::OB_deopt))
    LowerCallSiteWithDeoptBundle(&I, Callee, nullptr);
  else
    // Check if we can potentially perform a tail call. More detailed checking
    // is be done within LowerCallTo, after more information about the call is
    // known.
    LowerCallTo(&I, Callee, I.isTailCall());
}

namespace {

/// AsmOperandInfo - This contains information for each constraint that we are
/// lowering.
class SDISelAsmOperandInfo : public TargetLowering::AsmOperandInfo {
public:
  /// CallOperand - If this is the result output operand or a clobber
  /// this is null, otherwise it is the incoming operand to the CallInst.
  /// This gets modified as the asm is processed.
  SDValue CallOperand;

  /// AssignedRegs - If this is a register or register class operand, this
  /// contains the set of register corresponding to the operand.
  RegsForValue AssignedRegs;

  explicit SDISelAsmOperandInfo(const TargetLowering::AsmOperandInfo &info)
    : TargetLowering::AsmOperandInfo(info), CallOperand(nullptr,0) {
  }

  /// getCallOperandValEVT - Return the EVT of the Value* that this operand
  /// corresponds to.  If there is no Value* for this operand, it returns
  /// MVT::Other.
  EVT getCallOperandValEVT(LLVMContext &Context, const TargetLowering &TLI,
                           const DataLayout &DL) const {
    if (!CallOperandVal) return MVT::Other;

    if (isa<BasicBlock>(CallOperandVal))
      return TLI.getPointerTy(DL);

    llvm::Type *OpTy = CallOperandVal->getType();

    // FIXME: code duplicated from TargetLowering::ParseConstraints().
    // If this is an indirect operand, the operand is a pointer to the
    // accessed type.
    if (isIndirect) {
      llvm::PointerType *PtrTy = dyn_cast<PointerType>(OpTy);
      if (!PtrTy)
        report_fatal_error("Indirect operand for inline asm not a pointer!");
      OpTy = PtrTy->getElementType();
    }

    // Look for vector wrapped in a struct. e.g. { <16 x i8> }.
    if (StructType *STy = dyn_cast<StructType>(OpTy))
      if (STy->getNumElements() == 1)
        OpTy = STy->getElementType(0);

    // If OpTy is not a single value, it may be a struct/union that we
    // can tile with integers.
    if (!OpTy->isSingleValueType() && OpTy->isSized()) {
      unsigned BitSize = DL.getTypeSizeInBits(OpTy);
      switch (BitSize) {
      default: break;
      case 1:
      case 8:
      case 16:
      case 32:
      case 64:
      case 128:
        OpTy = IntegerType::get(Context, BitSize);
        break;
      }
    }

    return TLI.getValueType(DL, OpTy, true);
  }
};

typedef SmallVector<SDISelAsmOperandInfo,16> SDISelAsmOperandInfoVector;

} // end anonymous namespace

/// GetRegistersForValue - Assign registers (virtual or physical) for the
/// specified operand.  We prefer to assign virtual registers, to allow the
/// register allocator to handle the assignment process.  However, if the asm
/// uses features that we can't model on machineinstrs, we have SDISel do the
/// allocation.  This produces generally horrible, but correct, code.
///
///   OpInfo describes the operand.
///
static void GetRegistersForValue(SelectionDAG &DAG,
                                 const TargetLowering &TLI,
                                 SDLoc DL,
                                 SDISelAsmOperandInfo &OpInfo) {
  LLVMContext &Context = *DAG.getContext();

  MachineFunction &MF = DAG.getMachineFunction();
  SmallVector<unsigned, 4> Regs;

  // If this is a constraint for a single physreg, or a constraint for a
  // register class, find it.
  std::pair<unsigned, const TargetRegisterClass *> PhysReg =
      TLI.getRegForInlineAsmConstraint(MF.getSubtarget().getRegisterInfo(),
                                       OpInfo.ConstraintCode,
                                       OpInfo.ConstraintVT);

  unsigned NumRegs = 1;
  if (OpInfo.ConstraintVT != MVT::Other) {
    // If this is a FP input in an integer register (or visa versa) insert a bit
    // cast of the input value.  More generally, handle any case where the input
    // value disagrees with the register class we plan to stick this in.
    if (OpInfo.Type == InlineAsm::isInput &&
        PhysReg.second && !PhysReg.second->hasType(OpInfo.ConstraintVT)) {
      // Try to convert to the first EVT that the reg class contains.  If the
      // types are identical size, use a bitcast to convert (e.g. two differing
      // vector types).
      MVT RegVT = *PhysReg.second->vt_begin();
      if (RegVT.getSizeInBits() == OpInfo.CallOperand.getValueSizeInBits()) {
        OpInfo.CallOperand = DAG.getNode(ISD::BITCAST, DL,
                                         RegVT, OpInfo.CallOperand);
        OpInfo.ConstraintVT = RegVT;
      } else if (RegVT.isInteger() && OpInfo.ConstraintVT.isFloatingPoint()) {
        // If the input is a FP value and we want it in FP registers, do a
        // bitcast to the corresponding integer type.  This turns an f64 value
        // into i64, which can be passed with two i32 values on a 32-bit
        // machine.
        RegVT = MVT::getIntegerVT(OpInfo.ConstraintVT.getSizeInBits());
        OpInfo.CallOperand = DAG.getNode(ISD::BITCAST, DL,
                                         RegVT, OpInfo.CallOperand);
        OpInfo.ConstraintVT = RegVT;
      }
    }

    NumRegs = TLI.getNumRegisters(Context, OpInfo.ConstraintVT);
  }

  MVT RegVT;
  EVT ValueVT = OpInfo.ConstraintVT;

  // If this is a constraint for a specific physical register, like {r17},
  // assign it now.
  if (unsigned AssignedReg = PhysReg.first) {
    const TargetRegisterClass *RC = PhysReg.second;
    if (OpInfo.ConstraintVT == MVT::Other)
      ValueVT = *RC->vt_begin();

    // Get the actual register value type.  This is important, because the user
    // may have asked for (e.g.) the AX register in i32 type.  We need to
    // remember that AX is actually i16 to get the right extension.
    RegVT = *RC->vt_begin();

    // This is a explicit reference to a physical register.
    Regs.push_back(AssignedReg);

    // If this is an expanded reference, add the rest of the regs to Regs.
    if (NumRegs != 1) {
      TargetRegisterClass::iterator I = RC->begin();
      for (; *I != AssignedReg; ++I)
        assert(I != RC->end() && "Didn't find reg!");

      // Already added the first reg.
      --NumRegs; ++I;
      for (; NumRegs; --NumRegs, ++I) {
        assert(I != RC->end() && "Ran out of registers to allocate!");
        Regs.push_back(*I);
      }
    }

    OpInfo.AssignedRegs = RegsForValue(Regs, RegVT, ValueVT);
    return;
  }

  // Otherwise, if this was a reference to an LLVM register class, create vregs
  // for this reference.
  if (const TargetRegisterClass *RC = PhysReg.second) {
    RegVT = *RC->vt_begin();
    if (OpInfo.ConstraintVT == MVT::Other)
      ValueVT = RegVT;

    // Create the appropriate number of virtual registers.
    MachineRegisterInfo &RegInfo = MF.getRegInfo();
    for (; NumRegs; --NumRegs)
      Regs.push_back(RegInfo.createVirtualRegister(RC));

    OpInfo.AssignedRegs = RegsForValue(Regs, RegVT, ValueVT);
    return;
  }

  // Otherwise, we couldn't allocate enough registers for this.
}

/// visitInlineAsm - Handle a call to an InlineAsm object.
///
void SelectionDAGBuilder::visitInlineAsm(ImmutableCallSite CS) {
  const InlineAsm *IA = cast<InlineAsm>(CS.getCalledValue());

  /// ConstraintOperands - Information about all of the constraints.
  SDISelAsmOperandInfoVector ConstraintOperands;

  const TargetLowering &TLI = DAG.getTargetLoweringInfo();
  TargetLowering::AsmOperandInfoVector TargetConstraints = TLI.ParseConstraints(
      DAG.getDataLayout(), DAG.getSubtarget().getRegisterInfo(), CS);

  bool hasMemory = false;

  unsigned ArgNo = 0;   // ArgNo - The argument of the CallInst.
  unsigned ResNo = 0;   // ResNo - The result number of the next output.
  for (unsigned i = 0, e = TargetConstraints.size(); i != e; ++i) {
    ConstraintOperands.push_back(SDISelAsmOperandInfo(TargetConstraints[i]));
    SDISelAsmOperandInfo &OpInfo = ConstraintOperands.back();

    MVT OpVT = MVT::Other;

    // Compute the value type for each operand.
    switch (OpInfo.Type) {
    case InlineAsm::isOutput:
      // Indirect outputs just consume an argument.
      if (OpInfo.isIndirect) {
        OpInfo.CallOperandVal = const_cast<Value *>(CS.getArgument(ArgNo++));
        break;
      }

      // The return value of the call is this value.  As such, there is no
      // corresponding argument.
      assert(!CS.getType()->isVoidTy() && "Bad inline asm!");
      if (StructType *STy = dyn_cast<StructType>(CS.getType())) {
        OpVT = TLI.getSimpleValueType(DAG.getDataLayout(),
                                      STy->getElementType(ResNo));
      } else {
        assert(ResNo == 0 && "Asm only has one result!");
        OpVT = TLI.getSimpleValueType(DAG.getDataLayout(), CS.getType());
      }
      ++ResNo;
      break;
    case InlineAsm::isInput:
      OpInfo.CallOperandVal = const_cast<Value *>(CS.getArgument(ArgNo++));
      break;
    case InlineAsm::isClobber:
      // Nothing to do.
      break;
    }

    // If this is an input or an indirect output, process the call argument.
    // BasicBlocks are labels, currently appearing only in asm's.
    if (OpInfo.CallOperandVal) {
      if (const BasicBlock *BB = dyn_cast<BasicBlock>(OpInfo.CallOperandVal)) {
        OpInfo.CallOperand = DAG.getBasicBlock(FuncInfo.MBBMap[BB]);
      } else {
        OpInfo.CallOperand = getValue(OpInfo.CallOperandVal);
      }

      OpVT = OpInfo.getCallOperandValEVT(*DAG.getContext(), TLI,
                                         DAG.getDataLayout()).getSimpleVT();
    }

    OpInfo.ConstraintVT = OpVT;

    // Indirect operand accesses access memory.
    if (OpInfo.isIndirect)
      hasMemory = true;
    else {
      for (unsigned j = 0, ee = OpInfo.Codes.size(); j != ee; ++j) {
        TargetLowering::ConstraintType
          CType = TLI.getConstraintType(OpInfo.Codes[j]);
        if (CType == TargetLowering::C_Memory) {
          hasMemory = true;
          break;
        }
      }
    }
  }

  SDValue Chain, Flag;

  // We won't need to flush pending loads if this asm doesn't touch
  // memory and is nonvolatile.
  if (hasMemory || IA->hasSideEffects())
    Chain = getRoot();
  else
    Chain = DAG.getRoot();

  // Second pass over the constraints: compute which constraint option to use
  // and assign registers to constraints that want a specific physreg.
  for (unsigned i = 0, e = ConstraintOperands.size(); i != e; ++i) {
    SDISelAsmOperandInfo &OpInfo = ConstraintOperands[i];

    // If this is an output operand with a matching input operand, look up the
    // matching input. If their types mismatch, e.g. one is an integer, the
    // other is floating point, or their sizes are different, flag it as an
    // error.
    if (OpInfo.hasMatchingInput()) {
      SDISelAsmOperandInfo &Input = ConstraintOperands[OpInfo.MatchingInput];

      if (OpInfo.ConstraintVT != Input.ConstraintVT) {
        const TargetRegisterInfo *TRI = DAG.getSubtarget().getRegisterInfo();
        std::pair<unsigned, const TargetRegisterClass *> MatchRC =
            TLI.getRegForInlineAsmConstraint(TRI, OpInfo.ConstraintCode,
                                             OpInfo.ConstraintVT);
        std::pair<unsigned, const TargetRegisterClass *> InputRC =
            TLI.getRegForInlineAsmConstraint(TRI, Input.ConstraintCode,
                                             Input.ConstraintVT);
        if ((OpInfo.ConstraintVT.isInteger() !=
             Input.ConstraintVT.isInteger()) ||
            (MatchRC.second != InputRC.second)) {
          report_fatal_error("Unsupported asm: input constraint"
                             " with a matching output constraint of"
                             " incompatible type!");
        }
        Input.ConstraintVT = OpInfo.ConstraintVT;
      }
    }

    // Compute the constraint code and ConstraintType to use.
    TLI.ComputeConstraintToUse(OpInfo, OpInfo.CallOperand, &DAG);

    if (OpInfo.ConstraintType == TargetLowering::C_Memory &&
        OpInfo.Type == InlineAsm::isClobber)
      continue;

    // If this is a memory input, and if the operand is not indirect, do what we
    // need to to provide an address for the memory input.
    if (OpInfo.ConstraintType == TargetLowering::C_Memory &&
        !OpInfo.isIndirect) {
      assert((OpInfo.isMultipleAlternative ||
              (OpInfo.Type == InlineAsm::isInput)) &&
             "Can only indirectify direct input operands!");

      // Memory operands really want the address of the value.  If we don't have
      // an indirect input, put it in the constpool if we can, otherwise spill
      // it to a stack slot.
      // TODO: This isn't quite right. We need to handle these according to
      // the addressing mode that the constraint wants. Also, this may take
      // an additional register for the computation and we don't want that
      // either.

      // If the operand is a float, integer, or vector constant, spill to a
      // constant pool entry to get its address.
      const Value *OpVal = OpInfo.CallOperandVal;
      if (isa<ConstantFP>(OpVal) || isa<ConstantInt>(OpVal) ||
          isa<ConstantVector>(OpVal) || isa<ConstantDataVector>(OpVal)) {
        OpInfo.CallOperand = DAG.getConstantPool(
            cast<Constant>(OpVal), TLI.getPointerTy(DAG.getDataLayout()));
      } else {
        // Otherwise, create a stack slot and emit a store to it before the
        // asm.
        Type *Ty = OpVal->getType();
        auto &DL = DAG.getDataLayout();
        uint64_t TySize = DL.getTypeAllocSize(Ty);
        unsigned Align = DL.getPrefTypeAlignment(Ty);
        MachineFunction &MF = DAG.getMachineFunction();
        int SSFI = MF.getFrameInfo()->CreateStackObject(TySize, Align, false);
        SDValue StackSlot =
            DAG.getFrameIndex(SSFI, TLI.getPointerTy(DAG.getDataLayout()));
        Chain = DAG.getStore(
            Chain, getCurSDLoc(), OpInfo.CallOperand, StackSlot,
            MachinePointerInfo::getFixedStack(DAG.getMachineFunction(), SSFI),
            false, false, 0);
        OpInfo.CallOperand = StackSlot;
      }

      // There is no longer a Value* corresponding to this operand.
      OpInfo.CallOperandVal = nullptr;

      // It is now an indirect operand.
      OpInfo.isIndirect = true;
    }

    // If this constraint is for a specific register, allocate it before
    // anything else.
    if (OpInfo.ConstraintType == TargetLowering::C_Register)
      GetRegistersForValue(DAG, TLI, getCurSDLoc(), OpInfo);
  }

  // Second pass - Loop over all of the operands, assigning virtual or physregs
  // to register class operands.
  for (unsigned i = 0, e = ConstraintOperands.size(); i != e; ++i) {
    SDISelAsmOperandInfo &OpInfo = ConstraintOperands[i];

    // C_Register operands have already been allocated, Other/Memory don't need
    // to be.
    if (OpInfo.ConstraintType == TargetLowering::C_RegisterClass)
      GetRegistersForValue(DAG, TLI, getCurSDLoc(), OpInfo);
  }

  // AsmNodeOperands - The operands for the ISD::INLINEASM node.
  std::vector<SDValue> AsmNodeOperands;
  AsmNodeOperands.push_back(SDValue());  // reserve space for input chain
  AsmNodeOperands.push_back(DAG.getTargetExternalSymbol(
      IA->getAsmString().c_str(), TLI.getPointerTy(DAG.getDataLayout())));

  // If we have a !srcloc metadata node associated with it, we want to attach
  // this to the ultimately generated inline asm machineinstr.  To do this, we
  // pass in the third operand as this (potentially null) inline asm MDNode.
  const MDNode *SrcLoc = CS.getInstruction()->getMetadata("srcloc");
  AsmNodeOperands.push_back(DAG.getMDNode(SrcLoc));

  // Remember the HasSideEffect, AlignStack, AsmDialect, MayLoad and MayStore
  // bits as operand 3.
  unsigned ExtraInfo = 0;
  if (IA->hasSideEffects())
    ExtraInfo |= InlineAsm::Extra_HasSideEffects;
  if (IA->isAlignStack())
    ExtraInfo |= InlineAsm::Extra_IsAlignStack;
  // Set the asm dialect.
  ExtraInfo |= IA->getDialect() * InlineAsm::Extra_AsmDialect;

  // Determine if this InlineAsm MayLoad or MayStore based on the constraints.
  for (unsigned i = 0, e = TargetConstraints.size(); i != e; ++i) {
    TargetLowering::AsmOperandInfo &OpInfo = TargetConstraints[i];

    // Compute the constraint code and ConstraintType to use.
    TLI.ComputeConstraintToUse(OpInfo, SDValue());

    // Ideally, we would only check against memory constraints.  However, the
    // meaning of an other constraint can be target-specific and we can't easily
    // reason about it.  Therefore, be conservative and set MayLoad/MayStore
    // for other constriants as well.
    if (OpInfo.ConstraintType == TargetLowering::C_Memory ||
        OpInfo.ConstraintType == TargetLowering::C_Other) {
      if (OpInfo.Type == InlineAsm::isInput)
        ExtraInfo |= InlineAsm::Extra_MayLoad;
      else if (OpInfo.Type == InlineAsm::isOutput)
        ExtraInfo |= InlineAsm::Extra_MayStore;
      else if (OpInfo.Type == InlineAsm::isClobber)
        ExtraInfo |= (InlineAsm::Extra_MayLoad | InlineAsm::Extra_MayStore);
    }
  }

  AsmNodeOperands.push_back(DAG.getTargetConstant(
      ExtraInfo, getCurSDLoc(), TLI.getPointerTy(DAG.getDataLayout())));

  // Loop over all of the inputs, copying the operand values into the
  // appropriate registers and processing the output regs.
  RegsForValue RetValRegs;

  // IndirectStoresToEmit - The set of stores to emit after the inline asm node.
  std::vector<std::pair<RegsForValue, Value*> > IndirectStoresToEmit;

  for (unsigned i = 0, e = ConstraintOperands.size(); i != e; ++i) {
    SDISelAsmOperandInfo &OpInfo = ConstraintOperands[i];

    switch (OpInfo.Type) {
    case InlineAsm::isOutput: {
      if (OpInfo.ConstraintType != TargetLowering::C_RegisterClass &&
          OpInfo.ConstraintType != TargetLowering::C_Register) {
        // Memory output, or 'other' output (e.g. 'X' constraint).
        assert(OpInfo.isIndirect && "Memory output must be indirect operand");

        unsigned ConstraintID =
            TLI.getInlineAsmMemConstraint(OpInfo.ConstraintCode);
        assert(ConstraintID != InlineAsm::Constraint_Unknown &&
               "Failed to convert memory constraint code to constraint id.");

        // Add information to the INLINEASM node to know about this output.
        unsigned OpFlags = InlineAsm::getFlagWord(InlineAsm::Kind_Mem, 1);
        OpFlags = InlineAsm::getFlagWordForMem(OpFlags, ConstraintID);
        AsmNodeOperands.push_back(DAG.getTargetConstant(OpFlags, getCurSDLoc(),
                                                        MVT::i32));
        AsmNodeOperands.push_back(OpInfo.CallOperand);
        break;
      }

      // Otherwise, this is a register or register class output.

      // Copy the output from the appropriate register.  Find a register that
      // we can use.
      if (OpInfo.AssignedRegs.Regs.empty()) {
        LLVMContext &Ctx = *DAG.getContext();
        Ctx.emitError(CS.getInstruction(),
                      "couldn't allocate output register for constraint '" +
                          Twine(OpInfo.ConstraintCode) + "'");
        return;
      }

      // If this is an indirect operand, store through the pointer after the
      // asm.
      if (OpInfo.isIndirect) {
        IndirectStoresToEmit.push_back(std::make_pair(OpInfo.AssignedRegs,
                                                      OpInfo.CallOperandVal));
      } else {
        // This is the result value of the call.
        assert(!CS.getType()->isVoidTy() && "Bad inline asm!");
        // Concatenate this output onto the outputs list.
        RetValRegs.append(OpInfo.AssignedRegs);
      }

      // Add information to the INLINEASM node to know that this register is
      // set.
      OpInfo.AssignedRegs
          .AddInlineAsmOperands(OpInfo.isEarlyClobber
                                    ? InlineAsm::Kind_RegDefEarlyClobber
                                    : InlineAsm::Kind_RegDef,
                                false, 0, getCurSDLoc(), DAG, AsmNodeOperands);
      break;
    }
    case InlineAsm::isInput: {
      SDValue InOperandVal = OpInfo.CallOperand;

      if (OpInfo.isMatchingInputConstraint()) {   // Matching constraint?
        // If this is required to match an output register we have already set,
        // just use its register.
        unsigned OperandNo = OpInfo.getMatchedOperand();

        // Scan until we find the definition we already emitted of this operand.
        // When we find it, create a RegsForValue operand.
        unsigned CurOp = InlineAsm::Op_FirstOperand;
        for (; OperandNo; --OperandNo) {
          // Advance to the next operand.
          unsigned OpFlag =
            cast<ConstantSDNode>(AsmNodeOperands[CurOp])->getZExtValue();
          assert((InlineAsm::isRegDefKind(OpFlag) ||
                  InlineAsm::isRegDefEarlyClobberKind(OpFlag) ||
                  InlineAsm::isMemKind(OpFlag)) && "Skipped past definitions?");
          CurOp += InlineAsm::getNumOperandRegisters(OpFlag)+1;
        }

        unsigned OpFlag =
          cast<ConstantSDNode>(AsmNodeOperands[CurOp])->getZExtValue();
        if (InlineAsm::isRegDefKind(OpFlag) ||
            InlineAsm::isRegDefEarlyClobberKind(OpFlag)) {
          // Add (OpFlag&0xffff)>>3 registers to MatchedRegs.
          if (OpInfo.isIndirect) {
            // This happens on gcc/testsuite/gcc.dg/pr8788-1.c
            LLVMContext &Ctx = *DAG.getContext();
            Ctx.emitError(CS.getInstruction(), "inline asm not supported yet:"
                                               " don't know how to handle tied "
                                               "indirect register inputs");
            return;
          }

          RegsForValue MatchedRegs;
          MatchedRegs.ValueVTs.push_back(InOperandVal.getValueType());
          MVT RegVT = AsmNodeOperands[CurOp+1].getSimpleValueType();
          MatchedRegs.RegVTs.push_back(RegVT);
          MachineRegisterInfo &RegInfo = DAG.getMachineFunction().getRegInfo();
          for (unsigned i = 0, e = InlineAsm::getNumOperandRegisters(OpFlag);
               i != e; ++i) {
            if (const TargetRegisterClass *RC = TLI.getRegClassFor(RegVT))
              MatchedRegs.Regs.push_back(RegInfo.createVirtualRegister(RC));
            else {
              LLVMContext &Ctx = *DAG.getContext();
              Ctx.emitError(CS.getInstruction(),
                            "inline asm error: This value"
                            " type register class is not natively supported!");
              return;
            }
          }
          SDLoc dl = getCurSDLoc();
          // Use the produced MatchedRegs object to
          MatchedRegs.getCopyToRegs(InOperandVal, DAG, dl,
                                    Chain, &Flag, CS.getInstruction());
          MatchedRegs.AddInlineAsmOperands(InlineAsm::Kind_RegUse,
                                           true, OpInfo.getMatchedOperand(), dl,
                                           DAG, AsmNodeOperands);
          break;
        }

        assert(InlineAsm::isMemKind(OpFlag) && "Unknown matching constraint!");
        assert(InlineAsm::getNumOperandRegisters(OpFlag) == 1 &&
               "Unexpected number of operands");
        // Add information to the INLINEASM node to know about this input.
        // See InlineAsm.h isUseOperandTiedToDef.
        OpFlag = InlineAsm::convertMemFlagWordToMatchingFlagWord(OpFlag);
        OpFlag = InlineAsm::getFlagWordForMatchingOp(OpFlag,
                                                    OpInfo.getMatchedOperand());
        AsmNodeOperands.push_back(DAG.getTargetConstant(
            OpFlag, getCurSDLoc(), TLI.getPointerTy(DAG.getDataLayout())));
        AsmNodeOperands.push_back(AsmNodeOperands[CurOp+1]);
        break;
      }

      // Treat indirect 'X' constraint as memory.
      if (OpInfo.ConstraintType == TargetLowering::C_Other &&
          OpInfo.isIndirect)
        OpInfo.ConstraintType = TargetLowering::C_Memory;

      if (OpInfo.ConstraintType == TargetLowering::C_Other) {
        std::vector<SDValue> Ops;
        TLI.LowerAsmOperandForConstraint(InOperandVal, OpInfo.ConstraintCode,
                                          Ops, DAG);
        if (Ops.empty()) {
          LLVMContext &Ctx = *DAG.getContext();
          Ctx.emitError(CS.getInstruction(),
                        "invalid operand for inline asm constraint '" +
                            Twine(OpInfo.ConstraintCode) + "'");
          return;
        }

        // Add information to the INLINEASM node to know about this input.
        unsigned ResOpType =
          InlineAsm::getFlagWord(InlineAsm::Kind_Imm, Ops.size());
        AsmNodeOperands.push_back(DAG.getTargetConstant(
            ResOpType, getCurSDLoc(), TLI.getPointerTy(DAG.getDataLayout())));
        AsmNodeOperands.insert(AsmNodeOperands.end(), Ops.begin(), Ops.end());
        break;
      }

      if (OpInfo.ConstraintType == TargetLowering::C_Memory) {
        assert(OpInfo.isIndirect && "Operand must be indirect to be a mem!");
        assert(InOperandVal.getValueType() ==
                   TLI.getPointerTy(DAG.getDataLayout()) &&
               "Memory operands expect pointer values");

        unsigned ConstraintID =
            TLI.getInlineAsmMemConstraint(OpInfo.ConstraintCode);
        assert(ConstraintID != InlineAsm::Constraint_Unknown &&
               "Failed to convert memory constraint code to constraint id.");

        // Add information to the INLINEASM node to know about this input.
        unsigned ResOpType = InlineAsm::getFlagWord(InlineAsm::Kind_Mem, 1);
        ResOpType = InlineAsm::getFlagWordForMem(ResOpType, ConstraintID);
        AsmNodeOperands.push_back(DAG.getTargetConstant(ResOpType,
                                                        getCurSDLoc(),
                                                        MVT::i32));
        AsmNodeOperands.push_back(InOperandVal);
        break;
      }

      assert((OpInfo.ConstraintType == TargetLowering::C_RegisterClass ||
              OpInfo.ConstraintType == TargetLowering::C_Register) &&
             "Unknown constraint type!");

      // TODO: Support this.
      if (OpInfo.isIndirect) {
        LLVMContext &Ctx = *DAG.getContext();
        Ctx.emitError(CS.getInstruction(),
                      "Don't know how to handle indirect register inputs yet "
                      "for constraint '" +
                          Twine(OpInfo.ConstraintCode) + "'");
        return;
      }

      // Copy the input into the appropriate registers.
      if (OpInfo.AssignedRegs.Regs.empty()) {
        LLVMContext &Ctx = *DAG.getContext();
        Ctx.emitError(CS.getInstruction(),
                      "couldn't allocate input reg for constraint '" +
                          Twine(OpInfo.ConstraintCode) + "'");
        return;
      }

      SDLoc dl = getCurSDLoc();

      OpInfo.AssignedRegs.getCopyToRegs(InOperandVal, DAG, dl,
                                        Chain, &Flag, CS.getInstruction());

      OpInfo.AssignedRegs.AddInlineAsmOperands(InlineAsm::Kind_RegUse, false, 0,
                                               dl, DAG, AsmNodeOperands);
      break;
    }
    case InlineAsm::isClobber: {
      // Add the clobbered value to the operand list, so that the register
      // allocator is aware that the physreg got clobbered.
      if (!OpInfo.AssignedRegs.Regs.empty())
        OpInfo.AssignedRegs.AddInlineAsmOperands(InlineAsm::Kind_Clobber,
                                                 false, 0, getCurSDLoc(), DAG,
                                                 AsmNodeOperands);
      break;
    }
    }
  }

  // Finish up input operands.  Set the input chain and add the flag last.
  AsmNodeOperands[InlineAsm::Op_InputChain] = Chain;
  if (Flag.getNode()) AsmNodeOperands.push_back(Flag);

  Chain = DAG.getNode(ISD::INLINEASM, getCurSDLoc(),
                      DAG.getVTList(MVT::Other, MVT::Glue), AsmNodeOperands);
  Flag = Chain.getValue(1);

  // If this asm returns a register value, copy the result from that register
  // and set it as the value of the call.
  if (!RetValRegs.Regs.empty()) {
    SDValue Val = RetValRegs.getCopyFromRegs(DAG, FuncInfo, getCurSDLoc(),
                                             Chain, &Flag, CS.getInstruction());

    // FIXME: Why don't we do this for inline asms with MRVs?
    if (CS.getType()->isSingleValueType() && CS.getType()->isSized()) {
      EVT ResultType = TLI.getValueType(DAG.getDataLayout(), CS.getType());

      // If any of the results of the inline asm is a vector, it may have the
      // wrong width/num elts.  This can happen for register classes that can
      // contain multiple different value types.  The preg or vreg allocated may
      // not have the same VT as was expected.  Convert it to the right type
      // with bit_convert.
      if (ResultType != Val.getValueType() && Val.getValueType().isVector()) {
        Val = DAG.getNode(ISD::BITCAST, getCurSDLoc(),
                          ResultType, Val);

      } else if (ResultType != Val.getValueType() &&
                 ResultType.isInteger() && Val.getValueType().isInteger()) {
        // If a result value was tied to an input value, the computed result may
        // have a wider width than the expected result.  Extract the relevant
        // portion.
        Val = DAG.getNode(ISD::TRUNCATE, getCurSDLoc(), ResultType, Val);
      }

      assert(ResultType == Val.getValueType() && "Asm result value mismatch!");
    }

    setValue(CS.getInstruction(), Val);
    // Don't need to use this as a chain in this case.
    if (!IA->hasSideEffects() && !hasMemory && IndirectStoresToEmit.empty())
      return;
  }

  std::vector<std::pair<SDValue, const Value *> > StoresToEmit;

  // Process indirect outputs, first output all of the flagged copies out of
  // physregs.
  for (unsigned i = 0, e = IndirectStoresToEmit.size(); i != e; ++i) {
    RegsForValue &OutRegs = IndirectStoresToEmit[i].first;
    const Value *Ptr = IndirectStoresToEmit[i].second;
    SDValue OutVal = OutRegs.getCopyFromRegs(DAG, FuncInfo, getCurSDLoc(),
                                             Chain, &Flag, IA);
    StoresToEmit.push_back(std::make_pair(OutVal, Ptr));
  }

  // Emit the non-flagged stores from the physregs.
  SmallVector<SDValue, 8> OutChains;
  for (unsigned i = 0, e = StoresToEmit.size(); i != e; ++i) {
    SDValue Val = DAG.getStore(Chain, getCurSDLoc(),
                               StoresToEmit[i].first,
                               getValue(StoresToEmit[i].second),
                               MachinePointerInfo(StoresToEmit[i].second),
                               false, false, 0);
    OutChains.push_back(Val);
  }

  if (!OutChains.empty())
    Chain = DAG.getNode(ISD::TokenFactor, getCurSDLoc(), MVT::Other, OutChains);

  DAG.setRoot(Chain);
}

void SelectionDAGBuilder::visitVAStart(const CallInst &I) {
  DAG.setRoot(DAG.getNode(ISD::VASTART, getCurSDLoc(),
                          MVT::Other, getRoot(),
                          getValue(I.getArgOperand(0)),
                          DAG.getSrcValue(I.getArgOperand(0))));
}

void SelectionDAGBuilder::visitVAArg(const VAArgInst &I) {
  const TargetLowering &TLI = DAG.getTargetLoweringInfo();
  const DataLayout &DL = DAG.getDataLayout();
  SDValue V = DAG.getVAArg(TLI.getValueType(DAG.getDataLayout(), I.getType()),
                           getCurSDLoc(), getRoot(), getValue(I.getOperand(0)),
                           DAG.getSrcValue(I.getOperand(0)),
                           DL.getABITypeAlignment(I.getType()));
  setValue(&I, V);
  DAG.setRoot(V.getValue(1));
}

void SelectionDAGBuilder::visitVAEnd(const CallInst &I) {
  DAG.setRoot(DAG.getNode(ISD::VAEND, getCurSDLoc(),
                          MVT::Other, getRoot(),
                          getValue(I.getArgOperand(0)),
                          DAG.getSrcValue(I.getArgOperand(0))));
}

void SelectionDAGBuilder::visitVACopy(const CallInst &I) {
  DAG.setRoot(DAG.getNode(ISD::VACOPY, getCurSDLoc(),
                          MVT::Other, getRoot(),
                          getValue(I.getArgOperand(0)),
                          getValue(I.getArgOperand(1)),
                          DAG.getSrcValue(I.getArgOperand(0)),
                          DAG.getSrcValue(I.getArgOperand(1))));
}

SDValue SelectionDAGBuilder::lowerRangeToAssertZExt(SelectionDAG &DAG,
                                                    const Instruction &I,
                                                    SDValue Op) {
  const MDNode *Range = I.getMetadata(LLVMContext::MD_range);
  if (!Range)
    return Op;

  Constant *Lo = cast<ConstantAsMetadata>(Range->getOperand(0))->getValue();
  if (!Lo->isNullValue())
    return Op;

  Constant *Hi = cast<ConstantAsMetadata>(Range->getOperand(1))->getValue();
  unsigned Bits = cast<ConstantInt>(Hi)->getValue().logBase2();

  EVT SmallVT = EVT::getIntegerVT(*DAG.getContext(), Bits);

  SDLoc SL = getCurSDLoc();

  SDValue ZExt = DAG.getNode(ISD::AssertZext, SL, Op.getValueType(),
                             Op, DAG.getValueType(SmallVT));
  unsigned NumVals = Op.getNode()->getNumValues();
  if (NumVals == 1)
    return ZExt;

  SmallVector<SDValue, 4> Ops;

  Ops.push_back(ZExt);
  for (unsigned I = 1; I != NumVals; ++I)
    Ops.push_back(Op.getValue(I));

  return DAG.getMergeValues(Ops, SL);
}

/// \brief Populate a CallLowerinInfo (into \p CLI) based on the properties of
/// the call being lowered.
///
/// This is a helper for lowering intrinsics that follow a target calling
/// convention or require stack pointer adjustment. Only a subset of the
/// intrinsic's operands need to participate in the calling convention.
void SelectionDAGBuilder::populateCallLoweringInfo(
    TargetLowering::CallLoweringInfo &CLI, ImmutableCallSite CS,
    unsigned ArgIdx, unsigned NumArgs, SDValue Callee, Type *ReturnTy,
    bool IsPatchPoint) {
  TargetLowering::ArgListTy Args;
  Args.reserve(NumArgs);

  // Populate the argument list.
  // Attributes for args start at offset 1, after the return attribute.
  for (unsigned ArgI = ArgIdx, ArgE = ArgIdx + NumArgs, AttrI = ArgIdx + 1;
       ArgI != ArgE; ++ArgI) {
    const Value *V = CS->getOperand(ArgI);

    assert(!V->getType()->isEmptyTy() && "Empty type passed to intrinsic.");

    TargetLowering::ArgListEntry Entry;
    Entry.Node = getValue(V);
    Entry.Ty = V->getType();
    Entry.setAttributes(&CS, AttrI);
    Args.push_back(Entry);
  }

  CLI.setDebugLoc(getCurSDLoc())
      .setChain(getRoot())
      .setCallee(CS.getCallingConv(), ReturnTy, Callee, std::move(Args),
                 NumArgs)
      .setDiscardResult(CS->use_empty())
      .setIsPatchPoint(IsPatchPoint);
}

/// \brief Add a stack map intrinsic call's live variable operands to a stackmap
/// or patchpoint target node's operand list.
///
/// Constants are converted to TargetConstants purely as an optimization to
/// avoid constant materialization and register allocation.
///
/// FrameIndex operands are converted to TargetFrameIndex so that ISEL does not
/// generate addess computation nodes, and so ExpandISelPseudo can convert the
/// TargetFrameIndex into a DirectMemRefOp StackMap location. This avoids
/// address materialization and register allocation, but may also be required
/// for correctness. If a StackMap (or PatchPoint) intrinsic directly uses an
/// alloca in the entry block, then the runtime may assume that the alloca's
/// StackMap location can be read immediately after compilation and that the
/// location is valid at any point during execution (this is similar to the
/// assumption made by the llvm.gcroot intrinsic). If the alloca's location were
/// only available in a register, then the runtime would need to trap when
/// execution reaches the StackMap in order to read the alloca's location.
static void addStackMapLiveVars(ImmutableCallSite CS, unsigned StartIdx,
                                SDLoc DL, SmallVectorImpl<SDValue> &Ops,
                                SelectionDAGBuilder &Builder) {
  for (unsigned i = StartIdx, e = CS.arg_size(); i != e; ++i) {
    SDValue OpVal = Builder.getValue(CS.getArgument(i));
    if (ConstantSDNode *C = dyn_cast<ConstantSDNode>(OpVal)) {
      Ops.push_back(
        Builder.DAG.getTargetConstant(StackMaps::ConstantOp, DL, MVT::i64));
      Ops.push_back(
        Builder.DAG.getTargetConstant(C->getSExtValue(), DL, MVT::i64));
    } else if (FrameIndexSDNode *FI = dyn_cast<FrameIndexSDNode>(OpVal)) {
      const TargetLowering &TLI = Builder.DAG.getTargetLoweringInfo();
      Ops.push_back(Builder.DAG.getTargetFrameIndex(
          FI->getIndex(), TLI.getPointerTy(Builder.DAG.getDataLayout())));
    } else
      Ops.push_back(OpVal);
  }
}

/// \brief Lower llvm.experimental.stackmap directly to its target opcode.
void SelectionDAGBuilder::visitStackmap(const CallInst &CI) {
  // void @llvm.experimental.stackmap(i32 <id>, i32 <numShadowBytes>,
  //                                  [live variables...])

  assert(CI.getType()->isVoidTy() && "Stackmap cannot return a value.");

  SDValue Chain, InFlag, Callee, NullPtr;
  SmallVector<SDValue, 32> Ops;

  SDLoc DL = getCurSDLoc();
  Callee = getValue(CI.getCalledValue());
  NullPtr = DAG.getIntPtrConstant(0, DL, true);

  // The stackmap intrinsic only records the live variables (the arguemnts
  // passed to it) and emits NOPS (if requested). Unlike the patchpoint
  // intrinsic, this won't be lowered to a function call. This means we don't
  // have to worry about calling conventions and target specific lowering code.
  // Instead we perform the call lowering right here.
  //
  // chain, flag = CALLSEQ_START(chain, 0)
  // chain, flag = STACKMAP(id, nbytes, ..., chain, flag)
  // chain, flag = CALLSEQ_END(chain, 0, 0, flag)
  //
  Chain = DAG.getCALLSEQ_START(getRoot(), NullPtr, DL);
  InFlag = Chain.getValue(1);

  // Add the <id> and <numBytes> constants.
  SDValue IDVal = getValue(CI.getOperand(PatchPointOpers::IDPos));
  Ops.push_back(DAG.getTargetConstant(
                  cast<ConstantSDNode>(IDVal)->getZExtValue(), DL, MVT::i64));
  SDValue NBytesVal = getValue(CI.getOperand(PatchPointOpers::NBytesPos));
  Ops.push_back(DAG.getTargetConstant(
                  cast<ConstantSDNode>(NBytesVal)->getZExtValue(), DL,
                  MVT::i32));

  // Push live variables for the stack map.
  addStackMapLiveVars(&CI, 2, DL, Ops, *this);

  // We are not pushing any register mask info here on the operands list,
  // because the stackmap doesn't clobber anything.

  // Push the chain and the glue flag.
  Ops.push_back(Chain);
  Ops.push_back(InFlag);

  // Create the STACKMAP node.
  SDVTList NodeTys = DAG.getVTList(MVT::Other, MVT::Glue);
  SDNode *SM = DAG.getMachineNode(TargetOpcode::STACKMAP, DL, NodeTys, Ops);
  Chain = SDValue(SM, 0);
  InFlag = Chain.getValue(1);

  Chain = DAG.getCALLSEQ_END(Chain, NullPtr, NullPtr, InFlag, DL);

  // Stackmaps don't generate values, so nothing goes into the NodeMap.

  // Set the root to the target-lowered call chain.
  DAG.setRoot(Chain);

  // Inform the Frame Information that we have a stackmap in this function.
  FuncInfo.MF->getFrameInfo()->setHasStackMap();
}

/// \brief Lower llvm.experimental.patchpoint directly to its target opcode.
void SelectionDAGBuilder::visitPatchpoint(ImmutableCallSite CS,
                                          const BasicBlock *EHPadBB) {
  // void|i64 @llvm.experimental.patchpoint.void|i64(i64 <id>,
  //                                                 i32 <numBytes>,
  //                                                 i8* <target>,
  //                                                 i32 <numArgs>,
  //                                                 [Args...],
  //                                                 [live variables...])

  CallingConv::ID CC = CS.getCallingConv();
  bool IsAnyRegCC = CC == CallingConv::AnyReg;
  bool HasDef = !CS->getType()->isVoidTy();
  SDLoc dl = getCurSDLoc();
  SDValue Callee = getValue(CS->getOperand(PatchPointOpers::TargetPos));

  // Handle immediate and symbolic callees.
  if (auto* ConstCallee = dyn_cast<ConstantSDNode>(Callee))
    Callee = DAG.getIntPtrConstant(ConstCallee->getZExtValue(), dl,
                                   /*isTarget=*/true);
  else if (auto* SymbolicCallee = dyn_cast<GlobalAddressSDNode>(Callee))
    Callee =  DAG.getTargetGlobalAddress(SymbolicCallee->getGlobal(),
                                         SDLoc(SymbolicCallee),
                                         SymbolicCallee->getValueType(0));

  // Get the real number of arguments participating in the call <numArgs>
  SDValue NArgVal = getValue(CS.getArgument(PatchPointOpers::NArgPos));
  unsigned NumArgs = cast<ConstantSDNode>(NArgVal)->getZExtValue();

  // Skip the four meta args: <id>, <numNopBytes>, <target>, <numArgs>
  // Intrinsics include all meta-operands up to but not including CC.
  unsigned NumMetaOpers = PatchPointOpers::CCPos;
  assert(CS.arg_size() >= NumMetaOpers + NumArgs &&
         "Not enough arguments provided to the patchpoint intrinsic");

  // For AnyRegCC the arguments are lowered later on manually.
  unsigned NumCallArgs = IsAnyRegCC ? 0 : NumArgs;
  Type *ReturnTy =
    IsAnyRegCC ? Type::getVoidTy(*DAG.getContext()) : CS->getType();

  TargetLowering::CallLoweringInfo CLI(DAG);
  populateCallLoweringInfo(CLI, CS, NumMetaOpers, NumCallArgs, Callee, ReturnTy,
                           true);
  std::pair<SDValue, SDValue> Result = lowerInvokable(CLI, EHPadBB);

  SDNode *CallEnd = Result.second.getNode();
  if (HasDef && (CallEnd->getOpcode() == ISD::CopyFromReg))
    CallEnd = CallEnd->getOperand(0).getNode();

  /// Get a call instruction from the call sequence chain.
  /// Tail calls are not allowed.
  assert(CallEnd->getOpcode() == ISD::CALLSEQ_END &&
         "Expected a callseq node.");
  SDNode *Call = CallEnd->getOperand(0).getNode();
  bool HasGlue = Call->getGluedNode();

  // Replace the target specific call node with the patchable intrinsic.
  SmallVector<SDValue, 8> Ops;

  // Add the <id> and <numBytes> constants.
  SDValue IDVal = getValue(CS->getOperand(PatchPointOpers::IDPos));
  Ops.push_back(DAG.getTargetConstant(
                  cast<ConstantSDNode>(IDVal)->getZExtValue(), dl, MVT::i64));
  SDValue NBytesVal = getValue(CS->getOperand(PatchPointOpers::NBytesPos));
  Ops.push_back(DAG.getTargetConstant(
                  cast<ConstantSDNode>(NBytesVal)->getZExtValue(), dl,
                  MVT::i32));

  // Add the callee.
  Ops.push_back(Callee);

  // Adjust <numArgs> to account for any arguments that have been passed on the
  // stack instead.
  // Call Node: Chain, Target, {Args}, RegMask, [Glue]
  unsigned NumCallRegArgs = Call->getNumOperands() - (HasGlue ? 4 : 3);
  NumCallRegArgs = IsAnyRegCC ? NumArgs : NumCallRegArgs;
  Ops.push_back(DAG.getTargetConstant(NumCallRegArgs, dl, MVT::i32));

  // Add the calling convention
  Ops.push_back(DAG.getTargetConstant((unsigned)CC, dl, MVT::i32));

  // Add the arguments we omitted previously. The register allocator should
  // place these in any free register.
  if (IsAnyRegCC)
    for (unsigned i = NumMetaOpers, e = NumMetaOpers + NumArgs; i != e; ++i)
      Ops.push_back(getValue(CS.getArgument(i)));

  // Push the arguments from the call instruction up to the register mask.
  SDNode::op_iterator e = HasGlue ? Call->op_end()-2 : Call->op_end()-1;
  Ops.append(Call->op_begin() + 2, e);

  // Push live variables for the stack map.
  addStackMapLiveVars(CS, NumMetaOpers + NumArgs, dl, Ops, *this);

  // Push the register mask info.
  if (HasGlue)
    Ops.push_back(*(Call->op_end()-2));
  else
    Ops.push_back(*(Call->op_end()-1));

  // Push the chain (this is originally the first operand of the call, but
  // becomes now the last or second to last operand).
  Ops.push_back(*(Call->op_begin()));

  // Push the glue flag (last operand).
  if (HasGlue)
    Ops.push_back(*(Call->op_end()-1));

  SDVTList NodeTys;
  if (IsAnyRegCC && HasDef) {
    // Create the return types based on the intrinsic definition
    const TargetLowering &TLI = DAG.getTargetLoweringInfo();
    SmallVector<EVT, 3> ValueVTs;
    ComputeValueVTs(TLI, DAG.getDataLayout(), CS->getType(), ValueVTs);
    assert(ValueVTs.size() == 1 && "Expected only one return value type.");

    // There is always a chain and a glue type at the end
    ValueVTs.push_back(MVT::Other);
    ValueVTs.push_back(MVT::Glue);
    NodeTys = DAG.getVTList(ValueVTs);
  } else
    NodeTys = DAG.getVTList(MVT::Other, MVT::Glue);

  // Replace the target specific call node with a PATCHPOINT node.
  MachineSDNode *MN = DAG.getMachineNode(TargetOpcode::PATCHPOINT,
                                         dl, NodeTys, Ops);

  // Update the NodeMap.
  if (HasDef) {
    if (IsAnyRegCC)
      setValue(CS.getInstruction(), SDValue(MN, 0));
    else
      setValue(CS.getInstruction(), Result.first);
  }

  // Fixup the consumers of the intrinsic. The chain and glue may be used in the
  // call sequence. Furthermore the location of the chain and glue can change
  // when the AnyReg calling convention is used and the intrinsic returns a
  // value.
  if (IsAnyRegCC && HasDef) {
    SDValue From[] = {SDValue(Call, 0), SDValue(Call, 1)};
    SDValue To[] = {SDValue(MN, 1), SDValue(MN, 2)};
    DAG.ReplaceAllUsesOfValuesWith(From, To, 2);
  } else
    DAG.ReplaceAllUsesWith(Call, MN);
  DAG.DeleteNode(Call);

  // Inform the Frame Information that we have a patchpoint in this function.
  FuncInfo.MF->getFrameInfo()->setHasPatchPoint();
}

/// Returns an AttributeSet representing the attributes applied to the return
/// value of the given call.
static AttributeSet getReturnAttrs(TargetLowering::CallLoweringInfo &CLI) {
  SmallVector<Attribute::AttrKind, 2> Attrs;
  if (CLI.RetSExt)
    Attrs.push_back(Attribute::SExt);
  if (CLI.RetZExt)
    Attrs.push_back(Attribute::ZExt);
  if (CLI.IsInReg)
    Attrs.push_back(Attribute::InReg);

  return AttributeSet::get(CLI.RetTy->getContext(), AttributeSet::ReturnIndex,
                           Attrs);
}

/// TargetLowering::LowerCallTo - This is the default LowerCallTo
/// implementation, which just calls LowerCall.
/// FIXME: When all targets are
/// migrated to using LowerCall, this hook should be integrated into SDISel.
std::pair<SDValue, SDValue>
TargetLowering::LowerCallTo(TargetLowering::CallLoweringInfo &CLI) const {
  // Handle the incoming return values from the call.
  CLI.Ins.clear();
  Type *OrigRetTy = CLI.RetTy;
  SmallVector<EVT, 4> RetTys;
  SmallVector<uint64_t, 4> Offsets;
  auto &DL = CLI.DAG.getDataLayout();
  ComputeValueVTs(*this, DL, CLI.RetTy, RetTys, &Offsets);

  SmallVector<ISD::OutputArg, 4> Outs;
  GetReturnInfo(CLI.RetTy, getReturnAttrs(CLI), Outs, *this, DL);

  bool CanLowerReturn =
      this->CanLowerReturn(CLI.CallConv, CLI.DAG.getMachineFunction(),
                           CLI.IsVarArg, Outs, CLI.RetTy->getContext());

  SDValue DemoteStackSlot;
  int DemoteStackIdx = -100;
  if (!CanLowerReturn) {
    // FIXME: equivalent assert?
    // assert(!CS.hasInAllocaArgument() &&
    //        "sret demotion is incompatible with inalloca");
    uint64_t TySize = DL.getTypeAllocSize(CLI.RetTy);
    unsigned Align = DL.getPrefTypeAlignment(CLI.RetTy);
    MachineFunction &MF = CLI.DAG.getMachineFunction();
    DemoteStackIdx = MF.getFrameInfo()->CreateStackObject(TySize, Align, false);
    Type *StackSlotPtrType = PointerType::getUnqual(CLI.RetTy);

    DemoteStackSlot = CLI.DAG.getFrameIndex(DemoteStackIdx, getPointerTy(DL));
    ArgListEntry Entry;
    Entry.Node = DemoteStackSlot;
    Entry.Ty = StackSlotPtrType;
    Entry.isSExt = false;
    Entry.isZExt = false;
    Entry.isInReg = false;
    Entry.isSRet = true;
    Entry.isNest = false;
    Entry.isByVal = false;
    Entry.isReturned = false;
    Entry.isSwiftSelf = false;
    Entry.isSwiftError = false;
    Entry.Alignment = Align;
    CLI.getArgs().insert(CLI.getArgs().begin(), Entry);
    CLI.RetTy = Type::getVoidTy(CLI.RetTy->getContext());

    // sret demotion isn't compatible with tail-calls, since the sret argument
    // points into the callers stack frame.
    CLI.IsTailCall = false;
  } else {
    for (unsigned I = 0, E = RetTys.size(); I != E; ++I) {
      EVT VT = RetTys[I];
      MVT RegisterVT = getRegisterType(CLI.RetTy->getContext(), VT);
      unsigned NumRegs = getNumRegisters(CLI.RetTy->getContext(), VT);
      for (unsigned i = 0; i != NumRegs; ++i) {
        ISD::InputArg MyFlags;
        MyFlags.VT = RegisterVT;
        MyFlags.ArgVT = VT;
        MyFlags.Used = CLI.IsReturnValueUsed;
        if (CLI.RetSExt)
          MyFlags.Flags.setSExt();
        if (CLI.RetZExt)
          MyFlags.Flags.setZExt();
        if (CLI.IsInReg)
          MyFlags.Flags.setInReg();
        CLI.Ins.push_back(MyFlags);
      }
    }
  }

  // We push in swifterror return as the last element of CLI.Ins.
  ArgListTy &Args = CLI.getArgs();
  if (supportSwiftError()) {
    for (unsigned i = 0, e = Args.size(); i != e; ++i) {
      if (Args[i].isSwiftError) {
        ISD::InputArg MyFlags;
        MyFlags.VT = getPointerTy(DL);
        MyFlags.ArgVT = EVT(getPointerTy(DL));
        MyFlags.Flags.setSwiftError();
        CLI.Ins.push_back(MyFlags);
      }
    }
  }

  // Handle all of the outgoing arguments.
  CLI.Outs.clear();
  CLI.OutVals.clear();
  for (unsigned i = 0, e = Args.size(); i != e; ++i) {
    SmallVector<EVT, 4> ValueVTs;
    ComputeValueVTs(*this, DL, Args[i].Ty, ValueVTs);
    Type *FinalType = Args[i].Ty;
    if (Args[i].isByVal)
      FinalType = cast<PointerType>(Args[i].Ty)->getElementType();
    bool NeedsRegBlock = functionArgumentNeedsConsecutiveRegisters(
        FinalType, CLI.CallConv, CLI.IsVarArg);
    for (unsigned Value = 0, NumValues = ValueVTs.size(); Value != NumValues;
         ++Value) {
      EVT VT = ValueVTs[Value];
      Type *ArgTy = VT.getTypeForEVT(CLI.RetTy->getContext());
      SDValue Op = SDValue(Args[i].Node.getNode(),
                           Args[i].Node.getResNo() + Value);
      ISD::ArgFlagsTy Flags;
      unsigned OriginalAlignment = DL.getABITypeAlignment(ArgTy);

      if (Args[i].isZExt)
        Flags.setZExt();
      if (Args[i].isSExt)
        Flags.setSExt();
      if (Args[i].isInReg)
        Flags.setInReg();
      if (Args[i].isSRet)
        Flags.setSRet();
      if (Args[i].isSwiftSelf)
        Flags.setSwiftSelf();
      if (Args[i].isSwiftError)
        Flags.setSwiftError();
      if (Args[i].isByVal)
        Flags.setByVal();
      if (Args[i].isInAlloca) {
        Flags.setInAlloca();
        // Set the byval flag for CCAssignFn callbacks that don't know about
        // inalloca.  This way we can know how many bytes we should've allocated
        // and how many bytes a callee cleanup function will pop.  If we port
        // inalloca to more targets, we'll have to add custom inalloca handling
        // in the various CC lowering callbacks.
        Flags.setByVal();
      }
      if (Args[i].isByVal || Args[i].isInAlloca) {
        PointerType *Ty = cast<PointerType>(Args[i].Ty);
        Type *ElementTy = Ty->getElementType();
        Flags.setByValSize(DL.getTypeAllocSize(ElementTy));
        // For ByVal, alignment should come from FE.  BE will guess if this
        // info is not there but there are cases it cannot get right.
        unsigned FrameAlign;
        if (Args[i].Alignment)
          FrameAlign = Args[i].Alignment;
        else
          FrameAlign = getByValTypeAlignment(ElementTy, DL);
        Flags.setByValAlign(FrameAlign);
      }
      if (Args[i].isNest)
        Flags.setNest();
      if (NeedsRegBlock)
        Flags.setInConsecutiveRegs();
      Flags.setOrigAlign(OriginalAlignment);

      MVT PartVT = getRegisterType(CLI.RetTy->getContext(), VT);
      unsigned NumParts = getNumRegisters(CLI.RetTy->getContext(), VT);
      SmallVector<SDValue, 4> Parts(NumParts);
      ISD::NodeType ExtendKind = ISD::ANY_EXTEND;

      if (Args[i].isSExt)
        ExtendKind = ISD::SIGN_EXTEND;
      else if (Args[i].isZExt)
        ExtendKind = ISD::ZERO_EXTEND;

      // Conservatively only handle 'returned' on non-vectors for now
      if (Args[i].isReturned && !Op.getValueType().isVector()) {
        assert(CLI.RetTy == Args[i].Ty && RetTys.size() == NumValues &&
               "unexpected use of 'returned'");
        // Before passing 'returned' to the target lowering code, ensure that
        // either the register MVT and the actual EVT are the same size or that
        // the return value and argument are extended in the same way; in these
        // cases it's safe to pass the argument register value unchanged as the
        // return register value (although it's at the target's option whether
        // to do so)
        // TODO: allow code generation to take advantage of partially preserved
        // registers rather than clobbering the entire register when the
        // parameter extension method is not compatible with the return
        // extension method
        if ((NumParts * PartVT.getSizeInBits() == VT.getSizeInBits()) ||
            (ExtendKind != ISD::ANY_EXTEND &&
             CLI.RetSExt == Args[i].isSExt && CLI.RetZExt == Args[i].isZExt))
        Flags.setReturned();
      }

      getCopyToParts(CLI.DAG, CLI.DL, Op, &Parts[0], NumParts, PartVT,
                     CLI.CS ? CLI.CS->getInstruction() : nullptr, ExtendKind);

      for (unsigned j = 0; j != NumParts; ++j) {
        // if it isn't first piece, alignment must be 1
        ISD::OutputArg MyFlags(Flags, Parts[j].getValueType(), VT,
                               i < CLI.NumFixedArgs,
                               i, j*Parts[j].getValueType().getStoreSize());
        if (NumParts > 1 && j == 0)
          MyFlags.Flags.setSplit();
        else if (j != 0) {
          MyFlags.Flags.setOrigAlign(1);
          if (j == NumParts - 1)
            MyFlags.Flags.setSplitEnd();
        }

        CLI.Outs.push_back(MyFlags);
        CLI.OutVals.push_back(Parts[j]);
      }

      if (NeedsRegBlock && Value == NumValues - 1)
        CLI.Outs[CLI.Outs.size() - 1].Flags.setInConsecutiveRegsLast();
    }
  }

  SmallVector<SDValue, 4> InVals;
  CLI.Chain = LowerCall(CLI, InVals);

  // Update CLI.InVals to use outside of this function.
  CLI.InVals = InVals;

  // Verify that the target's LowerCall behaved as expected.
  assert(CLI.Chain.getNode() && CLI.Chain.getValueType() == MVT::Other &&
         "LowerCall didn't return a valid chain!");
  assert((!CLI.IsTailCall || InVals.empty()) &&
         "LowerCall emitted a return value for a tail call!");
  assert((CLI.IsTailCall || InVals.size() == CLI.Ins.size()) &&
         "LowerCall didn't emit the correct number of values!");

  // For a tail call, the return value is merely live-out and there aren't
  // any nodes in the DAG representing it. Return a special value to
  // indicate that a tail call has been emitted and no more Instructions
  // should be processed in the current block.
  if (CLI.IsTailCall) {
    CLI.DAG.setRoot(CLI.Chain);
    return std::make_pair(SDValue(), SDValue());
  }

#ifndef NDEBUG
  for (unsigned i = 0, e = CLI.Ins.size(); i != e; ++i) {
    assert(InVals[i].getNode() && "LowerCall emitted a null value!");
    assert(EVT(CLI.Ins[i].VT) == InVals[i].getValueType() &&
           "LowerCall emitted a value with the wrong type!");
  }
#endif

  SmallVector<SDValue, 4> ReturnValues;
  if (!CanLowerReturn) {
    // The instruction result is the result of loading from the
    // hidden sret parameter.
    SmallVector<EVT, 1> PVTs;
    Type *PtrRetTy = PointerType::getUnqual(OrigRetTy);

    ComputeValueVTs(*this, DL, PtrRetTy, PVTs);
    assert(PVTs.size() == 1 && "Pointers should fit in one register");
    EVT PtrVT = PVTs[0];

    unsigned NumValues = RetTys.size();
    ReturnValues.resize(NumValues);
    SmallVector<SDValue, 4> Chains(NumValues);

    // An aggregate return value cannot wrap around the address space, so
    // offsets to its parts don't wrap either.
    SDNodeFlags Flags;
    Flags.setNoUnsignedWrap(true);

    for (unsigned i = 0; i < NumValues; ++i) {
      SDValue Add = CLI.DAG.getNode(ISD::ADD, CLI.DL, PtrVT, DemoteStackSlot,
                                    CLI.DAG.getConstant(Offsets[i], CLI.DL,
                                                        PtrVT), &Flags);
      SDValue L = CLI.DAG.getLoad(
          RetTys[i], CLI.DL, CLI.Chain, Add,
          MachinePointerInfo::getFixedStack(CLI.DAG.getMachineFunction(),
                                            DemoteStackIdx, Offsets[i]),
          false, false, false, 1);
      ReturnValues[i] = L;
      Chains[i] = L.getValue(1);
    }

    CLI.Chain = CLI.DAG.getNode(ISD::TokenFactor, CLI.DL, MVT::Other, Chains);
  } else {
    // Collect the legal value parts into potentially illegal values
    // that correspond to the original function's return values.
    ISD::NodeType AssertOp = ISD::DELETED_NODE;
    if (CLI.RetSExt)
      AssertOp = ISD::AssertSext;
    else if (CLI.RetZExt)
      AssertOp = ISD::AssertZext;
    unsigned CurReg = 0;
    for (unsigned I = 0, E = RetTys.size(); I != E; ++I) {
      EVT VT = RetTys[I];
      MVT RegisterVT = getRegisterType(CLI.RetTy->getContext(), VT);
      unsigned NumRegs = getNumRegisters(CLI.RetTy->getContext(), VT);

      ReturnValues.push_back(getCopyFromParts(CLI.DAG, CLI.DL, &InVals[CurReg],
                                              NumRegs, RegisterVT, VT, nullptr,
                                              AssertOp));
      CurReg += NumRegs;
    }

    // For a function returning void, there is no return value. We can't create
    // such a node, so we just return a null return value in that case. In
    // that case, nothing will actually look at the value.
    if (ReturnValues.empty())
      return std::make_pair(SDValue(), CLI.Chain);
  }

  SDValue Res = CLI.DAG.getNode(ISD::MERGE_VALUES, CLI.DL,
                                CLI.DAG.getVTList(RetTys), ReturnValues);
  return std::make_pair(Res, CLI.Chain);
}

void TargetLowering::LowerOperationWrapper(SDNode *N,
                                           SmallVectorImpl<SDValue> &Results,
                                           SelectionDAG &DAG) const {
  if (SDValue Res = LowerOperation(SDValue(N, 0), DAG))
    Results.push_back(Res);
}

SDValue TargetLowering::LowerOperation(SDValue Op, SelectionDAG &DAG) const {
  llvm_unreachable("LowerOperation not implemented for this target!");
}

void
SelectionDAGBuilder::CopyValueToVirtualRegister(const Value *V, unsigned Reg) {
  SDValue Op = getNonRegisterValue(V);
  assert((Op.getOpcode() != ISD::CopyFromReg ||
          cast<RegisterSDNode>(Op.getOperand(1))->getReg() != Reg) &&
         "Copy from a reg to the same reg!");
  assert(!TargetRegisterInfo::isPhysicalRegister(Reg) && "Is a physreg");

  const TargetLowering &TLI = DAG.getTargetLoweringInfo();
  RegsForValue RFV(V->getContext(), TLI, DAG.getDataLayout(), Reg,
                   V->getType());
  SDValue Chain = DAG.getEntryNode();

  ISD::NodeType ExtendType = (FuncInfo.PreferredExtendType.find(V) ==
                              FuncInfo.PreferredExtendType.end())
                                 ? ISD::ANY_EXTEND
                                 : FuncInfo.PreferredExtendType[V];
  RFV.getCopyToRegs(Op, DAG, getCurSDLoc(), Chain, nullptr, V, ExtendType);
  PendingExports.push_back(Chain);
}

#include "llvm/CodeGen/SelectionDAGISel.h"

/// isOnlyUsedInEntryBlock - If the specified argument is only used in the
/// entry block, return true.  This includes arguments used by switches, since
/// the switch may expand into multiple basic blocks.
static bool isOnlyUsedInEntryBlock(const Argument *A, bool FastISel) {
  // With FastISel active, we may be splitting blocks, so force creation
  // of virtual registers for all non-dead arguments.
  if (FastISel)
    return A->use_empty();

  const BasicBlock &Entry = A->getParent()->front();
  for (const User *U : A->users())
    if (cast<Instruction>(U)->getParent() != &Entry || isa<SwitchInst>(U))
      return false;  // Use not in entry block.

  return true;
}

void SelectionDAGISel::LowerArguments(const Function &F) {
  SelectionDAG &DAG = SDB->DAG;
  SDLoc dl = SDB->getCurSDLoc();
  const DataLayout &DL = DAG.getDataLayout();
  SmallVector<ISD::InputArg, 16> Ins;

  if (!FuncInfo->CanLowerReturn) {
    // Put in an sret pointer parameter before all the other parameters.
    SmallVector<EVT, 1> ValueVTs;
    ComputeValueVTs(*TLI, DAG.getDataLayout(),
                    PointerType::getUnqual(F.getReturnType()), ValueVTs);

    // NOTE: Assuming that a pointer will never break down to more than one VT
    // or one register.
    ISD::ArgFlagsTy Flags;
    Flags.setSRet();
    MVT RegisterVT = TLI->getRegisterType(*DAG.getContext(), ValueVTs[0]);
    ISD::InputArg RetArg(Flags, RegisterVT, ValueVTs[0], true,
                         ISD::InputArg::NoArgIndex, 0);
    Ins.push_back(RetArg);
  }

  // Set up the incoming argument description vector.
  unsigned Idx = 1;
  for (Function::const_arg_iterator I = F.arg_begin(), E = F.arg_end();
       I != E; ++I, ++Idx) {
    SmallVector<EVT, 4> ValueVTs;
    ComputeValueVTs(*TLI, DAG.getDataLayout(), I->getType(), ValueVTs);
    bool isArgValueUsed = !I->use_empty();
    unsigned PartBase = 0;
    Type *FinalType = I->getType();
    if (F.getAttributes().hasAttribute(Idx, Attribute::ByVal))
      FinalType = cast<PointerType>(FinalType)->getElementType();
    bool NeedsRegBlock = TLI->functionArgumentNeedsConsecutiveRegisters(
        FinalType, F.getCallingConv(), F.isVarArg());
    for (unsigned Value = 0, NumValues = ValueVTs.size();
         Value != NumValues; ++Value) {
      EVT VT = ValueVTs[Value];
      Type *ArgTy = VT.getTypeForEVT(*DAG.getContext());
      ISD::ArgFlagsTy Flags;
      unsigned OriginalAlignment = DL.getABITypeAlignment(ArgTy);

      if (F.getAttributes().hasAttribute(Idx, Attribute::ZExt))
        Flags.setZExt();
      if (F.getAttributes().hasAttribute(Idx, Attribute::SExt))
        Flags.setSExt();
      if (F.getAttributes().hasAttribute(Idx, Attribute::InReg))
        Flags.setInReg();
      if (F.getAttributes().hasAttribute(Idx, Attribute::StructRet))
        Flags.setSRet();
      if (F.getAttributes().hasAttribute(Idx, Attribute::SwiftSelf))
        Flags.setSwiftSelf();
      if (F.getAttributes().hasAttribute(Idx, Attribute::SwiftError))
        Flags.setSwiftError();
      if (F.getAttributes().hasAttribute(Idx, Attribute::ByVal))
        Flags.setByVal();
      if (F.getAttributes().hasAttribute(Idx, Attribute::InAlloca)) {
        Flags.setInAlloca();
        // Set the byval flag for CCAssignFn callbacks that don't know about
        // inalloca.  This way we can know how many bytes we should've allocated
        // and how many bytes a callee cleanup function will pop.  If we port
        // inalloca to more targets, we'll have to add custom inalloca handling
        // in the various CC lowering callbacks.
        Flags.setByVal();
      }
      if (F.getCallingConv() == CallingConv::X86_INTR) {
        // IA Interrupt passes frame (1st parameter) by value in the stack.
        if (Idx == 1)
          Flags.setByVal();
      }
      if (Flags.isByVal() || Flags.isInAlloca()) {
        PointerType *Ty = cast<PointerType>(I->getType());
        Type *ElementTy = Ty->getElementType();
        Flags.setByValSize(DL.getTypeAllocSize(ElementTy));
        // For ByVal, alignment should be passed from FE.  BE will guess if
        // this info is not there but there are cases it cannot get right.
        unsigned FrameAlign;
        if (F.getParamAlignment(Idx))
          FrameAlign = F.getParamAlignment(Idx);
        else
          FrameAlign = TLI->getByValTypeAlignment(ElementTy, DL);
        Flags.setByValAlign(FrameAlign);
      }
      if (F.getAttributes().hasAttribute(Idx, Attribute::Nest))
        Flags.setNest();
      if (NeedsRegBlock)
        Flags.setInConsecutiveRegs();
      Flags.setOrigAlign(OriginalAlignment);

      MVT RegisterVT = TLI->getRegisterType(*CurDAG->getContext(), VT);
      unsigned NumRegs = TLI->getNumRegisters(*CurDAG->getContext(), VT);
      for (unsigned i = 0; i != NumRegs; ++i) {
        ISD::InputArg MyFlags(Flags, RegisterVT, VT, isArgValueUsed,
                              Idx-1, PartBase+i*RegisterVT.getStoreSize());
        if (NumRegs > 1 && i == 0)
          MyFlags.Flags.setSplit();
        // if it isn't first piece, alignment must be 1
        else if (i > 0) {
          MyFlags.Flags.setOrigAlign(1);
          if (i == NumRegs - 1)
            MyFlags.Flags.setSplitEnd();
        }
        Ins.push_back(MyFlags);
      }
      if (NeedsRegBlock && Value == NumValues - 1)
        Ins[Ins.size() - 1].Flags.setInConsecutiveRegsLast();
      PartBase += VT.getStoreSize();
    }
  }

  // Call the target to set up the argument values.
  SmallVector<SDValue, 8> InVals;
  SDValue NewRoot = TLI->LowerFormalArguments(
      DAG.getRoot(), F.getCallingConv(), F.isVarArg(), Ins, dl, DAG, InVals);

  // Verify that the target's LowerFormalArguments behaved as expected.
  assert(NewRoot.getNode() && NewRoot.getValueType() == MVT::Other &&
         "LowerFormalArguments didn't return a valid chain!");
  assert(InVals.size() == Ins.size() &&
         "LowerFormalArguments didn't emit the correct number of values!");
  DEBUG({
      for (unsigned i = 0, e = Ins.size(); i != e; ++i) {
        assert(InVals[i].getNode() &&
               "LowerFormalArguments emitted a null value!");
        assert(EVT(Ins[i].VT) == InVals[i].getValueType() &&
               "LowerFormalArguments emitted a value with the wrong type!");
      }
    });

  // Update the DAG with the new chain value resulting from argument lowering.
  DAG.setRoot(NewRoot);

  // Set up the argument values.
  unsigned i = 0;
  Idx = 1;
  if (!FuncInfo->CanLowerReturn) {
    // Create a virtual register for the sret pointer, and put in a copy
    // from the sret argument into it.
    SmallVector<EVT, 1> ValueVTs;
    ComputeValueVTs(*TLI, DAG.getDataLayout(),
                    PointerType::getUnqual(F.getReturnType()), ValueVTs);
    MVT VT = ValueVTs[0].getSimpleVT();
    MVT RegVT = TLI->getRegisterType(*CurDAG->getContext(), VT);
    ISD::NodeType AssertOp = ISD::DELETED_NODE;
    SDValue ArgValue = getCopyFromParts(DAG, dl, &InVals[0], 1,
                                        RegVT, VT, nullptr, AssertOp);

    MachineFunction& MF = SDB->DAG.getMachineFunction();
    MachineRegisterInfo& RegInfo = MF.getRegInfo();
    unsigned SRetReg = RegInfo.createVirtualRegister(TLI->getRegClassFor(RegVT));
    FuncInfo->DemoteRegister = SRetReg;
    NewRoot =
        SDB->DAG.getCopyToReg(NewRoot, SDB->getCurSDLoc(), SRetReg, ArgValue);
    DAG.setRoot(NewRoot);

    // i indexes lowered arguments.  Bump it past the hidden sret argument.
    // Idx indexes LLVM arguments.  Don't touch it.
    ++i;
  }

  for (Function::const_arg_iterator I = F.arg_begin(), E = F.arg_end(); I != E;
      ++I, ++Idx) {
    SmallVector<SDValue, 4> ArgValues;
    SmallVector<EVT, 4> ValueVTs;
    ComputeValueVTs(*TLI, DAG.getDataLayout(), I->getType(), ValueVTs);
    unsigned NumValues = ValueVTs.size();

    // If this argument is unused then remember its value. It is used to generate
    // debugging information.
    if (I->use_empty() && NumValues) {
      SDB->setUnusedArgValue(&*I, InVals[i]);

      // Also remember any frame index for use in FastISel.
      if (FrameIndexSDNode *FI =
          dyn_cast<FrameIndexSDNode>(InVals[i].getNode()))
        FuncInfo->setArgumentFrameIndex(&*I, FI->getIndex());
    }

    for (unsigned Val = 0; Val != NumValues; ++Val) {
      EVT VT = ValueVTs[Val];
      MVT PartVT = TLI->getRegisterType(*CurDAG->getContext(), VT);
      unsigned NumParts = TLI->getNumRegisters(*CurDAG->getContext(), VT);

      if (!I->use_empty()) {
        ISD::NodeType AssertOp = ISD::DELETED_NODE;
        if (F.getAttributes().hasAttribute(Idx, Attribute::SExt))
          AssertOp = ISD::AssertSext;
        else if (F.getAttributes().hasAttribute(Idx, Attribute::ZExt))
          AssertOp = ISD::AssertZext;

        ArgValues.push_back(getCopyFromParts(DAG, dl, &InVals[i],
                                             NumParts, PartVT, VT,
                                             nullptr, AssertOp));
      }

      i += NumParts;
    }

    // We don't need to do anything else for unused arguments.
    if (ArgValues.empty())
      continue;

    // Note down frame index.
    if (FrameIndexSDNode *FI =
        dyn_cast<FrameIndexSDNode>(ArgValues[0].getNode()))
      FuncInfo->setArgumentFrameIndex(&*I, FI->getIndex());

    SDValue Res = DAG.getMergeValues(makeArrayRef(ArgValues.data(), NumValues),
                                     SDB->getCurSDLoc());

    SDB->setValue(&*I, Res);
    if (!TM.Options.EnableFastISel && Res.getOpcode() == ISD::BUILD_PAIR) {
      if (LoadSDNode *LNode =
          dyn_cast<LoadSDNode>(Res.getOperand(0).getNode()))
        if (FrameIndexSDNode *FI =
            dyn_cast<FrameIndexSDNode>(LNode->getBasePtr().getNode()))
        FuncInfo->setArgumentFrameIndex(&*I, FI->getIndex());
    }

    // Update SwiftErrorMap.
    if (Res.getOpcode() == ISD::CopyFromReg && TLI->supportSwiftError() &&
        F.getAttributes().hasAttribute(Idx, Attribute::SwiftError)) {
      unsigned Reg = cast<RegisterSDNode>(Res.getOperand(1))->getReg();
      if (TargetRegisterInfo::isVirtualRegister(Reg))
        FuncInfo->SwiftErrorMap[FuncInfo->MBB][0] = Reg;
    }

    // If this argument is live outside of the entry block, insert a copy from
    // wherever we got it to the vreg that other BB's will reference it as.
    if (!TM.Options.EnableFastISel && Res.getOpcode() == ISD::CopyFromReg) {
      // If we can, though, try to skip creating an unnecessary vreg.
      // FIXME: This isn't very clean... it would be nice to make this more
      // general.  It's also subtly incompatible with the hacks FastISel
      // uses with vregs.
      unsigned Reg = cast<RegisterSDNode>(Res.getOperand(1))->getReg();
      if (TargetRegisterInfo::isVirtualRegister(Reg)) {
        FuncInfo->ValueMap[&*I] = Reg;
        continue;
      }
    }
    if (!isOnlyUsedInEntryBlock(&*I, TM.Options.EnableFastISel)) {
      FuncInfo->InitializeRegForValue(&*I);
      SDB->CopyToExportRegsIfNeeded(&*I);
    }
  }

  assert(i == InVals.size() && "Argument register count mismatch!");

  // Finally, if the target has anything special to do, allow it to do so.
  EmitFunctionEntryCode();
}

/// Handle PHI nodes in successor blocks.  Emit code into the SelectionDAG to
/// ensure constants are generated when needed.  Remember the virtual registers
/// that need to be added to the Machine PHI nodes as input.  We cannot just
/// directly add them, because expansion might result in multiple MBB's for one
/// BB.  As such, the start of the BB might correspond to a different MBB than
/// the end.
///
void
SelectionDAGBuilder::HandlePHINodesInSuccessorBlocks(const BasicBlock *LLVMBB) {
  const TerminatorInst *TI = LLVMBB->getTerminator();

  SmallPtrSet<MachineBasicBlock *, 4> SuccsHandled;

  // Check PHI nodes in successors that expect a value to be available from this
  // block.
  for (unsigned succ = 0, e = TI->getNumSuccessors(); succ != e; ++succ) {
    const BasicBlock *SuccBB = TI->getSuccessor(succ);
    if (!isa<PHINode>(SuccBB->begin())) continue;
    MachineBasicBlock *SuccMBB = FuncInfo.MBBMap[SuccBB];

    // If this terminator has multiple identical successors (common for
    // switches), only handle each succ once.
    if (!SuccsHandled.insert(SuccMBB).second)
      continue;

    MachineBasicBlock::iterator MBBI = SuccMBB->begin();

    // At this point we know that there is a 1-1 correspondence between LLVM PHI
    // nodes and Machine PHI nodes, but the incoming operands have not been
    // emitted yet.
    for (BasicBlock::const_iterator I = SuccBB->begin();
         const PHINode *PN = dyn_cast<PHINode>(I); ++I) {
      // Ignore dead phi's.
      if (PN->use_empty()) continue;

      // Skip empty types
      if (PN->getType()->isEmptyTy())
        continue;

      unsigned Reg;
      const Value *PHIOp = PN->getIncomingValueForBlock(LLVMBB);

      if (const Constant *C = dyn_cast<Constant>(PHIOp)) {
        unsigned &RegOut = ConstantsOut[C];
        if (RegOut == 0) {
          RegOut = FuncInfo.CreateRegs(C->getType());
          CopyValueToVirtualRegister(C, RegOut);
        }
        Reg = RegOut;
      } else {
        DenseMap<const Value *, unsigned>::iterator I =
          FuncInfo.ValueMap.find(PHIOp);
        if (I != FuncInfo.ValueMap.end())
          Reg = I->second;
        else {
          assert(isa<AllocaInst>(PHIOp) &&
                 FuncInfo.StaticAllocaMap.count(cast<AllocaInst>(PHIOp)) &&
                 "Didn't codegen value into a register!??");
          Reg = FuncInfo.CreateRegs(PHIOp->getType());
          CopyValueToVirtualRegister(PHIOp, Reg);
        }
      }

      // Remember that this register needs to added to the machine PHI node as
      // the input for this MBB.
      SmallVector<EVT, 4> ValueVTs;
      const TargetLowering &TLI = DAG.getTargetLoweringInfo();
      ComputeValueVTs(TLI, DAG.getDataLayout(), PN->getType(), ValueVTs);
      for (unsigned vti = 0, vte = ValueVTs.size(); vti != vte; ++vti) {
        EVT VT = ValueVTs[vti];
        unsigned NumRegisters = TLI.getNumRegisters(*DAG.getContext(), VT);
        for (unsigned i = 0, e = NumRegisters; i != e; ++i)
          FuncInfo.PHINodesToUpdate.push_back(std::make_pair(MBBI++, Reg+i));
        Reg += NumRegisters;
      }
    }
  }

  ConstantsOut.clear();
}

/// Add a successor MBB to ParentMBB< creating a new MachineBB for BB if SuccMBB
/// is 0.
MachineBasicBlock *
SelectionDAGBuilder::StackProtectorDescriptor::
AddSuccessorMBB(const BasicBlock *BB,
                MachineBasicBlock *ParentMBB,
                bool IsLikely,
                MachineBasicBlock *SuccMBB) {
  // If SuccBB has not been created yet, create it.
  if (!SuccMBB) {
    MachineFunction *MF = ParentMBB->getParent();
    MachineFunction::iterator BBI(ParentMBB);
    SuccMBB = MF->CreateMachineBasicBlock(BB);
    MF->insert(++BBI, SuccMBB);
  }
  // Add it as a successor of ParentMBB.
  ParentMBB->addSuccessor(
      SuccMBB, BranchProbabilityInfo::getBranchProbStackProtector(IsLikely));
  return SuccMBB;
}

MachineBasicBlock *SelectionDAGBuilder::NextBlock(MachineBasicBlock *MBB) {
  MachineFunction::iterator I(MBB);
  if (++I == FuncInfo.MF->end())
    return nullptr;
  return &*I;
}

/// During lowering new call nodes can be created (such as memset, etc.).
/// Those will become new roots of the current DAG, but complications arise
/// when they are tail calls. In such cases, the call lowering will update
/// the root, but the builder still needs to know that a tail call has been
/// lowered in order to avoid generating an additional return.
void SelectionDAGBuilder::updateDAGForMaybeTailCall(SDValue MaybeTC) {
  // If the node is null, we do have a tail call.
  if (MaybeTC.getNode() != nullptr)
    DAG.setRoot(MaybeTC);
  else
    HasTailCall = true;
}

bool SelectionDAGBuilder::isDense(const CaseClusterVector &Clusters,
                                  unsigned *TotalCases, unsigned First,
                                  unsigned Last,
                                  unsigned Density) {
  assert(Last >= First);
  assert(TotalCases[Last] >= TotalCases[First]);

  APInt LowCase = Clusters[First].Low->getValue();
  APInt HighCase = Clusters[Last].High->getValue();
  assert(LowCase.getBitWidth() == HighCase.getBitWidth());

  // FIXME: A range of consecutive cases has 100% density, but only requires one
  // comparison to lower. We should discriminate against such consecutive ranges
  // in jump tables.

  uint64_t Diff = (HighCase - LowCase).getLimitedValue((UINT64_MAX - 1) / 100);
  uint64_t Range = Diff + 1;

  uint64_t NumCases =
      TotalCases[Last] - (First == 0 ? 0 : TotalCases[First - 1]);

  assert(NumCases < UINT64_MAX / 100);
  assert(Range >= NumCases);

  return NumCases * 100 >= Range * Density;
}

static inline bool areJTsAllowed(const TargetLowering &TLI,
                                 const SwitchInst *SI) {
  const Function *Fn = SI->getParent()->getParent();
  if (Fn->getFnAttribute("no-jump-tables").getValueAsString() == "true")
    return false;

  return TLI.isOperationLegalOrCustom(ISD::BR_JT, MVT::Other) ||
         TLI.isOperationLegalOrCustom(ISD::BRIND, MVT::Other);
}

bool SelectionDAGBuilder::buildJumpTable(CaseClusterVector &Clusters,
                                         unsigned First, unsigned Last,
                                         const SwitchInst *SI,
                                         MachineBasicBlock *DefaultMBB,
                                         CaseCluster &JTCluster) {
  assert(First <= Last);

  auto Prob = BranchProbability::getZero();
  unsigned NumCmps = 0;
  std::vector<MachineBasicBlock*> Table;
  DenseMap<MachineBasicBlock*, BranchProbability> JTProbs;

  // Initialize probabilities in JTProbs.
  for (unsigned I = First; I <= Last; ++I)
    JTProbs[Clusters[I].MBB] = BranchProbability::getZero();

  for (unsigned I = First; I <= Last; ++I) {
    assert(Clusters[I].Kind == CC_Range);
    Prob += Clusters[I].Prob;
    APInt Low = Clusters[I].Low->getValue();
    APInt High = Clusters[I].High->getValue();
    NumCmps += (Low == High) ? 1 : 2;
    if (I != First) {
      // Fill the gap between this and the previous cluster.
      APInt PreviousHigh = Clusters[I - 1].High->getValue();
      assert(PreviousHigh.slt(Low));
      uint64_t Gap = (Low - PreviousHigh).getLimitedValue() - 1;
      for (uint64_t J = 0; J < Gap; J++)
        Table.push_back(DefaultMBB);
    }
    uint64_t ClusterSize = (High - Low).getLimitedValue() + 1;
    for (uint64_t J = 0; J < ClusterSize; ++J)
      Table.push_back(Clusters[I].MBB);
    JTProbs[Clusters[I].MBB] += Clusters[I].Prob;
  }

  unsigned NumDests = JTProbs.size();
  if (isSuitableForBitTests(NumDests, NumCmps,
                            Clusters[First].Low->getValue(),
                            Clusters[Last].High->getValue())) {
    // Clusters[First..Last] should be lowered as bit tests instead.
    return false;
  }

  // Create the MBB that will load from and jump through the table.
  // Note: We create it here, but it's not inserted into the function yet.
  MachineFunction *CurMF = FuncInfo.MF;
  MachineBasicBlock *JumpTableMBB =
      CurMF->CreateMachineBasicBlock(SI->getParent());

  // Add successors. Note: use table order for determinism.
  SmallPtrSet<MachineBasicBlock *, 8> Done;
  for (MachineBasicBlock *Succ : Table) {
    if (Done.count(Succ))
      continue;
    addSuccessorWithProb(JumpTableMBB, Succ, JTProbs[Succ]);
    Done.insert(Succ);
  }
  JumpTableMBB->normalizeSuccProbs();

  const TargetLowering &TLI = DAG.getTargetLoweringInfo();
  unsigned JTI = CurMF->getOrCreateJumpTableInfo(TLI.getJumpTableEncoding())
                     ->createJumpTableIndex(Table);

  // Set up the jump table info.
  JumpTable JT(-1U, JTI, JumpTableMBB, nullptr);
  JumpTableHeader JTH(Clusters[First].Low->getValue(),
                      Clusters[Last].High->getValue(), SI->getCondition(),
                      nullptr, false);
  JTCases.emplace_back(std::move(JTH), std::move(JT));

  JTCluster = CaseCluster::jumpTable(Clusters[First].Low, Clusters[Last].High,
                                     JTCases.size() - 1, Prob);
  return true;
}

void SelectionDAGBuilder::findJumpTables(CaseClusterVector &Clusters,
                                         const SwitchInst *SI,
                                         MachineBasicBlock *DefaultMBB) {
#ifndef NDEBUG
  // Clusters must be non-empty, sorted, and only contain Range clusters.
  assert(!Clusters.empty());
  for (CaseCluster &C : Clusters)
    assert(C.Kind == CC_Range);
  for (unsigned i = 1, e = Clusters.size(); i < e; ++i)
    assert(Clusters[i - 1].High->getValue().slt(Clusters[i].Low->getValue()));
#endif

  const TargetLowering &TLI = DAG.getTargetLoweringInfo();
  if (!areJTsAllowed(TLI, SI))
    return;

  const int64_t N = Clusters.size();
  const unsigned MinJumpTableSize = TLI.getMinimumJumpTableEntries();

  // TotalCases[i]: Total nbr of cases in Clusters[0..i].
  SmallVector<unsigned, 8> TotalCases(N);

  for (unsigned i = 0; i < N; ++i) {
    APInt Hi = Clusters[i].High->getValue();
    APInt Lo = Clusters[i].Low->getValue();
    TotalCases[i] = (Hi - Lo).getLimitedValue() + 1;
    if (i != 0)
      TotalCases[i] += TotalCases[i - 1];
  }

  unsigned MinDensity = JumpTableDensity;
  if (DefaultMBB->getParent()->getFunction()->optForSize())
    MinDensity = OptsizeJumpTableDensity;
  if (N >= MinJumpTableSize
      && isDense(Clusters, &TotalCases[0], 0, N - 1, MinDensity)) {
    // Cheap case: the whole range might be suitable for jump table.
    CaseCluster JTCluster;
    if (buildJumpTable(Clusters, 0, N - 1, SI, DefaultMBB, JTCluster)) {
      Clusters[0] = JTCluster;
      Clusters.resize(1);
      return;
    }
  }

  // The algorithm below is not suitable for -O0.
  if (TM.getOptLevel() == CodeGenOpt::None)
    return;

  // Split Clusters into minimum number of dense partitions. The algorithm uses
  // the same idea as Kannan & Proebsting "Correction to 'Producing Good Code
  // for the Case Statement'" (1994), but builds the MinPartitions array in
  // reverse order to make it easier to reconstruct the partitions in ascending
  // order. In the choice between two optimal partitionings, it picks the one
  // which yields more jump tables.

  // MinPartitions[i] is the minimum nbr of partitions of Clusters[i..N-1].
  SmallVector<unsigned, 8> MinPartitions(N);
  // LastElement[i] is the last element of the partition starting at i.
  SmallVector<unsigned, 8> LastElement(N);
  // NumTables[i]: nbr of >= MinJumpTableSize partitions from Clusters[i..N-1].
  SmallVector<unsigned, 8> NumTables(N);

  // Base case: There is only one way to partition Clusters[N-1].
  MinPartitions[N - 1] = 1;
  LastElement[N - 1] = N - 1;
  assert(MinJumpTableSize > 1);
  NumTables[N - 1] = 0;

  // Note: loop indexes are signed to avoid underflow.
  for (int64_t i = N - 2; i >= 0; i--) {
    // Find optimal partitioning of Clusters[i..N-1].
    // Baseline: Put Clusters[i] into a partition on its own.
    MinPartitions[i] = MinPartitions[i + 1] + 1;
    LastElement[i] = i;
    NumTables[i] = NumTables[i + 1];

    // Search for a solution that results in fewer partitions.
    for (int64_t j = N - 1; j > i; j--) {
      // Try building a partition from Clusters[i..j].
      if (isDense(Clusters, &TotalCases[0], i, j, MinDensity)) {
        unsigned NumPartitions = 1 + (j == N - 1 ? 0 : MinPartitions[j + 1]);
        bool IsTable = j - i + 1 >= MinJumpTableSize;
        unsigned Tables = IsTable + (j == N - 1 ? 0 : NumTables[j + 1]);

        // If this j leads to fewer partitions, or same number of partitions
        // with more lookup tables, it is a better partitioning.
        if (NumPartitions < MinPartitions[i] ||
            (NumPartitions == MinPartitions[i] && Tables > NumTables[i])) {
          MinPartitions[i] = NumPartitions;
          LastElement[i] = j;
          NumTables[i] = Tables;
        }
      }
    }
  }

  // Iterate over the partitions, replacing some with jump tables in-place.
  unsigned DstIndex = 0;
  for (unsigned First = 0, Last; First < N; First = Last + 1) {
    Last = LastElement[First];
    assert(Last >= First);
    assert(DstIndex <= First);
    unsigned NumClusters = Last - First + 1;

    CaseCluster JTCluster;
    if (NumClusters >= MinJumpTableSize &&
        buildJumpTable(Clusters, First, Last, SI, DefaultMBB, JTCluster)) {
      Clusters[DstIndex++] = JTCluster;
    } else {
      for (unsigned I = First; I <= Last; ++I)
        std::memmove(&Clusters[DstIndex++], &Clusters[I], sizeof(Clusters[I]));
    }
  }
  Clusters.resize(DstIndex);
}

bool SelectionDAGBuilder::rangeFitsInWord(const APInt &Low, const APInt &High) {
  // FIXME: Using the pointer type doesn't seem ideal.
  uint64_t BW = DAG.getDataLayout().getPointerSizeInBits();
  uint64_t Range = (High - Low).getLimitedValue(UINT64_MAX - 1) + 1;
  return Range <= BW;
}

bool SelectionDAGBuilder::isSuitableForBitTests(unsigned NumDests,
                                                unsigned NumCmps,
                                                const APInt &Low,
                                                const APInt &High) {
  // FIXME: I don't think NumCmps is the correct metric: a single case and a
  // range of cases both require only one branch to lower. Just looking at the
  // number of clusters and destinations should be enough to decide whether to
  // build bit tests.

  // To lower a range with bit tests, the range must fit the bitwidth of a
  // machine word.
  if (!rangeFitsInWord(Low, High))
    return false;

  // Decide whether it's profitable to lower this range with bit tests. Each
  // destination requires a bit test and branch, and there is an overall range
  // check branch. For a small number of clusters, separate comparisons might be
  // cheaper, and for many destinations, splitting the range might be better.
  return (NumDests == 1 && NumCmps >= 3) ||
         (NumDests == 2 && NumCmps >= 5) ||
         (NumDests == 3 && NumCmps >= 6);
}

bool SelectionDAGBuilder::buildBitTests(CaseClusterVector &Clusters,
                                        unsigned First, unsigned Last,
                                        const SwitchInst *SI,
                                        CaseCluster &BTCluster) {
  assert(First <= Last);
  if (First == Last)
    return false;

  BitVector Dests(FuncInfo.MF->getNumBlockIDs());
  unsigned NumCmps = 0;
  for (int64_t I = First; I <= Last; ++I) {
    assert(Clusters[I].Kind == CC_Range);
    Dests.set(Clusters[I].MBB->getNumber());
    NumCmps += (Clusters[I].Low == Clusters[I].High) ? 1 : 2;
  }
  unsigned NumDests = Dests.count();

  APInt Low = Clusters[First].Low->getValue();
  APInt High = Clusters[Last].High->getValue();
  assert(Low.slt(High));

  if (!isSuitableForBitTests(NumDests, NumCmps, Low, High))
    return false;

  APInt LowBound;
  APInt CmpRange;

  const int BitWidth = DAG.getTargetLoweringInfo()
                           .getPointerTy(DAG.getDataLayout())
                           .getSizeInBits();
  assert(rangeFitsInWord(Low, High) && "Case range must fit in bit mask!");

  // Check if the clusters cover a contiguous range such that no value in the
  // range will jump to the default statement.
  bool ContiguousRange = true;
  for (int64_t I = First + 1; I <= Last; ++I) {
    if (Clusters[I].Low->getValue() != Clusters[I - 1].High->getValue() + 1) {
      ContiguousRange = false;
      break;
    }
  }

  if (Low.isStrictlyPositive() && High.slt(BitWidth)) {
    // Optimize the case where all the case values fit in a word without having
    // to subtract minValue. In this case, we can optimize away the subtraction.
    LowBound = APInt::getNullValue(Low.getBitWidth());
    CmpRange = High;
    ContiguousRange = false;
  } else {
    LowBound = Low;
    CmpRange = High - Low;
  }

  CaseBitsVector CBV;
  auto TotalProb = BranchProbability::getZero();
  for (unsigned i = First; i <= Last; ++i) {
    // Find the CaseBits for this destination.
    unsigned j;
    for (j = 0; j < CBV.size(); ++j)
      if (CBV[j].BB == Clusters[i].MBB)
        break;
    if (j == CBV.size())
      CBV.push_back(
          CaseBits(0, Clusters[i].MBB, 0, BranchProbability::getZero()));
    CaseBits *CB = &CBV[j];

    // Update Mask, Bits and ExtraProb.
    uint64_t Lo = (Clusters[i].Low->getValue() - LowBound).getZExtValue();
    uint64_t Hi = (Clusters[i].High->getValue() - LowBound).getZExtValue();
    assert(Hi >= Lo && Hi < 64 && "Invalid bit case!");
    CB->Mask |= (-1ULL >> (63 - (Hi - Lo))) << Lo;
    CB->Bits += Hi - Lo + 1;
    CB->ExtraProb += Clusters[i].Prob;
    TotalProb += Clusters[i].Prob;
  }

  BitTestInfo BTI;
  std::sort(CBV.begin(), CBV.end(), [](const CaseBits &a, const CaseBits &b) {
    // Sort by probability first, number of bits second.
    if (a.ExtraProb != b.ExtraProb)
      return a.ExtraProb > b.ExtraProb;
    return a.Bits > b.Bits;
  });

  for (auto &CB : CBV) {
    MachineBasicBlock *BitTestBB =
        FuncInfo.MF->CreateMachineBasicBlock(SI->getParent());
    BTI.push_back(BitTestCase(CB.Mask, BitTestBB, CB.BB, CB.ExtraProb));
  }
  BitTestCases.emplace_back(std::move(LowBound), std::move(CmpRange),
                            SI->getCondition(), -1U, MVT::Other, false,
                            ContiguousRange, nullptr, nullptr, std::move(BTI),
                            TotalProb);

  BTCluster = CaseCluster::bitTests(Clusters[First].Low, Clusters[Last].High,
                                    BitTestCases.size() - 1, TotalProb);
  return true;
}

void SelectionDAGBuilder::findBitTestClusters(CaseClusterVector &Clusters,
                                              const SwitchInst *SI) {
// Partition Clusters into as few subsets as possible, where each subset has a
// range that fits in a machine word and has <= 3 unique destinations.

#ifndef NDEBUG
  // Clusters must be sorted and contain Range or JumpTable clusters.
  assert(!Clusters.empty());
  assert(Clusters[0].Kind == CC_Range || Clusters[0].Kind == CC_JumpTable);
  for (const CaseCluster &C : Clusters)
    assert(C.Kind == CC_Range || C.Kind == CC_JumpTable);
  for (unsigned i = 1; i < Clusters.size(); ++i)
    assert(Clusters[i-1].High->getValue().slt(Clusters[i].Low->getValue()));
#endif

  // The algorithm below is not suitable for -O0.
  if (TM.getOptLevel() == CodeGenOpt::None)
    return;

  // If target does not have legal shift left, do not emit bit tests at all.
  const TargetLowering &TLI = DAG.getTargetLoweringInfo();
  EVT PTy = TLI.getPointerTy(DAG.getDataLayout());
  if (!TLI.isOperationLegal(ISD::SHL, PTy))
    return;

  int BitWidth = PTy.getSizeInBits();
  const int64_t N = Clusters.size();

  // MinPartitions[i] is the minimum nbr of partitions of Clusters[i..N-1].
  SmallVector<unsigned, 8> MinPartitions(N);
  // LastElement[i] is the last element of the partition starting at i.
  SmallVector<unsigned, 8> LastElement(N);

  // FIXME: This might not be the best algorithm for finding bit test clusters.

  // Base case: There is only one way to partition Clusters[N-1].
  MinPartitions[N - 1] = 1;
  LastElement[N - 1] = N - 1;

  // Note: loop indexes are signed to avoid underflow.
  for (int64_t i = N - 2; i >= 0; --i) {
    // Find optimal partitioning of Clusters[i..N-1].
    // Baseline: Put Clusters[i] into a partition on its own.
    MinPartitions[i] = MinPartitions[i + 1] + 1;
    LastElement[i] = i;

    // Search for a solution that results in fewer partitions.
    // Note: the search is limited by BitWidth, reducing time complexity.
    for (int64_t j = std::min(N - 1, i + BitWidth - 1); j > i; --j) {
      // Try building a partition from Clusters[i..j].

      // Check the range.
      if (!rangeFitsInWord(Clusters[i].Low->getValue(),
                           Clusters[j].High->getValue()))
        continue;

      // Check nbr of destinations and cluster types.
      // FIXME: This works, but doesn't seem very efficient.
      bool RangesOnly = true;
      BitVector Dests(FuncInfo.MF->getNumBlockIDs());
      for (int64_t k = i; k <= j; k++) {
        if (Clusters[k].Kind != CC_Range) {
          RangesOnly = false;
          break;
        }
        Dests.set(Clusters[k].MBB->getNumber());
      }
      if (!RangesOnly || Dests.count() > 3)
        break;

      // Check if it's a better partition.
      unsigned NumPartitions = 1 + (j == N - 1 ? 0 : MinPartitions[j + 1]);
      if (NumPartitions < MinPartitions[i]) {
        // Found a better partition.
        MinPartitions[i] = NumPartitions;
        LastElement[i] = j;
      }
    }
  }

  // Iterate over the partitions, replacing with bit-test clusters in-place.
  unsigned DstIndex = 0;
  for (unsigned First = 0, Last; First < N; First = Last + 1) {
    Last = LastElement[First];
    assert(First <= Last);
    assert(DstIndex <= First);

    CaseCluster BitTestCluster;
    if (buildBitTests(Clusters, First, Last, SI, BitTestCluster)) {
      Clusters[DstIndex++] = BitTestCluster;
    } else {
      size_t NumClusters = Last - First + 1;
      std::memmove(&Clusters[DstIndex], &Clusters[First],
                   sizeof(Clusters[0]) * NumClusters);
      DstIndex += NumClusters;
    }
  }
  Clusters.resize(DstIndex);
}

void SelectionDAGBuilder::lowerWorkItem(SwitchWorkListItem W, Value *Cond,
                                        MachineBasicBlock *SwitchMBB,
                                        MachineBasicBlock *DefaultMBB) {
  MachineFunction *CurMF = FuncInfo.MF;
  MachineBasicBlock *NextMBB = nullptr;
  MachineFunction::iterator BBI(W.MBB);
  if (++BBI != FuncInfo.MF->end())
    NextMBB = &*BBI;

  unsigned Size = W.LastCluster - W.FirstCluster + 1;

  BranchProbabilityInfo *BPI = FuncInfo.BPI;

  if (Size == 2 && W.MBB == SwitchMBB) {
    // If any two of the cases has the same destination, and if one value
    // is the same as the other, but has one bit unset that the other has set,
    // use bit manipulation to do two compares at once.  For example:
    // "if (X == 6 || X == 4)" -> "if ((X|2) == 6)"
    // TODO: This could be extended to merge any 2 cases in switches with 3
    // cases.
    // TODO: Handle cases where W.CaseBB != SwitchBB.
    CaseCluster &Small = *W.FirstCluster;
    CaseCluster &Big = *W.LastCluster;

    if (Small.Low == Small.High && Big.Low == Big.High &&
        Small.MBB == Big.MBB) {
      const APInt &SmallValue = Small.Low->getValue();
      const APInt &BigValue = Big.Low->getValue();

      // Check that there is only one bit different.
      APInt CommonBit = BigValue ^ SmallValue;
      if (CommonBit.isPowerOf2()) {
        SDValue CondLHS = getValue(Cond);
        EVT VT = CondLHS.getValueType();
        SDLoc DL = getCurSDLoc();

        SDValue Or = DAG.getNode(ISD::OR, DL, VT, CondLHS,
                                 DAG.getConstant(CommonBit, DL, VT));
        SDValue Cond = DAG.getSetCC(
            DL, MVT::i1, Or, DAG.getConstant(BigValue | SmallValue, DL, VT),
            ISD::SETEQ);

        // Update successor info.
        // Both Small and Big will jump to Small.BB, so we sum up the
        // probabilities.
        addSuccessorWithProb(SwitchMBB, Small.MBB, Small.Prob + Big.Prob);
        if (BPI)
          addSuccessorWithProb(
              SwitchMBB, DefaultMBB,
              // The default destination is the first successor in IR.
              BPI->getEdgeProbability(SwitchMBB->getBasicBlock(), (unsigned)0));
        else
          addSuccessorWithProb(SwitchMBB, DefaultMBB);

        // Insert the true branch.
        SDValue BrCond =
            DAG.getNode(ISD::BRCOND, DL, MVT::Other, getControlRoot(), Cond,
                        DAG.getBasicBlock(Small.MBB));
        // Insert the false branch.
        BrCond = DAG.getNode(ISD::BR, DL, MVT::Other, BrCond,
                             DAG.getBasicBlock(DefaultMBB));

        DAG.setRoot(BrCond);
        return;
      }
    }
  }

  if (TM.getOptLevel() != CodeGenOpt::None) {
    // Order cases by probability so the most likely case will be checked first.
    std::sort(W.FirstCluster, W.LastCluster + 1,
              [](const CaseCluster &a, const CaseCluster &b) {
      return a.Prob > b.Prob;
    });

    // Rearrange the case blocks so that the last one falls through if possible
    // without without changing the order of probabilities.
    for (CaseClusterIt I = W.LastCluster; I > W.FirstCluster; ) {
      --I;
      if (I->Prob > W.LastCluster->Prob)
        break;
      if (I->Kind == CC_Range && I->MBB == NextMBB) {
        std::swap(*I, *W.LastCluster);
        break;
      }
    }
  }

  // Compute total probability.
  BranchProbability DefaultProb = W.DefaultProb;
  BranchProbability UnhandledProbs = DefaultProb;
  for (CaseClusterIt I = W.FirstCluster; I <= W.LastCluster; ++I)
    UnhandledProbs += I->Prob;

  MachineBasicBlock *CurMBB = W.MBB;
  for (CaseClusterIt I = W.FirstCluster, E = W.LastCluster; I <= E; ++I) {
    MachineBasicBlock *Fallthrough;
    if (I == W.LastCluster) {
      // For the last cluster, fall through to the default destination.
      Fallthrough = DefaultMBB;
    } else {
      Fallthrough = CurMF->CreateMachineBasicBlock(CurMBB->getBasicBlock());
      CurMF->insert(BBI, Fallthrough);
      // Put Cond in a virtual register to make it available from the new blocks.
      ExportFromCurrentBlock(Cond);
    }
    UnhandledProbs -= I->Prob;

    switch (I->Kind) {
      case CC_JumpTable: {
        // FIXME: Optimize away range check based on pivot comparisons.
        JumpTableHeader *JTH = &JTCases[I->JTCasesIndex].first;
        JumpTable *JT = &JTCases[I->JTCasesIndex].second;

        // The jump block hasn't been inserted yet; insert it here.
        MachineBasicBlock *JumpMBB = JT->MBB;
        CurMF->insert(BBI, JumpMBB);

        auto JumpProb = I->Prob;
        auto FallthroughProb = UnhandledProbs;

        // If the default statement is a target of the jump table, we evenly
        // distribute the default probability to successors of CurMBB. Also
        // update the probability on the edge from JumpMBB to Fallthrough.
        for (MachineBasicBlock::succ_iterator SI = JumpMBB->succ_begin(),
                                              SE = JumpMBB->succ_end();
             SI != SE; ++SI) {
          if (*SI == DefaultMBB) {
            JumpProb += DefaultProb / 2;
            FallthroughProb -= DefaultProb / 2;
            JumpMBB->setSuccProbability(SI, DefaultProb / 2);
            JumpMBB->normalizeSuccProbs();
            break;
          }
        }

        addSuccessorWithProb(CurMBB, Fallthrough, FallthroughProb);
        addSuccessorWithProb(CurMBB, JumpMBB, JumpProb);
        CurMBB->normalizeSuccProbs();

        // The jump table header will be inserted in our current block, do the
        // range check, and fall through to our fallthrough block.
        JTH->HeaderBB = CurMBB;
        JT->Default = Fallthrough; // FIXME: Move Default to JumpTableHeader.

        // If we're in the right place, emit the jump table header right now.
        if (CurMBB == SwitchMBB) {
          visitJumpTableHeader(*JT, *JTH, SwitchMBB);
          JTH->Emitted = true;
        }
        break;
      }
      case CC_BitTests: {
        // FIXME: Optimize away range check based on pivot comparisons.
        BitTestBlock *BTB = &BitTestCases[I->BTCasesIndex];

        // The bit test blocks haven't been inserted yet; insert them here.
        for (BitTestCase &BTC : BTB->Cases)
          CurMF->insert(BBI, BTC.ThisBB);

        // Fill in fields of the BitTestBlock.
        BTB->Parent = CurMBB;
        BTB->Default = Fallthrough;

        BTB->DefaultProb = UnhandledProbs;
        // If the cases in bit test don't form a contiguous range, we evenly
        // distribute the probability on the edge to Fallthrough to two
        // successors of CurMBB.
        if (!BTB->ContiguousRange) {
          BTB->Prob += DefaultProb / 2;
          BTB->DefaultProb -= DefaultProb / 2;
        }

        // If we're in the right place, emit the bit test header right now.
        if (CurMBB == SwitchMBB) {
          visitBitTestHeader(*BTB, SwitchMBB);
          BTB->Emitted = true;
        }
        break;
      }
      case CC_Range: {
        const Value *RHS, *LHS, *MHS;
        ISD::CondCode CC;
        if (I->Low == I->High) {
          // Check Cond == I->Low.
          CC = ISD::SETEQ;
          LHS = Cond;
          RHS=I->Low;
          MHS = nullptr;
        } else {
          // Check I->Low <= Cond <= I->High.
          CC = ISD::SETLE;
          LHS = I->Low;
          MHS = Cond;
          RHS = I->High;
        }

        // The false probability is the sum of all unhandled cases.
        CaseBlock CB(CC, LHS, RHS, MHS, I->MBB, Fallthrough, CurMBB, I->Prob,
                     UnhandledProbs);

        if (CurMBB == SwitchMBB)
          visitSwitchCase(CB, SwitchMBB);
        else
          SwitchCases.push_back(CB);

        break;
      }
    }
    CurMBB = Fallthrough;
  }
}

unsigned SelectionDAGBuilder::caseClusterRank(const CaseCluster &CC,
                                              CaseClusterIt First,
                                              CaseClusterIt Last) {
  return std::count_if(First, Last + 1, [&](const CaseCluster &X) {
    if (X.Prob != CC.Prob)
      return X.Prob > CC.Prob;

    // Ties are broken by comparing the case value.
    return X.Low->getValue().slt(CC.Low->getValue());
  });
}

void SelectionDAGBuilder::splitWorkItem(SwitchWorkList &WorkList,
                                        const SwitchWorkListItem &W,
                                        Value *Cond,
                                        MachineBasicBlock *SwitchMBB) {
  assert(W.FirstCluster->Low->getValue().slt(W.LastCluster->Low->getValue()) &&
         "Clusters not sorted?");

  assert(W.LastCluster - W.FirstCluster + 1 >= 2 && "Too small to split!");

  // Balance the tree based on branch probabilities to create a near-optimal (in
  // terms of search time given key frequency) binary search tree. See e.g. Kurt
  // Mehlhorn "Nearly Optimal Binary Search Trees" (1975).
  CaseClusterIt LastLeft = W.FirstCluster;
  CaseClusterIt FirstRight = W.LastCluster;
  auto LeftProb = LastLeft->Prob + W.DefaultProb / 2;
  auto RightProb = FirstRight->Prob + W.DefaultProb / 2;

  // Move LastLeft and FirstRight towards each other from opposite directions to
  // find a partitioning of the clusters which balances the probability on both
  // sides. If LeftProb and RightProb are equal, alternate which side is
  // taken to ensure 0-probability nodes are distributed evenly.
  unsigned I = 0;
  while (LastLeft + 1 < FirstRight) {
    if (LeftProb < RightProb || (LeftProb == RightProb && (I & 1)))
      LeftProb += (++LastLeft)->Prob;
    else
      RightProb += (--FirstRight)->Prob;
    I++;
  }

  for (;;) {
    // Our binary search tree differs from a typical BST in that ours can have up
    // to three values in each leaf. The pivot selection above doesn't take that
    // into account, which means the tree might require more nodes and be less
    // efficient. We compensate for this here.

    unsigned NumLeft = LastLeft - W.FirstCluster + 1;
    unsigned NumRight = W.LastCluster - FirstRight + 1;

    if (std::min(NumLeft, NumRight) < 3 && std::max(NumLeft, NumRight) > 3) {
      // If one side has less than 3 clusters, and the other has more than 3,
      // consider taking a cluster from the other side.

      if (NumLeft < NumRight) {
        // Consider moving the first cluster on the right to the left side.
        CaseCluster &CC = *FirstRight;
        unsigned RightSideRank = caseClusterRank(CC, FirstRight, W.LastCluster);
        unsigned LeftSideRank = caseClusterRank(CC, W.FirstCluster, LastLeft);
        if (LeftSideRank <= RightSideRank) {
          // Moving the cluster to the left does not demote it.
          ++LastLeft;
          ++FirstRight;
          continue;
        }
      } else {
        assert(NumRight < NumLeft);
        // Consider moving the last element on the left to the right side.
        CaseCluster &CC = *LastLeft;
        unsigned LeftSideRank = caseClusterRank(CC, W.FirstCluster, LastLeft);
        unsigned RightSideRank = caseClusterRank(CC, FirstRight, W.LastCluster);
        if (RightSideRank <= LeftSideRank) {
          // Moving the cluster to the right does not demot it.
          --LastLeft;
          --FirstRight;
          continue;
        }
      }
    }
    break;
  }

  assert(LastLeft + 1 == FirstRight);
  assert(LastLeft >= W.FirstCluster);
  assert(FirstRight <= W.LastCluster);

  // Use the first element on the right as pivot since we will make less-than
  // comparisons against it.
  CaseClusterIt PivotCluster = FirstRight;
  assert(PivotCluster > W.FirstCluster);
  assert(PivotCluster <= W.LastCluster);

  CaseClusterIt FirstLeft = W.FirstCluster;
  CaseClusterIt LastRight = W.LastCluster;

  const ConstantInt *Pivot = PivotCluster->Low;

  // New blocks will be inserted immediately after the current one.
  MachineFunction::iterator BBI(W.MBB);
  ++BBI;

  // We will branch to the LHS if Value < Pivot. If LHS is a single cluster,
  // we can branch to its destination directly if it's squeezed exactly in
  // between the known lower bound and Pivot - 1.
  MachineBasicBlock *LeftMBB;
  if (FirstLeft == LastLeft && FirstLeft->Kind == CC_Range &&
      FirstLeft->Low == W.GE &&
      (FirstLeft->High->getValue() + 1LL) == Pivot->getValue()) {
    LeftMBB = FirstLeft->MBB;
  } else {
    LeftMBB = FuncInfo.MF->CreateMachineBasicBlock(W.MBB->getBasicBlock());
    FuncInfo.MF->insert(BBI, LeftMBB);
    WorkList.push_back(
        {LeftMBB, FirstLeft, LastLeft, W.GE, Pivot, W.DefaultProb / 2});
    // Put Cond in a virtual register to make it available from the new blocks.
    ExportFromCurrentBlock(Cond);
  }

  // Similarly, we will branch to the RHS if Value >= Pivot. If RHS is a
  // single cluster, RHS.Low == Pivot, and we can branch to its destination
  // directly if RHS.High equals the current upper bound.
  MachineBasicBlock *RightMBB;
  if (FirstRight == LastRight && FirstRight->Kind == CC_Range &&
      W.LT && (FirstRight->High->getValue() + 1ULL) == W.LT->getValue()) {
    RightMBB = FirstRight->MBB;
  } else {
    RightMBB = FuncInfo.MF->CreateMachineBasicBlock(W.MBB->getBasicBlock());
    FuncInfo.MF->insert(BBI, RightMBB);
    WorkList.push_back(
        {RightMBB, FirstRight, LastRight, Pivot, W.LT, W.DefaultProb / 2});
    // Put Cond in a virtual register to make it available from the new blocks.
    ExportFromCurrentBlock(Cond);
  }

  // Create the CaseBlock record that will be used to lower the branch.
  CaseBlock CB(ISD::SETLT, Cond, Pivot, nullptr, LeftMBB, RightMBB, W.MBB,
               LeftProb, RightProb);

  if (W.MBB == SwitchMBB)
    visitSwitchCase(CB, SwitchMBB);
  else
    SwitchCases.push_back(CB);
}

void SelectionDAGBuilder::visitSwitch(const SwitchInst &SI) {
  // Extract cases from the switch.
  BranchProbabilityInfo *BPI = FuncInfo.BPI;
  CaseClusterVector Clusters;
  Clusters.reserve(SI.getNumCases());
  for (auto I : SI.cases()) {
    MachineBasicBlock *Succ = FuncInfo.MBBMap[I.getCaseSuccessor()];
    const ConstantInt *CaseVal = I.getCaseValue();
    BranchProbability Prob =
        BPI ? BPI->getEdgeProbability(SI.getParent(), I.getSuccessorIndex())
            : BranchProbability(1, SI.getNumCases() + 1);
    Clusters.push_back(CaseCluster::range(CaseVal, CaseVal, Succ, Prob));
  }

  MachineBasicBlock *DefaultMBB = FuncInfo.MBBMap[SI.getDefaultDest()];

  // Cluster adjacent cases with the same destination. We do this at all
  // optimization levels because it's cheap to do and will make codegen faster
  // if there are many clusters.
  sortAndRangeify(Clusters);

  if (TM.getOptLevel() != CodeGenOpt::None) {
    // Replace an unreachable default with the most popular destination.
    // FIXME: Exploit unreachable default more aggressively.
    bool UnreachableDefault =
        isa<UnreachableInst>(SI.getDefaultDest()->getFirstNonPHIOrDbg());
    if (UnreachableDefault && !Clusters.empty()) {
      DenseMap<const BasicBlock *, unsigned> Popularity;
      unsigned MaxPop = 0;
      const BasicBlock *MaxBB = nullptr;
      for (auto I : SI.cases()) {
        const BasicBlock *BB = I.getCaseSuccessor();
        if (++Popularity[BB] > MaxPop) {
          MaxPop = Popularity[BB];
          MaxBB = BB;
        }
      }
      // Set new default.
      assert(MaxPop > 0 && MaxBB);
      DefaultMBB = FuncInfo.MBBMap[MaxBB];

      // Remove cases that were pointing to the destination that is now the
      // default.
      CaseClusterVector New;
      New.reserve(Clusters.size());
      for (CaseCluster &CC : Clusters) {
        if (CC.MBB != DefaultMBB)
          New.push_back(CC);
      }
      Clusters = std::move(New);
    }
  }

  // If there is only the default destination, jump there directly.
  MachineBasicBlock *SwitchMBB = FuncInfo.MBB;
  if (Clusters.empty()) {
    SwitchMBB->addSuccessor(DefaultMBB);
    if (DefaultMBB != NextBlock(SwitchMBB)) {
      DAG.setRoot(DAG.getNode(ISD::BR, getCurSDLoc(), MVT::Other,
                              getControlRoot(), DAG.getBasicBlock(DefaultMBB)));
    }
    return;
  }

  findJumpTables(Clusters, &SI, DefaultMBB);
  findBitTestClusters(Clusters, &SI);

  DEBUG({
    dbgs() << "Case clusters: ";
    for (const CaseCluster &C : Clusters) {
      if (C.Kind == CC_JumpTable) dbgs() << "JT:";
      if (C.Kind == CC_BitTests) dbgs() << "BT:";

      C.Low->getValue().print(dbgs(), true);
      if (C.Low != C.High) {
        dbgs() << '-';
        C.High->getValue().print(dbgs(), true);
      }
      dbgs() << ' ';
    }
    dbgs() << '\n';
  });

  assert(!Clusters.empty());
  SwitchWorkList WorkList;
  CaseClusterIt First = Clusters.begin();
  CaseClusterIt Last = Clusters.end() - 1;
  auto DefaultProb = getEdgeProbability(SwitchMBB, DefaultMBB);
  WorkList.push_back({SwitchMBB, First, Last, nullptr, nullptr, DefaultProb});

  while (!WorkList.empty()) {
    SwitchWorkListItem W = WorkList.back();
    WorkList.pop_back();
    unsigned NumClusters = W.LastCluster - W.FirstCluster + 1;

    if (NumClusters > 3 && TM.getOptLevel() != CodeGenOpt::None) {
      // For optimized builds, lower large range as a balanced binary tree.
      splitWorkItem(WorkList, W, SI.getCondition(), SwitchMBB);
      continue;
    }

    lowerWorkItem(W, SI.getCondition(), SwitchMBB, DefaultMBB);
  }
}<|MERGE_RESOLUTION|>--- conflicted
+++ resolved
@@ -940,15 +940,10 @@
     return;
 
   // Go through entries in SwiftErrorWorklist, and create copy as necessary.
-<<<<<<< HEAD
-  auto &WorklistEntry = SDB.FuncInfo.SwiftErrorWorklist[SDB.FuncInfo.MBB];
-  auto &MapEntry = SDB.FuncInfo.SwiftErrorMap[SDB.FuncInfo.MBB];
-=======
   FunctionLoweringInfo::SwiftErrorVRegs &WorklistEntry =
       SDB.FuncInfo.SwiftErrorWorklist[SDB.FuncInfo.MBB];
   FunctionLoweringInfo::SwiftErrorVRegs &MapEntry =
       SDB.FuncInfo.SwiftErrorMap[SDB.FuncInfo.MBB];
->>>>>>> 2bf0ebe9
   for (unsigned I = 0, E = WorklistEntry.size(); I < E; I++) {
     unsigned WorkReg = WorklistEntry[I];
 
@@ -1481,13 +1476,8 @@
   // sure swifterror virtual register will be returned in the swifterror
   // physical register.
   const Function *F = I.getParent()->getParent();
-<<<<<<< HEAD
-  if (F->getAttributes().hasAttrSomewhere(Attribute::SwiftError) &&
-      TLI.supportSwiftError()) {
-=======
   if (TLI.supportSwiftError() &&
       F->getAttributes().hasAttrSomewhere(Attribute::SwiftError)) {
->>>>>>> 2bf0ebe9
     ISD::ArgFlagsTy Flags = ISD::ArgFlagsTy();
     Flags.setSwiftError();
     Outs.push_back(ISD::OutputArg(Flags, EVT(TLI.getPointerTy(DL)) /*vt*/,
@@ -3375,18 +3365,6 @@
 
   const TargetLowering &TLI = DAG.getTargetLoweringInfo();
   const Value *SV = I.getOperand(0);
-<<<<<<< HEAD
-  if (const Argument *Arg = dyn_cast<Argument>(SV)) {
-    const TargetLowering &TLI = DAG.getTargetLoweringInfo();
-    if (Arg->hasSwiftErrorAttr() && TLI.supportSwiftError())
-      return visitLoadFromSwiftError(I);
-  }
-
-  if (const AllocaInst *Alloca = dyn_cast<AllocaInst>(SV)) {
-    const TargetLowering &TLI = DAG.getTargetLoweringInfo();
-    if (Alloca->isSwiftError() && TLI.supportSwiftError())
-      return visitLoadFromSwiftError(I);
-=======
   if (TLI.supportSwiftError()) {
     // Swifterror values can come from either a function parameter with
     // swifterror attribute or an alloca with swifterror attribute.
@@ -3399,7 +3377,6 @@
       if (Alloca->isSwiftError())
         return visitLoadFromSwiftError(I);
     }
->>>>>>> 2bf0ebe9
   }
 
   SDValue Ptr = getValue(SV);
@@ -3511,12 +3488,8 @@
   const Value *SrcV = I.getOperand(0);
   ComputeValueVTs(DAG.getTargetLoweringInfo(), DAG.getDataLayout(),
                   SrcV->getType(), ValueVTs, &Offsets);
-<<<<<<< HEAD
-  assert(ValueVTs.size() == 1 && "expect a single EVT for swifterror");
-=======
   assert(ValueVTs.size() == 1 && Offsets[0] == 0 &&
          "expect a single EVT for swifterror");
->>>>>>> 2bf0ebe9
 
   SDValue Src = getValue(SrcV);
   // Create a virtual register, then update the virtual register.
@@ -3552,12 +3525,8 @@
   SmallVector<uint64_t, 4> Offsets;
   ComputeValueVTs(DAG.getTargetLoweringInfo(), DAG.getDataLayout(), Ty,
                   ValueVTs, &Offsets);
-<<<<<<< HEAD
-  assert(ValueVTs.size() == 1 && "expect a single EVT for swifterror");
-=======
   assert(ValueVTs.size() == 1 && Offsets[0] == 0 &&
          "expect a single EVT for swifterror");
->>>>>>> 2bf0ebe9
 
   // Chain, DL, Reg, VT, Glue or Chain, DL, Reg, VT
   SDValue L = DAG.getCopyFromReg(getRoot(), getCurSDLoc(),
@@ -3574,18 +3543,6 @@
   const Value *SrcV = I.getOperand(0);
   const Value *PtrV = I.getOperand(1);
 
-<<<<<<< HEAD
-  if (const Argument *Arg = dyn_cast<Argument>(PtrV)) {
-    const TargetLowering &TLI = DAG.getTargetLoweringInfo();
-    if (Arg->hasSwiftErrorAttr() && TLI.supportSwiftError())
-      return visitStoreToSwiftError(I);
-  }
-
-  if (const AllocaInst *Alloca = dyn_cast<AllocaInst>(PtrV)) {
-    const TargetLowering &TLI = DAG.getTargetLoweringInfo();
-    if (Alloca->isSwiftError() && TLI.supportSwiftError())
-      return visitStoreToSwiftError(I);
-=======
   const TargetLowering &TLI = DAG.getTargetLoweringInfo();
   if (TLI.supportSwiftError()) {
     // Swifterror values can come from either a function parameter with
@@ -3599,7 +3556,6 @@
       if (Alloca->isSwiftError())
         return visitStoreToSwiftError(I);
     }
->>>>>>> 2bf0ebe9
   }
 
   SmallVector<EVT, 4> ValueVTs;
@@ -5746,11 +5702,7 @@
   TargetLowering::ArgListEntry Entry;
   Args.reserve(CS.arg_size());
 
-<<<<<<< HEAD
-  bool HasSwiftError = false;
-=======
   const Value *SwiftErrorVal = nullptr;
->>>>>>> 2bf0ebe9
   const TargetLowering &TLI = DAG.getTargetLoweringInfo();
   for (ImmutableCallSite::arg_iterator i = CS.arg_begin(), e = CS.arg_end();
        i != e; ++i) {
@@ -5768,18 +5720,12 @@
 
     // Use swifterror virtual register as input to the call.
     if (Entry.isSwiftError && TLI.supportSwiftError()) {
-<<<<<<< HEAD
-      HasSwiftError = true;
-      Entry.Node = DAG.getRegister(FuncInfo.SwiftErrorMap[FuncInfo.MBB][0],
-                                   EVT(TLI.getPointerTy(DL)));
-=======
       SwiftErrorVal = V;
       // We find the virtual register for the actual swifterror argument.
       // Instead of using the Value, we use the virtual register instead.
       Entry.Node = DAG.getRegister(
           FuncInfo.findSwiftErrorVReg(FuncInfo.MBB, V),
           EVT(TLI.getPointerTy(DL)));
->>>>>>> 2bf0ebe9
     }
 
     Args.push_back(Entry);
@@ -5812,22 +5758,14 @@
   // The last element of CLI.InVals has the SDValue for swifterror return.
   // Here we copy it to a virtual register and update SwiftErrorMap for
   // book-keeping.
-<<<<<<< HEAD
-  if (HasSwiftError && TLI.supportSwiftError()) {
-=======
   if (SwiftErrorVal && TLI.supportSwiftError()) {
->>>>>>> 2bf0ebe9
     // Get the last element of InVals.
     SDValue Src = CLI.InVals.back();
     const TargetRegisterClass *RC = TLI.getRegClassFor(TLI.getPointerTy(DL));
     unsigned VReg = FuncInfo.MF->getRegInfo().createVirtualRegister(RC);
     SDValue CopyNode = CLI.DAG.getCopyToReg(Result.second, CLI.DL, VReg, Src);
-<<<<<<< HEAD
-    FuncInfo.SwiftErrorMap[FuncInfo.MBB][0] = VReg;
-=======
     // We update the virtual register for the actual swifterror argument.
     FuncInfo.setSwiftErrorVReg(FuncInfo.MBB, SwiftErrorVal, VReg);
->>>>>>> 2bf0ebe9
     DAG.setRoot(CopyNode);
   }
 }
