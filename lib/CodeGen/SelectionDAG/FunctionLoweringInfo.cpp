//===-- FunctionLoweringInfo.cpp ------------------------------------------===//
//
//                     The LLVM Compiler Infrastructure
//
// This file is distributed under the University of Illinois Open Source
// License. See LICENSE.TXT for details.
//
//===----------------------------------------------------------------------===//
//
// This implements routines for translating functions from LLVM IR into
// Machine IR.
//
//===----------------------------------------------------------------------===//

#include "llvm/CodeGen/FunctionLoweringInfo.h"
#include "llvm/ADT/PostOrderIterator.h"
#include "llvm/CodeGen/Analysis.h"
#include "llvm/CodeGen/MachineFrameInfo.h"
#include "llvm/CodeGen/MachineFunction.h"
#include "llvm/CodeGen/MachineInstrBuilder.h"
#include "llvm/CodeGen/MachineModuleInfo.h"
#include "llvm/CodeGen/MachineRegisterInfo.h"
#include "llvm/CodeGen/WinEHFuncInfo.h"
#include "llvm/IR/DataLayout.h"
#include "llvm/IR/DebugInfo.h"
#include "llvm/IR/DerivedTypes.h"
#include "llvm/IR/Function.h"
#include "llvm/IR/Instructions.h"
#include "llvm/IR/IntrinsicInst.h"
#include "llvm/IR/LLVMContext.h"
#include "llvm/IR/Module.h"
#include "llvm/Support/Debug.h"
#include "llvm/Support/ErrorHandling.h"
#include "llvm/Support/MathExtras.h"
#include "llvm/Support/raw_ostream.h"
#include "llvm/Target/TargetFrameLowering.h"
#include "llvm/Target/TargetInstrInfo.h"
#include "llvm/Target/TargetLowering.h"
#include "llvm/Target/TargetOptions.h"
#include "llvm/Target/TargetRegisterInfo.h"
#include "llvm/Target/TargetSubtargetInfo.h"
#include <algorithm>
using namespace llvm;

#define DEBUG_TYPE "function-lowering-info"

/// isUsedOutsideOfDefiningBlock - Return true if this instruction is used by
/// PHI nodes or outside of the basic block that defines it, or used by a
/// switch or atomic instruction, which may expand to multiple basic blocks.
static bool isUsedOutsideOfDefiningBlock(const Instruction *I) {
  if (I->use_empty()) return false;
  if (isa<PHINode>(I)) return true;
  const BasicBlock *BB = I->getParent();
  for (const User *U : I->users())
    if (cast<Instruction>(U)->getParent() != BB || isa<PHINode>(U))
      return true;

  return false;
}

static ISD::NodeType getPreferredExtendForValue(const Value *V) {
  // For the users of the source value being used for compare instruction, if
  // the number of signed predicate is greater than unsigned predicate, we
  // prefer to use SIGN_EXTEND.
  //
  // With this optimization, we would be able to reduce some redundant sign or
  // zero extension instruction, and eventually more machine CSE opportunities
  // can be exposed.
  ISD::NodeType ExtendKind = ISD::ANY_EXTEND;
  unsigned NumOfSigned = 0, NumOfUnsigned = 0;
  for (const User *U : V->users()) {
    if (const auto *CI = dyn_cast<CmpInst>(U)) {
      NumOfSigned += CI->isSigned();
      NumOfUnsigned += CI->isUnsigned();
    }
  }
  if (NumOfSigned > NumOfUnsigned)
    ExtendKind = ISD::SIGN_EXTEND;

  return ExtendKind;
}

void FunctionLoweringInfo::set(const Function &fn, MachineFunction &mf,
                               SelectionDAG *DAG) {
  Fn = &fn;
  MF = &mf;
  TLI = MF->getSubtarget().getTargetLowering();
  RegInfo = &MF->getRegInfo();
  MachineModuleInfo &MMI = MF->getMMI();
  const TargetFrameLowering *TFI = MF->getSubtarget().getFrameLowering();
  unsigned StackAlign = TFI->getStackAlignment();

  // Check whether the function can return without sret-demotion.
  SmallVector<ISD::OutputArg, 4> Outs;
  GetReturnInfo(Fn->getReturnType(), Fn->getAttributes(), Outs, *TLI,
                mf.getDataLayout());
  CanLowerReturn = TLI->CanLowerReturn(Fn->getCallingConv(), *MF,
                                       Fn->isVarArg(), Outs, Fn->getContext());

  // If this personality uses funclets, we need to do a bit more work.
  DenseMap<const AllocaInst *, int *> CatchObjects;
  EHPersonality Personality = classifyEHPersonality(
      Fn->hasPersonalityFn() ? Fn->getPersonalityFn() : nullptr);
  if (isFuncletEHPersonality(Personality)) {
    // Calculate state numbers if we haven't already.
    WinEHFuncInfo &EHInfo = *MF->getWinEHFuncInfo();
    if (Personality == EHPersonality::MSVC_CXX)
      calculateWinCXXEHStateNumbers(&fn, EHInfo);
    else if (isAsynchronousEHPersonality(Personality))
      calculateSEHStateNumbers(&fn, EHInfo);
    else if (Personality == EHPersonality::CoreCLR)
      calculateClrEHStateNumbers(&fn, EHInfo);

    // Map all BB references in the WinEH data to MBBs.
    for (WinEHTryBlockMapEntry &TBME : EHInfo.TryBlockMap) {
      for (WinEHHandlerType &H : TBME.HandlerArray) {
        if (const AllocaInst *AI = H.CatchObj.Alloca)
          CatchObjects.insert({AI, &H.CatchObj.FrameIndex});
        else
          H.CatchObj.FrameIndex = INT_MAX;
      }
    }
  }

  // Initialize the mapping of values to registers.  This is only set up for
  // instruction values that are used outside of the block that defines
  // them.
  Function::const_iterator BB = Fn->begin(), EB = Fn->end();
  for (; BB != EB; ++BB)
    for (BasicBlock::const_iterator I = BB->begin(), E = BB->end();
         I != E; ++I) {
      if (const AllocaInst *AI = dyn_cast<AllocaInst>(I)) {
        Type *Ty = AI->getAllocatedType();
        unsigned Align =
          std::max((unsigned)MF->getDataLayout().getPrefTypeAlignment(Ty),
                   AI->getAlignment());

        // Static allocas can be folded into the initial stack frame
        // adjustment. For targets that don't realign the stack, don't
        // do this if there is an extra alignment requirement.
        if (AI->isStaticAlloca() && 
            (TFI->isStackRealignable() || (Align <= StackAlign))) {
          const ConstantInt *CUI = cast<ConstantInt>(AI->getArraySize());
          uint64_t TySize = MF->getDataLayout().getTypeAllocSize(Ty);

          TySize *= CUI->getZExtValue();   // Get total allocated size.
          if (TySize == 0) TySize = 1; // Don't create zero-sized stack objects.
          int FrameIndex = INT_MAX;
          auto Iter = CatchObjects.find(AI);
          if (Iter != CatchObjects.end() && TLI->needsFixedCatchObjects()) {
            FrameIndex = MF->getFrameInfo()->CreateFixedObject(
                TySize, 0, /*Immutable=*/false, /*isAliased=*/true);
            MF->getFrameInfo()->setObjectAlignment(FrameIndex, Align);
          } else {
            FrameIndex =
                MF->getFrameInfo()->CreateStackObject(TySize, Align, false, AI);
          }

          StaticAllocaMap[AI] = FrameIndex;
          // Update the catch handler information.
          if (Iter != CatchObjects.end())
            *Iter->second = FrameIndex;
        } else {
          // FIXME: Overaligned static allocas should be grouped into
          // a single dynamic allocation instead of using a separate
          // stack allocation for each one.
          if (Align <= StackAlign)
            Align = 0;
          // Inform the Frame Information that we have variable-sized objects.
          MF->getFrameInfo()->CreateVariableSizedObject(Align ? Align : 1, AI);
        }
      }

      // Look for inline asm that clobbers the SP register.
      if (isa<CallInst>(I) || isa<InvokeInst>(I)) {
        ImmutableCallSite CS(&*I);
        if (isa<InlineAsm>(CS.getCalledValue())) {
          unsigned SP = TLI->getStackPointerRegisterToSaveRestore();
          const TargetRegisterInfo *TRI = MF->getSubtarget().getRegisterInfo();
          std::vector<TargetLowering::AsmOperandInfo> Ops =
              TLI->ParseConstraints(Fn->getParent()->getDataLayout(), TRI, CS);
          for (size_t I = 0, E = Ops.size(); I != E; ++I) {
            TargetLowering::AsmOperandInfo &Op = Ops[I];
            if (Op.Type == InlineAsm::isClobber) {
              // Clobbers don't have SDValue operands, hence SDValue().
              TLI->ComputeConstraintToUse(Op, SDValue(), DAG);
              std::pair<unsigned, const TargetRegisterClass *> PhysReg =
                  TLI->getRegForInlineAsmConstraint(TRI, Op.ConstraintCode,
                                                    Op.ConstraintVT);
              if (PhysReg.first == SP)
                MF->getFrameInfo()->setHasOpaqueSPAdjustment(true);
            }
          }
        }
      }

      // Look for calls to the @llvm.va_start intrinsic. We can omit some
      // prologue boilerplate for variadic functions that don't examine their
      // arguments.
      if (const auto *II = dyn_cast<IntrinsicInst>(I)) {
        if (II->getIntrinsicID() == Intrinsic::vastart)
          MF->getFrameInfo()->setHasVAStart(true);
      }

      // If we have a musttail call in a variadic function, we need to ensure we
      // forward implicit register parameters.
      if (const auto *CI = dyn_cast<CallInst>(I)) {
        if (CI->isMustTailCall() && Fn->isVarArg())
          MF->getFrameInfo()->setHasMustTailInVarArgFunc(true);
      }

      // Mark values used outside their block as exported, by allocating
      // a virtual register for them.
      if (isUsedOutsideOfDefiningBlock(&*I))
        if (!isa<AllocaInst>(I) || !StaticAllocaMap.count(cast<AllocaInst>(I)))
          InitializeRegForValue(&*I);

      // Collect llvm.dbg.declare information. This is done now instead of
      // during the initial isel pass through the IR so that it is done
      // in a predictable order.
      if (const DbgDeclareInst *DI = dyn_cast<DbgDeclareInst>(I)) {
        assert(DI->getVariable() && "Missing variable");
        assert(DI->getDebugLoc() && "Missing location");
        if (MMI.hasDebugInfo()) {
          // Don't handle byval struct arguments or VLAs, for example.
          // Non-byval arguments are handled here (they refer to the stack
          // temporary alloca at this point).
          const Value *Address = DI->getAddress();
          if (Address) {
            if (const BitCastInst *BCI = dyn_cast<BitCastInst>(Address))
              Address = BCI->getOperand(0);
            if (const AllocaInst *AI = dyn_cast<AllocaInst>(Address)) {
              DenseMap<const AllocaInst *, int>::iterator SI =
                StaticAllocaMap.find(AI);
              if (SI != StaticAllocaMap.end()) { // Check for VLAs.
                int FI = SI->second;
                MMI.setVariableDbgInfo(DI->getVariable(), DI->getExpression(),
                                       FI, DI->getDebugLoc());
              }
            }
          }
        }
      }

      // Decide the preferred extend type for a value.
      PreferredExtendType[&*I] = getPreferredExtendForValue(&*I);
    }

  // Create an initial MachineBasicBlock for each LLVM BasicBlock in F.  This
  // also creates the initial PHI MachineInstrs, though none of the input
  // operands are populated.
  for (BB = Fn->begin(); BB != EB; ++BB) {
    // Don't create MachineBasicBlocks for imaginary EH pad blocks. These blocks
    // are really data, and no instructions can live here.
    if (BB->isEHPad()) {
      const Instruction *I = BB->getFirstNonPHI();
      // If this is a non-landingpad EH pad, mark this function as using
      // funclets.
      // FIXME: SEH catchpads do not create funclets, so we could avoid setting
      // this in such cases in order to improve frame layout.
      if (!isa<LandingPadInst>(I)) {
        MMI.setHasEHFunclets(true);
        MF->getFrameInfo()->setHasOpaqueSPAdjustment(true);
      }
      if (isa<CatchSwitchInst>(I)) {
        assert(&*BB->begin() == I &&
               "WinEHPrepare failed to remove PHIs from imaginary BBs");
        continue;
      }
      if (isa<FuncletPadInst>(I))
        assert(&*BB->begin() == I && "WinEHPrepare failed to demote PHIs");
    }

    MachineBasicBlock *MBB = mf.CreateMachineBasicBlock(&*BB);
    MBBMap[&*BB] = MBB;
    MF->push_back(MBB);

    // Transfer the address-taken flag. This is necessary because there could
    // be multiple MachineBasicBlocks corresponding to one BasicBlock, and only
    // the first one should be marked.
    if (BB->hasAddressTaken())
      MBB->setHasAddressTaken();

    // Create Machine PHI nodes for LLVM PHI nodes, lowering them as
    // appropriate.
    for (BasicBlock::const_iterator I = BB->begin();
         const PHINode *PN = dyn_cast<PHINode>(I); ++I) {
      if (PN->use_empty()) continue;

      // Skip empty types
      if (PN->getType()->isEmptyTy())
        continue;

      DebugLoc DL = PN->getDebugLoc();
      unsigned PHIReg = ValueMap[PN];
      assert(PHIReg && "PHI node does not have an assigned virtual register!");

      SmallVector<EVT, 4> ValueVTs;
      ComputeValueVTs(*TLI, MF->getDataLayout(), PN->getType(), ValueVTs);
      for (unsigned vti = 0, vte = ValueVTs.size(); vti != vte; ++vti) {
        EVT VT = ValueVTs[vti];
        unsigned NumRegisters = TLI->getNumRegisters(Fn->getContext(), VT);
        const TargetInstrInfo *TII = MF->getSubtarget().getInstrInfo();
        for (unsigned i = 0; i != NumRegisters; ++i)
          BuildMI(MBB, DL, TII->get(TargetOpcode::PHI), PHIReg + i);
        PHIReg += NumRegisters;
      }
    }
  }

  // Mark landing pad blocks.
  SmallVector<const LandingPadInst *, 4> LPads;
  for (BB = Fn->begin(); BB != EB; ++BB) {
    const Instruction *FNP = BB->getFirstNonPHI();
    if (BB->isEHPad() && MBBMap.count(&*BB))
      MBBMap[&*BB]->setIsEHPad();
    if (const auto *LPI = dyn_cast<LandingPadInst>(FNP))
      LPads.push_back(LPI);
  }

  if (!isFuncletEHPersonality(Personality))
    return;

  WinEHFuncInfo &EHInfo = *MF->getWinEHFuncInfo();

  // Map all BB references in the WinEH data to MBBs.
  for (WinEHTryBlockMapEntry &TBME : EHInfo.TryBlockMap) {
    for (WinEHHandlerType &H : TBME.HandlerArray) {
      if (H.Handler)
        H.Handler = MBBMap[H.Handler.get<const BasicBlock *>()];
    }
  }
  for (CxxUnwindMapEntry &UME : EHInfo.CxxUnwindMap)
    if (UME.Cleanup)
      UME.Cleanup = MBBMap[UME.Cleanup.get<const BasicBlock *>()];
  for (SEHUnwindMapEntry &UME : EHInfo.SEHUnwindMap) {
    const BasicBlock *BB = UME.Handler.get<const BasicBlock *>();
    UME.Handler = MBBMap[BB];
  }
  for (ClrEHUnwindMapEntry &CME : EHInfo.ClrEHUnwindMap) {
    const BasicBlock *BB = CME.Handler.get<const BasicBlock *>();
    CME.Handler = MBBMap[BB];
  }
}

/// clear - Clear out all the function-specific state. This returns this
/// FunctionLoweringInfo to an empty state, ready to be used for a
/// different function.
void FunctionLoweringInfo::clear() {
  MBBMap.clear();
  ValueMap.clear();
  StaticAllocaMap.clear();
  LiveOutRegInfo.clear();
  VisitedBBs.clear();
  ArgDbgValues.clear();
  ByValArgFrameIndexMap.clear();
  RegFixups.clear();
  StatepointStackSlots.clear();
  StatepointSpillMaps.clear();
  PreferredExtendType.clear();
}

/// CreateReg - Allocate a single virtual register for the given type.
unsigned FunctionLoweringInfo::CreateReg(MVT VT) {
  return RegInfo->createVirtualRegister(
      MF->getSubtarget().getTargetLowering()->getRegClassFor(VT));
}

/// CreateRegs - Allocate the appropriate number of virtual registers of
/// the correctly promoted or expanded types.  Assign these registers
/// consecutive vreg numbers and return the first assigned number.
///
/// In the case that the given value has struct or array type, this function
/// will assign registers for each member or element.
///
unsigned FunctionLoweringInfo::CreateRegs(Type *Ty) {
  const TargetLowering *TLI = MF->getSubtarget().getTargetLowering();

  SmallVector<EVT, 4> ValueVTs;
  ComputeValueVTs(*TLI, MF->getDataLayout(), Ty, ValueVTs);

  unsigned FirstReg = 0;
  for (unsigned Value = 0, e = ValueVTs.size(); Value != e; ++Value) {
    EVT ValueVT = ValueVTs[Value];
    MVT RegisterVT = TLI->getRegisterType(Ty->getContext(), ValueVT);

    unsigned NumRegs = TLI->getNumRegisters(Ty->getContext(), ValueVT);
    for (unsigned i = 0; i != NumRegs; ++i) {
      unsigned R = CreateReg(RegisterVT);
      if (!FirstReg) FirstReg = R;
    }
  }
  return FirstReg;
}

/// GetLiveOutRegInfo - Gets LiveOutInfo for a register, returning NULL if the
/// register is a PHI destination and the PHI's LiveOutInfo is not valid. If
/// the register's LiveOutInfo is for a smaller bit width, it is extended to
/// the larger bit width by zero extension. The bit width must be no smaller
/// than the LiveOutInfo's existing bit width.
const FunctionLoweringInfo::LiveOutInfo *
FunctionLoweringInfo::GetLiveOutRegInfo(unsigned Reg, unsigned BitWidth) {
  if (!LiveOutRegInfo.inBounds(Reg))
    return nullptr;

  LiveOutInfo *LOI = &LiveOutRegInfo[Reg];
  if (!LOI->IsValid)
    return nullptr;

  if (BitWidth > LOI->KnownZero.getBitWidth()) {
    LOI->NumSignBits = 1;
    LOI->KnownZero = LOI->KnownZero.zextOrTrunc(BitWidth);
    LOI->KnownOne = LOI->KnownOne.zextOrTrunc(BitWidth);
  }

  return LOI;
}

/// ComputePHILiveOutRegInfo - Compute LiveOutInfo for a PHI's destination
/// register based on the LiveOutInfo of its operands.
void FunctionLoweringInfo::ComputePHILiveOutRegInfo(const PHINode *PN) {
  Type *Ty = PN->getType();
  if (!Ty->isIntegerTy() || Ty->isVectorTy())
    return;

  SmallVector<EVT, 1> ValueVTs;
  ComputeValueVTs(*TLI, MF->getDataLayout(), Ty, ValueVTs);
  assert(ValueVTs.size() == 1 &&
         "PHIs with non-vector integer types should have a single VT.");
  EVT IntVT = ValueVTs[0];

  if (TLI->getNumRegisters(PN->getContext(), IntVT) != 1)
    return;
  IntVT = TLI->getTypeToTransformTo(PN->getContext(), IntVT);
  unsigned BitWidth = IntVT.getSizeInBits();

  unsigned DestReg = ValueMap[PN];
  if (!TargetRegisterInfo::isVirtualRegister(DestReg))
    return;
  LiveOutRegInfo.grow(DestReg);
  LiveOutInfo &DestLOI = LiveOutRegInfo[DestReg];

  Value *V = PN->getIncomingValue(0);
  if (isa<UndefValue>(V) || isa<ConstantExpr>(V)) {
    DestLOI.NumSignBits = 1;
    APInt Zero(BitWidth, 0);
    DestLOI.KnownZero = Zero;
    DestLOI.KnownOne = Zero;
    return;
  }

  if (ConstantInt *CI = dyn_cast<ConstantInt>(V)) {
    APInt Val = CI->getValue().zextOrTrunc(BitWidth);
    DestLOI.NumSignBits = Val.getNumSignBits();
    DestLOI.KnownZero = ~Val;
    DestLOI.KnownOne = Val;
  } else {
    assert(ValueMap.count(V) && "V should have been placed in ValueMap when its"
                                "CopyToReg node was created.");
    unsigned SrcReg = ValueMap[V];
    if (!TargetRegisterInfo::isVirtualRegister(SrcReg)) {
      DestLOI.IsValid = false;
      return;
    }
    const LiveOutInfo *SrcLOI = GetLiveOutRegInfo(SrcReg, BitWidth);
    if (!SrcLOI) {
      DestLOI.IsValid = false;
      return;
    }
    DestLOI = *SrcLOI;
  }

  assert(DestLOI.KnownZero.getBitWidth() == BitWidth &&
         DestLOI.KnownOne.getBitWidth() == BitWidth &&
         "Masks should have the same bit width as the type.");

  for (unsigned i = 1, e = PN->getNumIncomingValues(); i != e; ++i) {
    Value *V = PN->getIncomingValue(i);
    if (isa<UndefValue>(V) || isa<ConstantExpr>(V)) {
      DestLOI.NumSignBits = 1;
      APInt Zero(BitWidth, 0);
      DestLOI.KnownZero = Zero;
      DestLOI.KnownOne = Zero;
      return;
    }

    if (ConstantInt *CI = dyn_cast<ConstantInt>(V)) {
      APInt Val = CI->getValue().zextOrTrunc(BitWidth);
      DestLOI.NumSignBits = std::min(DestLOI.NumSignBits, Val.getNumSignBits());
      DestLOI.KnownZero &= ~Val;
      DestLOI.KnownOne &= Val;
      continue;
    }

    assert(ValueMap.count(V) && "V should have been placed in ValueMap when "
                                "its CopyToReg node was created.");
    unsigned SrcReg = ValueMap[V];
    if (!TargetRegisterInfo::isVirtualRegister(SrcReg)) {
      DestLOI.IsValid = false;
      return;
    }
    const LiveOutInfo *SrcLOI = GetLiveOutRegInfo(SrcReg, BitWidth);
    if (!SrcLOI) {
      DestLOI.IsValid = false;
      return;
    }
    DestLOI.NumSignBits = std::min(DestLOI.NumSignBits, SrcLOI->NumSignBits);
    DestLOI.KnownZero &= SrcLOI->KnownZero;
    DestLOI.KnownOne &= SrcLOI->KnownOne;
  }
}

/// setArgumentFrameIndex - Record frame index for the byval
/// argument. This overrides previous frame index entry for this argument,
/// if any.
void FunctionLoweringInfo::setArgumentFrameIndex(const Argument *A,
                                                 int FI) {
  ByValArgFrameIndexMap[A] = FI;
}

/// getArgumentFrameIndex - Get frame index for the byval argument.
/// If the argument does not have any assigned frame index then 0 is
/// returned.
int FunctionLoweringInfo::getArgumentFrameIndex(const Argument *A) {
  DenseMap<const Argument *, int>::iterator I =
    ByValArgFrameIndexMap.find(A);
  if (I != ByValArgFrameIndexMap.end())
    return I->second;
  DEBUG(dbgs() << "Argument does not have assigned frame index!\n");
  return 0;
}

unsigned FunctionLoweringInfo::getCatchPadExceptionPointerVReg(
    const Value *CPI, const TargetRegisterClass *RC) {
  MachineRegisterInfo &MRI = MF->getRegInfo();
  auto I = CatchPadExceptionPointers.insert({CPI, 0});
  unsigned &VReg = I.first->second;
  if (I.second)
    VReg = MRI.createVirtualRegister(RC);
  assert(VReg && "null vreg in exception pointer table!");
  return VReg;
}

/// ComputeUsesVAFloatArgument - Determine if any floating-point values are
/// being passed to this variadic function, and set the MachineModuleInfo's
/// usesVAFloatArgument flag if so. This flag is used to emit an undefined
/// reference to _fltused on Windows, which will link in MSVCRT's
/// floating-point support.
void llvm::ComputeUsesVAFloatArgument(const CallInst &I,
                                      MachineModuleInfo *MMI)
{
  FunctionType *FT = cast<FunctionType>(
    I.getCalledValue()->getType()->getContainedType(0));
  if (FT->isVarArg() && !MMI->usesVAFloatArgument()) {
    for (unsigned i = 0, e = I.getNumArgOperands(); i != e; ++i) {
      Type* T = I.getArgOperand(i)->getType();
      for (auto i : post_order(T)) {
        if (i->isFloatingPointTy()) {
          MMI->setUsesVAFloatArgument(true);
          return;
        }
      }
    }
  }
}

/// AddLandingPadInfo - Extract the exception handling information from the
/// landingpad instruction and add them to the specified machine module info.
void llvm::AddLandingPadInfo(const LandingPadInst &I, MachineModuleInfo &MMI,
                             MachineBasicBlock *MBB) {
  if (const auto *PF = dyn_cast<Function>(
      I.getParent()->getParent()->getPersonalityFn()->stripPointerCasts()))
    MMI.addPersonality(PF);

  if (I.isCleanup())
    MMI.addCleanup(MBB);

  // FIXME: New EH - Add the clauses in reverse order. This isn't 100% correct,
  //        but we need to do it this way because of how the DWARF EH emitter
  //        processes the clauses.
  for (unsigned i = I.getNumClauses(); i != 0; --i) {
    Value *Val = I.getClause(i - 1);
    if (I.isCatch(i - 1)) {
      MMI.addCatchTypeInfo(MBB,
                           dyn_cast<GlobalValue>(Val->stripPointerCasts()));
    } else {
      // Add filters in a list.
      Constant *CVal = cast<Constant>(Val);
      SmallVector<const GlobalValue*, 4> FilterList;
      for (User::op_iterator
             II = CVal->op_begin(), IE = CVal->op_end(); II != IE; ++II)
        FilterList.push_back(cast<GlobalValue>((*II)->stripPointerCasts()));

      MMI.addFilterTypeInfo(MBB, FilterList);
    }
  }
}

unsigned FunctionLoweringInfo::findSwiftErrorVReg(const MachineBasicBlock *MBB,
                                                  const Value* Val) const {
  // Find the index in SwiftErrorVals.
<<<<<<< HEAD
  unsigned End = SwiftErrorVals.size();
  unsigned Index = End;
  for (unsigned I = 0; I < End; I++)
    if (SwiftErrorVals[I] == Val) {
      Index = I;
      break;
    }
  assert(Index < End && "Can't find value in SwiftErrorVals");
  return SwiftErrorMap.lookup(MBB)[Index];
=======
  SwiftErrorValues::const_iterator I =
      std::find(SwiftErrorVals.begin(), SwiftErrorVals.end(), Val);
  assert(I != SwiftErrorVals.end() && "Can't find value in SwiftErrorVals");
  return SwiftErrorMap.lookup(MBB)[I - SwiftErrorVals.begin()];
>>>>>>> 2bf0ebe9
}

void FunctionLoweringInfo::setSwiftErrorVReg(const MachineBasicBlock *MBB,
                                             const Value* Val, unsigned VReg) {
  // Find the index in SwiftErrorVals.
<<<<<<< HEAD
  unsigned End = SwiftErrorVals.size();
  unsigned Index = End;
  for (unsigned I = 0, E = SwiftErrorVals.size(); I < E; I++)
    if (SwiftErrorVals[I] == Val) {
      Index = I;
      break;
    }
  assert(Index < End && "Can't find value in SwiftErrorVals");
  SwiftErrorMap[MBB][Index] = VReg;
=======
  SwiftErrorValues::iterator I =
      std::find(SwiftErrorVals.begin(), SwiftErrorVals.end(), Val);
  assert(I != SwiftErrorVals.end() && "Can't find value in SwiftErrorVals");
  SwiftErrorMap[MBB][I - SwiftErrorVals.begin()] = VReg;
>>>>>>> 2bf0ebe9
}<|MERGE_RESOLUTION|>--- conflicted
+++ resolved
@@ -599,41 +599,17 @@
 unsigned FunctionLoweringInfo::findSwiftErrorVReg(const MachineBasicBlock *MBB,
                                                   const Value* Val) const {
   // Find the index in SwiftErrorVals.
-<<<<<<< HEAD
-  unsigned End = SwiftErrorVals.size();
-  unsigned Index = End;
-  for (unsigned I = 0; I < End; I++)
-    if (SwiftErrorVals[I] == Val) {
-      Index = I;
-      break;
-    }
-  assert(Index < End && "Can't find value in SwiftErrorVals");
-  return SwiftErrorMap.lookup(MBB)[Index];
-=======
   SwiftErrorValues::const_iterator I =
       std::find(SwiftErrorVals.begin(), SwiftErrorVals.end(), Val);
   assert(I != SwiftErrorVals.end() && "Can't find value in SwiftErrorVals");
   return SwiftErrorMap.lookup(MBB)[I - SwiftErrorVals.begin()];
->>>>>>> 2bf0ebe9
 }
 
 void FunctionLoweringInfo::setSwiftErrorVReg(const MachineBasicBlock *MBB,
                                              const Value* Val, unsigned VReg) {
   // Find the index in SwiftErrorVals.
-<<<<<<< HEAD
-  unsigned End = SwiftErrorVals.size();
-  unsigned Index = End;
-  for (unsigned I = 0, E = SwiftErrorVals.size(); I < E; I++)
-    if (SwiftErrorVals[I] == Val) {
-      Index = I;
-      break;
-    }
-  assert(Index < End && "Can't find value in SwiftErrorVals");
-  SwiftErrorMap[MBB][Index] = VReg;
-=======
   SwiftErrorValues::iterator I =
       std::find(SwiftErrorVals.begin(), SwiftErrorVals.end(), Val);
   assert(I != SwiftErrorVals.end() && "Can't find value in SwiftErrorVals");
   SwiftErrorMap[MBB][I - SwiftErrorVals.begin()] = VReg;
->>>>>>> 2bf0ebe9
 }