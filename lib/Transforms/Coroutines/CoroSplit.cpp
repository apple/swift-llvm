//===- CoroSplit.cpp - Converts a coroutine into a state machine ----------===//
//
// Part of the LLVM Project, under the Apache License v2.0 with LLVM Exceptions.
// See https://llvm.org/LICENSE.txt for license information.
// SPDX-License-Identifier: Apache-2.0 WITH LLVM-exception
//
//===----------------------------------------------------------------------===//
// This pass builds the coroutine frame and outlines resume and destroy parts
// of the coroutine into separate functions.
//
// We present a coroutine to an LLVM as an ordinary function with suspension
// points marked up with intrinsics. We let the optimizer party on the coroutine
// as a single function for as long as possible. Shortly before the coroutine is
// eligible to be inlined into its callers, we split up the coroutine into parts
// corresponding to an initial, resume and destroy invocations of the coroutine,
// add them to the current SCC and restart the IPO pipeline to optimize the
// coroutine subfunctions we extracted before proceeding to the caller of the
// coroutine.
//===----------------------------------------------------------------------===//

#include "CoroInstr.h"
#include "CoroInternal.h"
#include "llvm/ADT/DenseMap.h"
#include "llvm/ADT/SmallPtrSet.h"
#include "llvm/ADT/SmallVector.h"
#include "llvm/ADT/StringRef.h"
#include "llvm/ADT/Twine.h"
#include "llvm/Analysis/CallGraph.h"
#include "llvm/Analysis/CallGraphSCCPass.h"
#include "llvm/Transforms/Utils/Local.h"
#include "llvm/IR/Argument.h"
#include "llvm/IR/Attributes.h"
#include "llvm/IR/BasicBlock.h"
#include "llvm/IR/CFG.h"
#include "llvm/IR/CallSite.h"
#include "llvm/IR/CallingConv.h"
#include "llvm/IR/Constants.h"
#include "llvm/IR/DataLayout.h"
#include "llvm/IR/DerivedTypes.h"
#include "llvm/IR/Function.h"
#include "llvm/IR/GlobalValue.h"
#include "llvm/IR/GlobalVariable.h"
#include "llvm/IR/IRBuilder.h"
#include "llvm/IR/InstIterator.h"
#include "llvm/IR/InstrTypes.h"
#include "llvm/IR/Instruction.h"
#include "llvm/IR/Instructions.h"
#include "llvm/IR/IntrinsicInst.h"
#include "llvm/IR/LLVMContext.h"
#include "llvm/IR/LegacyPassManager.h"
#include "llvm/IR/Module.h"
#include "llvm/IR/Type.h"
#include "llvm/IR/Value.h"
#include "llvm/IR/Verifier.h"
#include "llvm/Pass.h"
#include "llvm/Support/Casting.h"
#include "llvm/Support/Debug.h"
#include "llvm/Support/PrettyStackTrace.h"
#include "llvm/Support/raw_ostream.h"
#include "llvm/Transforms/Scalar.h"
#include "llvm/Transforms/Utils/BasicBlockUtils.h"
#include "llvm/Transforms/Utils/Cloning.h"
#include "llvm/Transforms/Utils/ValueMapper.h"
#include <cassert>
#include <cstddef>
#include <cstdint>
#include <initializer_list>
#include <iterator>

using namespace llvm;

#define DEBUG_TYPE "coro-split"

namespace {

/// A little helper class for building 
class CoroCloner {
public:
  enum class Kind {
    /// The shared resume function for a switch lowering.
    SwitchResume,

    /// The shared unwind function for a switch lowering.
    SwitchUnwind,

    /// The shared cleanup function for a switch lowering.
    SwitchCleanup,

    /// An individual continuation function.
    Continuation,
  };
private:
  Function &OrigF;
  Function *NewF;
  const Twine &Suffix;
  coro::Shape &Shape;
  Kind FKind;
  ValueToValueMapTy VMap;
  IRBuilder<> Builder;
  Value *NewFramePtr = nullptr;
  Value *SwiftErrorSlot = nullptr;

  /// The active suspend instruction; meaningful only for continuation ABIs.
  AnyCoroSuspendInst *ActiveSuspend = nullptr;

public:
  /// Create a cloner for a switch lowering.
  CoroCloner(Function &OrigF, const Twine &Suffix, coro::Shape &Shape,
             Kind FKind)
    : OrigF(OrigF), NewF(nullptr), Suffix(Suffix), Shape(Shape),
      FKind(FKind), Builder(OrigF.getContext()) {
    assert(Shape.ABI == coro::ABI::Switch);
  }

  /// Create a cloner for a continuation lowering.
  CoroCloner(Function &OrigF, const Twine &Suffix, coro::Shape &Shape,
             Function *NewF, AnyCoroSuspendInst *ActiveSuspend)
    : OrigF(OrigF), NewF(NewF), Suffix(Suffix), Shape(Shape),
      FKind(Kind::Continuation), Builder(OrigF.getContext()),
      ActiveSuspend(ActiveSuspend) {
    assert(Shape.ABI == coro::ABI::Retcon ||
           Shape.ABI == coro::ABI::RetconOnce);
    assert(NewF && "need existing function for continuation");
    assert(ActiveSuspend && "need active suspend point for continuation");
  }

  Function *getFunction() const {
    assert(NewF != nullptr && "declaration not yet set");
    return NewF;
  }

  void create();

private:
  bool isSwitchDestroyFunction() {
    switch (FKind) {
    case Kind::Continuation:
    case Kind::SwitchResume:
      return false;
    case Kind::SwitchUnwind:
    case Kind::SwitchCleanup:
      return true;
    }
  }

  void createDeclaration();
  void replaceEntryBlock();
  Value *deriveNewFramePointer();
  void replaceRetconSuspendUses();
  void replaceCoroSuspends();
  void replaceCoroEnds();
  void replaceSwiftErrorOps();
  void handleFinalSuspend();
  void maybeFreeContinuationStorage();
};

} // end anonymous namespace

static void maybeFreeRetconStorage(IRBuilder<> &Builder, coro::Shape &Shape,
                                   Value *FramePtr, CallGraph *CG) {
  assert(Shape.ABI == coro::ABI::Retcon ||
         Shape.ABI == coro::ABI::RetconOnce);
  if (Shape.RetconLowering.IsFrameInlineInStorage)
    return;

  Shape.emitDealloc(Builder, FramePtr, CG);
}

/// Replace a non-unwind call to llvm.coro.end.
static void replaceFallthroughCoroEnd(CoroEndInst *End, coro::Shape &Shape,
                                      Value *FramePtr, bool InResume,
                                      CallGraph *CG) {
  // Start inserting right before the coro.end.
  IRBuilder<> Builder(End);

  // Create the return instruction.
  switch (Shape.ABI) {
  // The cloned functions in switch-lowering always return void.
  case coro::ABI::Switch:
    // coro.end doesn't immediately end the coroutine in the main function
    // in this lowering, because we need to deallocate the coroutine.
    if (!InResume)
      return;
    Builder.CreateRetVoid();
    break;

  // In unique continuation lowering, the continuations always return void.
  // But we may have implicitly allocated storage.
  case coro::ABI::RetconOnce:
    maybeFreeRetconStorage(Builder, Shape, FramePtr, CG);
    Builder.CreateRetVoid();
    break;

  // In non-unique continuation lowering, we signal completion by returning
  // a null continuation.
  case coro::ABI::Retcon: {
    maybeFreeRetconStorage(Builder, Shape, FramePtr, CG);
    auto RetTy = Shape.getResumeFunctionType()->getReturnType();
    auto RetStructTy = dyn_cast<StructType>(RetTy);
    PointerType *ContinuationTy =
      cast<PointerType>(RetStructTy ? RetStructTy->getElementType(0) : RetTy);

    Value *ReturnValue = ConstantPointerNull::get(ContinuationTy);
    if (RetStructTy) {
      ReturnValue = Builder.CreateInsertValue(UndefValue::get(RetStructTy),
                                              ReturnValue, 0);
    }
    Builder.CreateRet(ReturnValue);
    break;
  }
  }

  // Remove the rest of the block, by splitting it into an unreachable block.
  auto *BB = End->getParent();
  BB->splitBasicBlock(End);
  BB->getTerminator()->eraseFromParent();
}

/// Replace an unwind call to llvm.coro.end.
static void replaceUnwindCoroEnd(CoroEndInst *End, coro::Shape &Shape,
                                 Value *FramePtr, bool InResume, CallGraph *CG){
  IRBuilder<> Builder(End);

  switch (Shape.ABI) {
  // In switch-lowering, this does nothing in the main function.
  case coro::ABI::Switch:
    if (!InResume)
      return;
    break;

  // In continuation-lowering, this frees the continuation storage.
  case coro::ABI::Retcon:
  case coro::ABI::RetconOnce:
    maybeFreeRetconStorage(Builder, Shape, FramePtr, CG);
    break;
  }

  // If coro.end has an associated bundle, add cleanupret instruction.
  if (auto Bundle = End->getOperandBundle(LLVMContext::OB_funclet)) {
    auto *FromPad = cast<CleanupPadInst>(Bundle->Inputs[0]);
    auto *CleanupRet = Builder.CreateCleanupRet(FromPad, nullptr);
    End->getParent()->splitBasicBlock(End);
    CleanupRet->getParent()->getTerminator()->eraseFromParent();
  }
}

static void replaceCoroEnd(CoroEndInst *End, coro::Shape &Shape,
                           Value *FramePtr, bool InResume, CallGraph *CG) {
  if (End->isUnwind())
    replaceUnwindCoroEnd(End, Shape, FramePtr, InResume, CG);
  else
    replaceFallthroughCoroEnd(End, Shape, FramePtr, InResume, CG);

  auto &Context = End->getContext();
  End->replaceAllUsesWith(InResume ? ConstantInt::getTrue(Context)
                                   : ConstantInt::getFalse(Context));
  End->eraseFromParent();
}

// Create an entry block for a resume function with a switch that will jump to
// suspend points.
static void createResumeEntryBlock(Function &F, coro::Shape &Shape) {
  assert(Shape.ABI == coro::ABI::Switch);
  LLVMContext &C = F.getContext();

  // resume.entry:
  //  %index.addr = getelementptr inbounds %f.Frame, %f.Frame* %FramePtr, i32 0,
  //  i32 2
  //  % index = load i32, i32* %index.addr
  //  switch i32 %index, label %unreachable [
  //    i32 0, label %resume.0
  //    i32 1, label %resume.1
  //    ...
  //  ]

  auto *NewEntry = BasicBlock::Create(C, "resume.entry", &F);
  auto *UnreachBB = BasicBlock::Create(C, "unreachable", &F);

  IRBuilder<> Builder(NewEntry);
  auto *FramePtr = Shape.FramePtr;
  auto *FrameTy = Shape.FrameTy;
<<<<<<< HEAD
  auto *GepIndex = Builder.CreateStructGEP(
      FrameTy, FramePtr, coro::Shape::SwitchFieldIndex::Index, "index.addr");
  auto *Index = Builder.CreateLoad(GepIndex, "index");
=======
  auto *GepIndex = Builder.CreateConstInBoundsGEP2_32(
      FrameTy, FramePtr, 0, coro::Shape::IndexField, "index.addr");
  auto *Index = Builder.CreateLoad(Shape.getIndexType(), GepIndex, "index");
>>>>>>> edce282b
  auto *Switch =
      Builder.CreateSwitch(Index, UnreachBB, Shape.CoroSuspends.size());
  Shape.SwitchLowering.ResumeSwitch = Switch;

  size_t SuspendIndex = 0;
  for (auto *AnyS : Shape.CoroSuspends) {
    auto *S = cast<CoroSuspendInst>(AnyS);
    ConstantInt *IndexVal = Shape.getIndex(SuspendIndex);

    // Replace CoroSave with a store to Index:
    //    %index.addr = getelementptr %f.frame... (index field number)
    //    store i32 0, i32* %index.addr1
    auto *Save = S->getCoroSave();
    Builder.SetInsertPoint(Save);
    if (S->isFinal()) {
      // Final suspend point is represented by storing zero in ResumeFnAddr.
      auto *GepIndex = Builder.CreateStructGEP(FrameTy, FramePtr,
                                 coro::Shape::SwitchFieldIndex::Resume,
                                  "ResumeFn.addr");
      auto *NullPtr = ConstantPointerNull::get(cast<PointerType>(
          cast<PointerType>(GepIndex->getType())->getElementType()));
      Builder.CreateStore(NullPtr, GepIndex);
    } else {
      auto *GepIndex = Builder.CreateStructGEP(
          FrameTy, FramePtr, coro::Shape::SwitchFieldIndex::Index, "index.addr");
      Builder.CreateStore(IndexVal, GepIndex);
    }
    Save->replaceAllUsesWith(ConstantTokenNone::get(C));
    Save->eraseFromParent();

    // Split block before and after coro.suspend and add a jump from an entry
    // switch:
    //
    //  whateverBB:
    //    whatever
    //    %0 = call i8 @llvm.coro.suspend(token none, i1 false)
    //    switch i8 %0, label %suspend[i8 0, label %resume
    //                                 i8 1, label %cleanup]
    // becomes:
    //
    //  whateverBB:
    //     whatever
    //     br label %resume.0.landing
    //
    //  resume.0: ; <--- jump from the switch in the resume.entry
    //     %0 = tail call i8 @llvm.coro.suspend(token none, i1 false)
    //     br label %resume.0.landing
    //
    //  resume.0.landing:
    //     %1 = phi i8[-1, %whateverBB], [%0, %resume.0]
    //     switch i8 % 1, label %suspend [i8 0, label %resume
    //                                    i8 1, label %cleanup]

    auto *SuspendBB = S->getParent();
    auto *ResumeBB =
        SuspendBB->splitBasicBlock(S, "resume." + Twine(SuspendIndex));
    auto *LandingBB = ResumeBB->splitBasicBlock(
        S->getNextNode(), ResumeBB->getName() + Twine(".landing"));
    Switch->addCase(IndexVal, ResumeBB);

    cast<BranchInst>(SuspendBB->getTerminator())->setSuccessor(0, LandingBB);
    auto *PN = PHINode::Create(Builder.getInt8Ty(), 2, "", &LandingBB->front());
    S->replaceAllUsesWith(PN);
    PN->addIncoming(Builder.getInt8(-1), SuspendBB);
    PN->addIncoming(S, ResumeBB);

    ++SuspendIndex;
  }

  Builder.SetInsertPoint(UnreachBB);
  Builder.CreateUnreachable();

  Shape.SwitchLowering.ResumeEntryBlock = NewEntry;
}


// Rewrite final suspend point handling. We do not use suspend index to
// represent the final suspend point. Instead we zero-out ResumeFnAddr in the
// coroutine frame, since it is undefined behavior to resume a coroutine
// suspended at the final suspend point. Thus, in the resume function, we can
// simply remove the last case (when coro::Shape is built, the final suspend
// point (if present) is always the last element of CoroSuspends array).
// In the destroy function, we add a code sequence to check if ResumeFnAddress
// is Null, and if so, jump to the appropriate label to handle cleanup from the
// final suspend point.
void CoroCloner::handleFinalSuspend() {
  assert(Shape.ABI == coro::ABI::Switch &&
         Shape.SwitchLowering.HasFinalSuspend);
  auto *Switch = cast<SwitchInst>(VMap[Shape.SwitchLowering.ResumeSwitch]);
  auto FinalCaseIt = std::prev(Switch->case_end());
  BasicBlock *ResumeBB = FinalCaseIt->getCaseSuccessor();
  Switch->removeCase(FinalCaseIt);
  if (isSwitchDestroyFunction()) {
    BasicBlock *OldSwitchBB = Switch->getParent();
    auto *NewSwitchBB = OldSwitchBB->splitBasicBlock(Switch, "Switch");
    Builder.SetInsertPoint(OldSwitchBB->getTerminator());
<<<<<<< HEAD
    auto *GepIndex = Builder.CreateStructGEP(Shape.FrameTy, NewFramePtr,
                                       coro::Shape::SwitchFieldIndex::Resume,
                                             "ResumeFn.addr");
    auto *Load = Builder.CreateLoad(GepIndex);
    auto *Cond = Builder.CreateIsNull(Load);
=======
    auto *GepIndex = Builder.CreateConstInBoundsGEP2_32(Shape.FrameTy, FramePtr,
                                                        0, 0, "ResumeFn.addr");
    auto *Load = Builder.CreateLoad(
        Shape.FrameTy->getElementType(coro::Shape::ResumeField), GepIndex);
    auto *NullPtr =
        ConstantPointerNull::get(cast<PointerType>(Load->getType()));
    auto *Cond = Builder.CreateICmpEQ(Load, NullPtr);
>>>>>>> edce282b
    Builder.CreateCondBr(Cond, ResumeBB, NewSwitchBB);
    OldSwitchBB->getTerminator()->eraseFromParent();
  }
}

static Function *createCloneDeclaration(Function &OrigF, coro::Shape &Shape,
                                        const Twine &Suffix,
                                        Module::iterator InsertBefore) {
  Module *M = OrigF.getParent();
  auto *FnTy = Shape.getResumeFunctionType();

  auto *F = Function::Create(FnTy, GlobalValue::LinkageTypes::InternalLinkage,
                             OrigF.getName() + Suffix);

  M->getFunctionList().insert(InsertBefore, F);

  return F;
}

/// Replace uses of the active llvm.coro.suspend.retcon call with the
/// arguments to the continuation function.
///
/// This assumes that the builder has a meaningful insertion point.
void CoroCloner::replaceRetconSuspendUses() {
  assert(Shape.ABI == coro::ABI::Retcon ||
         Shape.ABI == coro::ABI::RetconOnce);

  auto NewS = VMap[ActiveSuspend];
  if (NewS->use_empty()) return;

  // Copy out all the continuation arguments after the buffer pointer into
  // an easily-indexed data structure for convenience.
  SmallVector<Value*, 8> Args;
  for (auto I = std::next(NewF->arg_begin()), E = NewF->arg_end(); I != E; ++I)
    Args.push_back(&*I);

  // If the suspend returns a single scalar value, we can just do a simple
  // replacement.
  if (!isa<StructType>(NewS->getType())) {
    assert(Args.size() == 1);
    NewS->replaceAllUsesWith(Args.front());
    return;
  }

  // Try to peephole extracts of an aggregate return.
  for (auto UI = NewS->use_begin(), UE = NewS->use_end(); UI != UE; ) {
    auto EVI = dyn_cast<ExtractValueInst>((UI++)->getUser());
    if (!EVI || EVI->getNumIndices() != 1)
      continue;

    EVI->replaceAllUsesWith(Args[EVI->getIndices().front()]);
    EVI->eraseFromParent();
  }

  // If we have no remaining uses, we're done.
  if (NewS->use_empty()) return;

  // Otherwise, we need to create an aggregate.
  Value *Agg = UndefValue::get(NewS->getType());
  for (size_t I = 0, E = Args.size(); I != E; ++I)
    Agg = Builder.CreateInsertValue(Agg, Args[I], I);

  NewS->replaceAllUsesWith(Agg);
}

void CoroCloner::replaceCoroSuspends() {
  Value *SuspendResult;

  switch (Shape.ABI) {
  // In switch lowering, replace coro.suspend with the appropriate value
  // for the type of function we're extracting.
  // Replacing coro.suspend with (0) will result in control flow proceeding to
  // a resume label associated with a suspend point, replacing it with (1) will
  // result in control flow proceeding to a cleanup label associated with this
  // suspend point.
  case coro::ABI::Switch:
    SuspendResult = Builder.getInt8(isSwitchDestroyFunction() ? 1 : 0);
    break;

  // In returned-continuation lowering, the arguments from earlier
  // continuations are theoretically arbitrary, and they should have been
  // spilled.
  case coro::ABI::RetconOnce:
  case coro::ABI::Retcon:
    return;
  }

  for (AnyCoroSuspendInst *CS : Shape.CoroSuspends) {
    // The active suspend was handled earlier.
    if (CS == ActiveSuspend) continue;

    auto *MappedCS = cast<AnyCoroSuspendInst>(VMap[CS]);
    MappedCS->replaceAllUsesWith(SuspendResult);
    MappedCS->eraseFromParent();
  }
}

void CoroCloner::replaceCoroEnds() {
  for (CoroEndInst *CE : Shape.CoroEnds) {
    // We use a null call graph because there's no call graph node for
    // the cloned function yet.  We'll just be rebuilding that later.
    auto NewCE = cast<CoroEndInst>(VMap[CE]);
    replaceCoroEnd(NewCE, Shape, NewFramePtr, /*in resume*/ true, nullptr);
  }
}

static void replaceSwiftErrorOps(Function &F, coro::Shape &Shape,
                                 ValueToValueMapTy *VMap) {
  Value *CachedSlot = nullptr;
  auto getSwiftErrorSlot = [&](Type *ValueTy) -> Value * {
    if (CachedSlot) {
      assert(CachedSlot->getType()->getPointerElementType() == ValueTy &&
             "multiple swifterror slots in function with different types");
      return CachedSlot;
    }

    // Check if the function has a swifterror argument.
    for (auto &Arg : F.args()) {
      if (Arg.isSwiftError()) {
        CachedSlot = &Arg;
        assert(Arg.getType()->getPointerElementType() == ValueTy &&
               "swifterror argument does not have expected type");
        return &Arg;
      }
    }

    // Create a swifterror alloca.
    IRBuilder<> Builder(F.getEntryBlock().getFirstNonPHIOrDbg());
    auto Alloca = Builder.CreateAlloca(ValueTy);
    Alloca->setSwiftError(true);

    CachedSlot = Alloca;
    return Alloca;
  };

  for (CallInst *Op : Shape.SwiftErrorOps) {
    auto MappedOp = VMap ? cast<CallInst>((*VMap)[Op]) : Op;
    IRBuilder<> Builder(MappedOp);

    // If there are no arguments, this is a 'get' operation.
    Value *MappedResult;
    if (Op->getNumArgOperands() == 0) {
      auto ValueTy = Op->getType();
      auto Slot = getSwiftErrorSlot(ValueTy);
      MappedResult = Builder.CreateLoad(ValueTy, Slot);
    } else {
      assert(Op->getNumArgOperands() == 1);
      auto Value = MappedOp->getArgOperand(0);
      auto ValueTy = Value->getType();
      auto Slot = getSwiftErrorSlot(ValueTy);
      Builder.CreateStore(Value, Slot);
      MappedResult = Slot;
    }

    MappedOp->replaceAllUsesWith(MappedResult);
    MappedOp->eraseFromParent();
  }

  // If we're updating the original function, we've invalidated SwiftErrorOps.
  if (VMap == nullptr) {
    Shape.SwiftErrorOps.clear();
  }
}

void CoroCloner::replaceSwiftErrorOps() {
  ::replaceSwiftErrorOps(*NewF, Shape, &VMap);
}

void CoroCloner::replaceEntryBlock() {
  // In the original function, the AllocaSpillBlock is a block immediately
  // following the allocation of the frame object which defines GEPs for
  // all the allocas that have been moved into the frame, and it ends by
  // branching to the original beginning of the coroutine.  Make this 
  // the entry block of the cloned function.
  auto *Entry = cast<BasicBlock>(VMap[Shape.AllocaSpillBlock]);
  Entry->setName("entry" + Suffix);
  Entry->moveBefore(&NewF->getEntryBlock());
  Entry->getTerminator()->eraseFromParent();

  // Clear all predecessors of the new entry block.  There should be
  // exactly one predecessor, which we created when splitting out
  // AllocaSpillBlock to begin with.
  assert(Entry->hasOneUse());
  auto BranchToEntry = cast<BranchInst>(Entry->user_back());
  assert(BranchToEntry->isUnconditional());
  Builder.SetInsertPoint(BranchToEntry);
  Builder.CreateUnreachable();
  BranchToEntry->eraseFromParent();

  // TODO: move any allocas into Entry that weren't moved into the frame.
  // (Currently we move all allocas into the frame.)

  // Branch from the entry to the appropriate place.
  Builder.SetInsertPoint(Entry);
  switch (Shape.ABI) {
  case coro::ABI::Switch: {
    // In switch-lowering, we built a resume-entry block in the original
    // function.  Make the entry block branch to this.
    auto *SwitchBB =
      cast<BasicBlock>(VMap[Shape.SwitchLowering.ResumeEntryBlock]);
    Builder.CreateBr(SwitchBB);
    break;
  }

  case coro::ABI::Retcon:
  case coro::ABI::RetconOnce: {
    // In continuation ABIs, we want to branch to immediately after the
    // active suspend point.  Earlier phases will have put the suspend in its
    // own basic block, so just thread our jump directly to its successor.
    auto MappedCS = cast<CoroSuspendRetconInst>(VMap[ActiveSuspend]);
    auto Branch = cast<BranchInst>(MappedCS->getNextNode());
    assert(Branch->isUnconditional());
    Builder.CreateBr(Branch->getSuccessor(0));
    break;
  }
  }
}

/// Derive the value of the new frame pointer.
Value *CoroCloner::deriveNewFramePointer() {
  // Builder should be inserting to the front of the new entry block.

  switch (Shape.ABI) {
  // In switch-lowering, the argument is the frame pointer.
  case coro::ABI::Switch:
    return &*NewF->arg_begin();

  // In continuation-lowering, the argument is the opaque storage.
  case coro::ABI::Retcon:
  case coro::ABI::RetconOnce: {
    Argument *NewStorage = &*NewF->arg_begin();
    auto FramePtrTy = Shape.FrameTy->getPointerTo();

    // If the storage is inline, just bitcast to the storage to the frame type.
    if (Shape.RetconLowering.IsFrameInlineInStorage)
      return Builder.CreateBitCast(NewStorage, FramePtrTy);

    // Otherwise, load the real frame from the opaque storage.
    auto FramePtrPtr =
      Builder.CreateBitCast(NewStorage, FramePtrTy->getPointerTo());
    return Builder.CreateLoad(FramePtrPtr);
  }
  }
  llvm_unreachable("bad ABI");
}

/// Clone the body of the original function into a resume function of
/// some sort.
void CoroCloner::create() {
  // Create the new function if we don't already have one.
  if (!NewF) {
    NewF = createCloneDeclaration(OrigF, Shape, Suffix,
                                  OrigF.getParent()->end());
  }

  // Replace all args with undefs. The buildCoroutineFrame algorithm already
  // rewritten access to the args that occurs after suspend points with loads
  // and stores to/from the coroutine frame.
  for (Argument &A : OrigF.args())
    VMap[&A] = UndefValue::get(A.getType());

  SmallVector<ReturnInst *, 4> Returns;

  // Ignore attempts to change certain attributes of the function.
  // TODO: maybe there should be a way to suppress this during cloning?
  auto savedVisibility = NewF->getVisibility();
  auto savedUnnamedAddr = NewF->getUnnamedAddr();
  auto savedDLLStorageClass = NewF->getDLLStorageClass();

  // NewF's linkage (which CloneFunctionInto does *not* change) might not
  // be compatible with the visibility of OrigF (which it *does* change),
  // so protect against that.
  auto savedLinkage = NewF->getLinkage();
  NewF->setLinkage(llvm::GlobalValue::ExternalLinkage);

  CloneFunctionInto(NewF, &OrigF, VMap, /*ModuleLevelChanges=*/true, Returns);

  NewF->setLinkage(savedLinkage);
  NewF->setVisibility(savedVisibility);
  NewF->setUnnamedAddr(savedUnnamedAddr);
  NewF->setDLLStorageClass(savedDLLStorageClass);

  auto &Context = NewF->getContext();

  // Replace the attributes of the new function:
  auto OrigAttrs = NewF->getAttributes();
  auto NewAttrs = AttributeList();

  switch (Shape.ABI) {
  case coro::ABI::Switch:
    // Bootstrap attributes by copying function attributes from the
    // original function.  This should include optimization settings and so on.
    NewAttrs = NewAttrs.addAttributes(Context, AttributeList::FunctionIndex,
                                      OrigAttrs.getFnAttributes());
    break;

  case coro::ABI::Retcon:
  case coro::ABI::RetconOnce:
    // If we have a continuation prototype, just use its attributes,
    // full-stop.
    NewAttrs = Shape.RetconLowering.ResumePrototype->getAttributes();
    break;
  }

  // Make the frame parameter nonnull and noalias.
  NewAttrs = NewAttrs.addParamAttribute(Context, 0, Attribute::NonNull);
  NewAttrs = NewAttrs.addParamAttribute(Context, 0, Attribute::NoAlias);

  switch (Shape.ABI) {
  // In these ABIs, the cloned functions always return 'void', and the
  // existing return sites are meaningless.  Note that for unique
  // continuations, this includes the returns associated with suspends;
  // this is fine because we can't suspend twice.
  case coro::ABI::Switch:
  case coro::ABI::RetconOnce:
    // Remove old returns.
    for (ReturnInst *Return : Returns)
      changeToUnreachable(Return, /*UseLLVMTrap=*/false);
    break;

  // With multi-suspend continuations, we'll already have eliminated the
  // original returns and inserted returns before all the suspend points,
  // so we want to leave any returns in place.
  case coro::ABI::Retcon:
    break;
  }

  NewF->setAttributes(NewAttrs);
  NewF->setCallingConv(Shape.getResumeFunctionCC());

  // Set up the new entry block.
  replaceEntryBlock();

  Builder.SetInsertPoint(&NewF->getEntryBlock().front());
  NewFramePtr = deriveNewFramePointer();

  // Remap frame pointer.
  Value *OldFramePtr = VMap[Shape.FramePtr];
  NewFramePtr->takeName(OldFramePtr);
  OldFramePtr->replaceAllUsesWith(NewFramePtr);

  // Remap vFrame pointer.
  auto *NewVFrame = Builder.CreateBitCast(
      NewFramePtr, Type::getInt8PtrTy(Builder.getContext()), "vFrame");
  Value *OldVFrame = cast<Value>(VMap[Shape.CoroBegin]);
  OldVFrame->replaceAllUsesWith(NewVFrame);

  switch (Shape.ABI) {
  case coro::ABI::Switch:
    // Rewrite final suspend handling as it is not done via switch (allows to
    // remove final case from the switch, since it is undefined behavior to
    // resume the coroutine suspended at the final suspend point.
    if (Shape.SwitchLowering.HasFinalSuspend)
      handleFinalSuspend();
    break;

  case coro::ABI::Retcon:
  case coro::ABI::RetconOnce:
    // Replace uses of the active suspend with the corresponding
    // continuation-function arguments.
    assert(ActiveSuspend != nullptr &&
           "no active suspend when lowering a continuation-style coroutine");
    replaceRetconSuspendUses();
    break;
  }

  // Handle suspends.
  replaceCoroSuspends();

  // Handle swifterror.
  replaceSwiftErrorOps();

  // Remove coro.end intrinsics.
  replaceCoroEnds();

  // Eliminate coro.free from the clones, replacing it with 'null' in cleanup,
  // to suppress deallocation code.
  if (Shape.ABI == coro::ABI::Switch)
    coro::replaceCoroFree(cast<CoroIdInst>(VMap[Shape.CoroBegin->getId()]),
                          /*Elide=*/ FKind == CoroCloner::Kind::SwitchCleanup);
}

// Create a resume clone by cloning the body of the original function, setting
// new entry block and replacing coro.suspend an appropriate value to force
// resume or cleanup pass for every suspend point.
static Function *createClone(Function &F, const Twine &Suffix,
                             coro::Shape &Shape, CoroCloner::Kind FKind) {
  CoroCloner Cloner(F, Suffix, Shape, FKind);
  Cloner.create();
  return Cloner.getFunction();
}

/// Remove calls to llvm.coro.end in the original function.
static void removeCoroEnds(coro::Shape &Shape, CallGraph *CG) {
  for (auto End : Shape.CoroEnds) {
    replaceCoroEnd(End, Shape, Shape.FramePtr, /*in resume*/ false, CG);
  }
}

static void replaceFrameSize(coro::Shape &Shape) {
  if (Shape.CoroSizes.empty())
    return;

  // In the same function all coro.sizes should have the same result type.
  auto *SizeIntrin = Shape.CoroSizes.back();
  Module *M = SizeIntrin->getModule();
  const DataLayout &DL = M->getDataLayout();
  auto Size = DL.getTypeAllocSize(Shape.FrameTy);
  auto *SizeConstant = ConstantInt::get(SizeIntrin->getType(), Size);

  for (CoroSizeInst *CS : Shape.CoroSizes) {
    CS->replaceAllUsesWith(SizeConstant);
    CS->eraseFromParent();
  }
}

// Create a global constant array containing pointers to functions provided and
// set Info parameter of CoroBegin to point at this constant. Example:
//
//   @f.resumers = internal constant [2 x void(%f.frame*)*]
//                    [void(%f.frame*)* @f.resume, void(%f.frame*)* @f.destroy]
//   define void @f() {
//     ...
//     call i8* @llvm.coro.begin(i8* null, i32 0, i8* null,
//                    i8* bitcast([2 x void(%f.frame*)*] * @f.resumers to i8*))
//
// Assumes that all the functions have the same signature.
static void setCoroInfo(Function &F, coro::Shape &Shape,
                        ArrayRef<Function *> Fns) {
  // This only works under the switch-lowering ABI because coro elision
  // only works on the switch-lowering ABI.
  assert(Shape.ABI == coro::ABI::Switch);

  SmallVector<Constant *, 4> Args(Fns.begin(), Fns.end());
  assert(!Args.empty());
  Function *Part = *Fns.begin();
  Module *M = Part->getParent();
  auto *ArrTy = ArrayType::get(Part->getType(), Args.size());

  auto *ConstVal = ConstantArray::get(ArrTy, Args);
  auto *GV = new GlobalVariable(*M, ConstVal->getType(), /*isConstant=*/true,
                                GlobalVariable::PrivateLinkage, ConstVal,
                                F.getName() + Twine(".resumers"));

  // Update coro.begin instruction to refer to this constant.
  LLVMContext &C = F.getContext();
  auto *BC = ConstantExpr::getPointerCast(GV, Type::getInt8PtrTy(C));
  Shape.getSwitchCoroId()->setInfo(BC);
}

// Store addresses of Resume/Destroy/Cleanup functions in the coroutine frame.
static void updateCoroFrame(coro::Shape &Shape, Function *ResumeFn,
                            Function *DestroyFn, Function *CleanupFn) {
  assert(Shape.ABI == coro::ABI::Switch);

  IRBuilder<> Builder(Shape.FramePtr->getNextNode());
  auto *ResumeAddr = Builder.CreateStructGEP(
      Shape.FrameTy, Shape.FramePtr, coro::Shape::SwitchFieldIndex::Resume,
      "resume.addr");
  Builder.CreateStore(ResumeFn, ResumeAddr);

  Value *DestroyOrCleanupFn = DestroyFn;

  CoroIdInst *CoroId = Shape.getSwitchCoroId();
  if (CoroAllocInst *CA = CoroId->getCoroAlloc()) {
    // If there is a CoroAlloc and it returns false (meaning we elide the
    // allocation, use CleanupFn instead of DestroyFn).
    DestroyOrCleanupFn = Builder.CreateSelect(CA, DestroyFn, CleanupFn);
  }

  auto *DestroyAddr = Builder.CreateStructGEP(
      Shape.FrameTy, Shape.FramePtr, coro::Shape::SwitchFieldIndex::Destroy,
      "destroy.addr");
  Builder.CreateStore(DestroyOrCleanupFn, DestroyAddr);
}

static void postSplitCleanup(Function &F) {
  removeUnreachableBlocks(F);
  legacy::FunctionPassManager FPM(F.getParent());

  FPM.add(createVerifierPass());
  FPM.add(createSCCPPass());
  FPM.add(createCFGSimplificationPass());
  FPM.add(createEarlyCSEPass());
  FPM.add(createCFGSimplificationPass());

  FPM.doInitialization();
  FPM.run(F);
  FPM.doFinalization();
}

// Assuming we arrived at the block NewBlock from Prev instruction, store
// PHI's incoming values in the ResolvedValues map.
static void
scanPHIsAndUpdateValueMap(Instruction *Prev, BasicBlock *NewBlock,
                          DenseMap<Value *, Value *> &ResolvedValues) {
  auto *PrevBB = Prev->getParent();
  for (PHINode &PN : NewBlock->phis()) {
    auto V = PN.getIncomingValueForBlock(PrevBB);
    // See if we already resolved it.
    auto VI = ResolvedValues.find(V);
    if (VI != ResolvedValues.end())
      V = VI->second;
    // Remember the value.
    ResolvedValues[&PN] = V;
  }
}

// Replace a sequence of branches leading to a ret, with a clone of a ret
// instruction. Suspend instruction represented by a switch, track the PHI
// values and select the correct case successor when possible.
static bool simplifyTerminatorLeadingToRet(Instruction *InitialInst) {
  DenseMap<Value *, Value *> ResolvedValues;

  Instruction *I = InitialInst;
  while (I->isTerminator()) {
    if (isa<ReturnInst>(I)) {
      if (I != InitialInst)
        ReplaceInstWithInst(InitialInst, I->clone());
      return true;
    }
    if (auto *BR = dyn_cast<BranchInst>(I)) {
      if (BR->isUnconditional()) {
        BasicBlock *BB = BR->getSuccessor(0);
        scanPHIsAndUpdateValueMap(I, BB, ResolvedValues);
        I = BB->getFirstNonPHIOrDbgOrLifetime();
        continue;
      }
    } else if (auto *SI = dyn_cast<SwitchInst>(I)) {
      Value *V = SI->getCondition();
      auto it = ResolvedValues.find(V);
      if (it != ResolvedValues.end())
        V = it->second;
      if (ConstantInt *Cond = dyn_cast<ConstantInt>(V)) {
        BasicBlock *BB = SI->findCaseValue(Cond)->getCaseSuccessor();
        scanPHIsAndUpdateValueMap(I, BB, ResolvedValues);
        I = BB->getFirstNonPHIOrDbgOrLifetime();
        continue;
      }
    }
    return false;
  }
  return false;
}

// Add musttail to any resume instructions that is immediately followed by a
// suspend (i.e. ret). We do this even in -O0 to support guaranteed tail call
// for symmetrical coroutine control transfer (C++ Coroutines TS extension).
// This transformation is done only in the resume part of the coroutine that has
// identical signature and calling convention as the coro.resume call.
static void addMustTailToCoroResumes(Function &F) {
  bool changed = false;

  // Collect potential resume instructions.
  SmallVector<CallInst *, 4> Resumes;
  for (auto &I : instructions(F))
    if (auto *Call = dyn_cast<CallInst>(&I))
      if (auto *CalledValue = Call->getCalledValue())
        // CoroEarly pass replaced coro resumes with indirect calls to an
        // address return by CoroSubFnInst intrinsic. See if it is one of those.
        if (isa<CoroSubFnInst>(CalledValue->stripPointerCasts()))
          Resumes.push_back(Call);

  // Set musttail on those that are followed by a ret instruction.
  for (CallInst *Call : Resumes)
    if (simplifyTerminatorLeadingToRet(Call->getNextNode())) {
      Call->setTailCallKind(CallInst::TCK_MustTail);
      changed = true;
    }

  if (changed)
    removeUnreachableBlocks(F);
}

// Coroutine has no suspend points. Remove heap allocation for the coroutine
// frame if possible.
static void handleNoSuspendCoroutine(coro::Shape &Shape) {
  auto *CoroBegin = Shape.CoroBegin;
  auto *CoroId = CoroBegin->getId();
  auto *AllocInst = CoroId->getCoroAlloc();
  switch (Shape.ABI) {
  case coro::ABI::Switch: {
    auto SwitchId = cast<CoroIdInst>(CoroId);
    coro::replaceCoroFree(SwitchId, /*Elide=*/AllocInst != nullptr);
    if (AllocInst) {
      IRBuilder<> Builder(AllocInst);
      // FIXME: Need to handle overaligned members.
      auto *Frame = Builder.CreateAlloca(Shape.FrameTy);
      auto *VFrame = Builder.CreateBitCast(Frame, Builder.getInt8PtrTy());
      AllocInst->replaceAllUsesWith(Builder.getFalse());
      AllocInst->eraseFromParent();
      CoroBegin->replaceAllUsesWith(VFrame);
    } else {
      CoroBegin->replaceAllUsesWith(CoroBegin->getMem());
    }
    break;
  }

  case coro::ABI::Retcon:
  case coro::ABI::RetconOnce:
    CoroBegin->replaceAllUsesWith(UndefValue::get(CoroBegin->getType()));
    break;
  }

  CoroBegin->eraseFromParent();
}

// SimplifySuspendPoint needs to check that there is no calls between
// coro_save and coro_suspend, since any of the calls may potentially resume
// the coroutine and if that is the case we cannot eliminate the suspend point.
static bool hasCallsInBlockBetween(Instruction *From, Instruction *To) {
  for (Instruction *I = From; I != To; I = I->getNextNode()) {
    // Assume that no intrinsic can resume the coroutine.
    if (isa<IntrinsicInst>(I))
      continue;

    if (CallSite(I))
      return true;
  }
  return false;
}

static bool hasCallsInBlocksBetween(BasicBlock *SaveBB, BasicBlock *ResDesBB) {
  SmallPtrSet<BasicBlock *, 8> Set;
  SmallVector<BasicBlock *, 8> Worklist;

  Set.insert(SaveBB);
  Worklist.push_back(ResDesBB);

  // Accumulate all blocks between SaveBB and ResDesBB. Because CoroSaveIntr
  // returns a token consumed by suspend instruction, all blocks in between
  // will have to eventually hit SaveBB when going backwards from ResDesBB.
  while (!Worklist.empty()) {
    auto *BB = Worklist.pop_back_val();
    Set.insert(BB);
    for (auto *Pred : predecessors(BB))
      if (Set.count(Pred) == 0)
        Worklist.push_back(Pred);
  }

  // SaveBB and ResDesBB are checked separately in hasCallsBetween.
  Set.erase(SaveBB);
  Set.erase(ResDesBB);

  for (auto *BB : Set)
    if (hasCallsInBlockBetween(BB->getFirstNonPHI(), nullptr))
      return true;

  return false;
}

static bool hasCallsBetween(Instruction *Save, Instruction *ResumeOrDestroy) {
  auto *SaveBB = Save->getParent();
  auto *ResumeOrDestroyBB = ResumeOrDestroy->getParent();

  if (SaveBB == ResumeOrDestroyBB)
    return hasCallsInBlockBetween(Save->getNextNode(), ResumeOrDestroy);

  // Any calls from Save to the end of the block?
  if (hasCallsInBlockBetween(Save->getNextNode(), nullptr))
    return true;

  // Any calls from begging of the block up to ResumeOrDestroy?
  if (hasCallsInBlockBetween(ResumeOrDestroyBB->getFirstNonPHI(),
                             ResumeOrDestroy))
    return true;

  // Any calls in all of the blocks between SaveBB and ResumeOrDestroyBB?
  if (hasCallsInBlocksBetween(SaveBB, ResumeOrDestroyBB))
    return true;

  return false;
}

// If a SuspendIntrin is preceded by Resume or Destroy, we can eliminate the
// suspend point and replace it with nornal control flow.
static bool simplifySuspendPoint(CoroSuspendInst *Suspend,
                                 CoroBeginInst *CoroBegin) {
  Instruction *Prev = Suspend->getPrevNode();
  if (!Prev) {
    auto *Pred = Suspend->getParent()->getSinglePredecessor();
    if (!Pred)
      return false;
    Prev = Pred->getTerminator();
  }

  CallSite CS{Prev};
  if (!CS)
    return false;

  auto *CallInstr = CS.getInstruction();

  auto *Callee = CS.getCalledValue()->stripPointerCasts();

  // See if the callsite is for resumption or destruction of the coroutine.
  auto *SubFn = dyn_cast<CoroSubFnInst>(Callee);
  if (!SubFn)
    return false;

  // Does not refer to the current coroutine, we cannot do anything with it.
  if (SubFn->getFrame() != CoroBegin)
    return false;

  // See if the transformation is safe. Specifically, see if there are any
  // calls in between Save and CallInstr. They can potenitally resume the
  // coroutine rendering this optimization unsafe.
  auto *Save = Suspend->getCoroSave();
  if (hasCallsBetween(Save, CallInstr))
    return false;

  // Replace llvm.coro.suspend with the value that results in resumption over
  // the resume or cleanup path.
  Suspend->replaceAllUsesWith(SubFn->getRawIndex());
  Suspend->eraseFromParent();
  Save->eraseFromParent();

  // No longer need a call to coro.resume or coro.destroy.
  if (auto *Invoke = dyn_cast<InvokeInst>(CallInstr)) {
    BranchInst::Create(Invoke->getNormalDest(), Invoke);
  }

  // Grab the CalledValue from CS before erasing the CallInstr.
  auto *CalledValue = CS.getCalledValue();
  CallInstr->eraseFromParent();

  // If no more users remove it. Usually it is a bitcast of SubFn.
  if (CalledValue != SubFn && CalledValue->user_empty())
    if (auto *I = dyn_cast<Instruction>(CalledValue))
      I->eraseFromParent();

  // Now we are good to remove SubFn.
  if (SubFn->user_empty())
    SubFn->eraseFromParent();

  return true;
}

// Remove suspend points that are simplified.
static void simplifySuspendPoints(coro::Shape &Shape) {
  // Currently, the only simplification we do is switch-lowering-specific.
  if (Shape.ABI != coro::ABI::Switch)
    return;

  auto &S = Shape.CoroSuspends;
  size_t I = 0, N = S.size();
  if (N == 0)
    return;
  while (true) {
    if (simplifySuspendPoint(cast<CoroSuspendInst>(S[I]), Shape.CoroBegin)) {
      if (--N == I)
        break;
      std::swap(S[I], S[N]);
      continue;
    }
    if (++I == N)
      break;
  }
  S.resize(N);
}

static SmallPtrSet<BasicBlock *, 4> getCoroBeginPredBlocks(CoroBeginInst *CB) {
  // Collect all blocks that we need to look for instructions to relocate.
  SmallPtrSet<BasicBlock *, 4> RelocBlocks;
  SmallVector<BasicBlock *, 4> Work;
  Work.push_back(CB->getParent());

  do {
    BasicBlock *Current = Work.pop_back_val();
    for (BasicBlock *BB : predecessors(Current))
      if (RelocBlocks.count(BB) == 0) {
        RelocBlocks.insert(BB);
        Work.push_back(BB);
      }
  } while (!Work.empty());
  return RelocBlocks;
}

static SmallPtrSet<Instruction *, 8>
getNotRelocatableInstructions(CoroBeginInst *CoroBegin,
                              SmallPtrSetImpl<BasicBlock *> &RelocBlocks) {
  SmallPtrSet<Instruction *, 8> DoNotRelocate;
  // Collect all instructions that we should not relocate
  SmallVector<Instruction *, 8> Work;

  // Start with CoroBegin and terminators of all preceding blocks.
  Work.push_back(CoroBegin);
  BasicBlock *CoroBeginBB = CoroBegin->getParent();
  for (BasicBlock *BB : RelocBlocks)
    if (BB != CoroBeginBB)
      Work.push_back(BB->getTerminator());

  // For every instruction in the Work list, place its operands in DoNotRelocate
  // set.
  do {
    Instruction *Current = Work.pop_back_val();
    LLVM_DEBUG(dbgs() << "CoroSplit: Will not relocate: " << *Current << "\n");
    DoNotRelocate.insert(Current);
    for (Value *U : Current->operands()) {
      auto *I = dyn_cast<Instruction>(U);
      if (!I)
        continue;

      if (auto *A = dyn_cast<AllocaInst>(I)) {
        // Stores to alloca instructions that occur before the coroutine frame
        // is allocated should not be moved; the stored values may be used by
        // the coroutine frame allocator. The operands to those stores must also
        // remain in place.
        for (const auto &User : A->users())
          if (auto *SI = dyn_cast<llvm::StoreInst>(User))
            if (RelocBlocks.count(SI->getParent()) != 0 &&
                DoNotRelocate.count(SI) == 0) {
              Work.push_back(SI);
              DoNotRelocate.insert(SI);
            }
        continue;
      }

      if (DoNotRelocate.count(I) == 0) {
        Work.push_back(I);
        DoNotRelocate.insert(I);
      }
    }
  } while (!Work.empty());
  return DoNotRelocate;
}

static void relocateInstructionBefore(CoroBeginInst *CoroBegin, Function &F) {
  // Analyze which non-alloca instructions are needed for allocation and
  // relocate the rest to after coro.begin. We need to do it, since some of the
  // targets of those instructions may be placed into coroutine frame memory
  // for which becomes available after coro.begin intrinsic.

  auto BlockSet = getCoroBeginPredBlocks(CoroBegin);
  auto DoNotRelocateSet = getNotRelocatableInstructions(CoroBegin, BlockSet);

  Instruction *InsertPt = CoroBegin->getNextNode();
  BasicBlock &BB = F.getEntryBlock(); // TODO: Look at other blocks as well.
  for (auto B = BB.begin(), E = BB.end(); B != E;) {
    Instruction &I = *B++;
    if (isa<AllocaInst>(&I))
      continue;
    if (&I == CoroBegin)
      break;
    if (DoNotRelocateSet.count(&I))
      continue;
    I.moveBefore(InsertPt);
  }
}

static void splitSwitchCoroutine(Function &F, coro::Shape &Shape,
                                 SmallVectorImpl<Function *> &Clones) {
  assert(Shape.ABI == coro::ABI::Switch);

  createResumeEntryBlock(F, Shape);
  auto ResumeClone = createClone(F, ".resume", Shape,
                                 CoroCloner::Kind::SwitchResume);
  auto DestroyClone = createClone(F, ".destroy", Shape,
                                  CoroCloner::Kind::SwitchUnwind);
  auto CleanupClone = createClone(F, ".cleanup", Shape,
                                  CoroCloner::Kind::SwitchCleanup);

  postSplitCleanup(*ResumeClone);
  postSplitCleanup(*DestroyClone);
  postSplitCleanup(*CleanupClone);

  addMustTailToCoroResumes(*ResumeClone);

  // Store addresses resume/destroy/cleanup functions in the coroutine frame.
  updateCoroFrame(Shape, ResumeClone, DestroyClone, CleanupClone);

  assert(Clones.empty());
  Clones.push_back(ResumeClone);
  Clones.push_back(DestroyClone);
  Clones.push_back(CleanupClone);

  // Create a constant array referring to resume/destroy/clone functions pointed
  // by the last argument of @llvm.coro.info, so that CoroElide pass can
  // determined correct function to call.
  setCoroInfo(F, Shape, Clones);
}

static void splitRetconCoroutine(Function &F, coro::Shape &Shape,
                                 SmallVectorImpl<Function *> &Clones) {
  assert(Shape.ABI == coro::ABI::Retcon ||
         Shape.ABI == coro::ABI::RetconOnce);
  assert(Clones.empty());

  // Reset various things that the optimizer might have decided it
  // "knows" about the coroutine function due to not seeing a return.
  F.removeFnAttr(Attribute::NoReturn);
  F.removeAttribute(AttributeList::ReturnIndex, Attribute::NoAlias);
  F.removeAttribute(AttributeList::ReturnIndex, Attribute::NonNull);

  // Allocate the frame.
  auto *Id = cast<AnyCoroIdRetconInst>(Shape.CoroBegin->getId());
  Value *RawFramePtr;
  if (Shape.RetconLowering.IsFrameInlineInStorage) {
    RawFramePtr = Id->getStorage();
  } else {
    IRBuilder<> Builder(Id);

    // Determine the size of the frame.
    const DataLayout &DL = F.getParent()->getDataLayout();
    auto Size = DL.getTypeAllocSize(Shape.FrameTy);

    // Allocate.  We don't need to update the call graph node because we're
    // going to recompute it from scratch after splitting.
    RawFramePtr = Shape.emitAlloc(Builder, Builder.getInt64(Size), nullptr);
    RawFramePtr =
      Builder.CreateBitCast(RawFramePtr, Shape.CoroBegin->getType());

    // Stash the allocated frame pointer in the continuation storage.
    auto Dest = Builder.CreateBitCast(Id->getStorage(),
                                      RawFramePtr->getType()->getPointerTo());
    Builder.CreateStore(RawFramePtr, Dest);
  }

  // Map all uses of llvm.coro.begin to the allocated frame pointer.
  {
    // Make sure we don't invalidate Shape.FramePtr.
    TrackingVH<Instruction> Handle(Shape.FramePtr);
    Shape.CoroBegin->replaceAllUsesWith(RawFramePtr);
    Shape.FramePtr = Handle.getValPtr();
  }

  // Create a unique return block.
  BasicBlock *ReturnBB = nullptr;
  SmallVector<PHINode *, 4> ReturnPHIs;

  // Create all the functions in order after the main function.
  auto NextF = std::next(F.getIterator());

  // Create a continuation function for each of the suspend points.
  Clones.reserve(Shape.CoroSuspends.size());
  for (size_t i = 0, e = Shape.CoroSuspends.size(); i != e; ++i) {
    auto Suspend = cast<CoroSuspendRetconInst>(Shape.CoroSuspends[i]);

    // Create the clone declaration.
    auto Continuation =
      createCloneDeclaration(F, Shape, ".resume." + Twine(i), NextF);
    Clones.push_back(Continuation);

    // Insert a branch to the unified return block immediately before
    // the suspend point.
    auto SuspendBB = Suspend->getParent();
    auto NewSuspendBB = SuspendBB->splitBasicBlock(Suspend);
    auto Branch = cast<BranchInst>(SuspendBB->getTerminator());

    // Create the unified return block.
    if (!ReturnBB) {
      // Place it before the first suspend.
      ReturnBB = BasicBlock::Create(F.getContext(), "coro.return", &F,
                                    NewSuspendBB);
      Shape.RetconLowering.ReturnBlock = ReturnBB;

      IRBuilder<> Builder(ReturnBB);

      // Create PHIs for all the return values.
      assert(ReturnPHIs.empty());

      // First, the continuation.
      ReturnPHIs.push_back(Builder.CreatePHI(Continuation->getType(),
                                             Shape.CoroSuspends.size()));

      // Next, all the directly-yielded values.
      for (auto ResultTy : Shape.getRetconResultTypes())
        ReturnPHIs.push_back(Builder.CreatePHI(ResultTy,
                                               Shape.CoroSuspends.size()));

      // Build the return value.
      auto RetTy = F.getReturnType();

      // Cast the continuation value if necessary.
      // We can't rely on the types matching up because that type would
      // have to be infinite.
      auto CastedContinuationTy =
        (ReturnPHIs.size() == 1 ? RetTy : RetTy->getStructElementType(0));
      auto *CastedContinuation =
        Builder.CreateBitCast(ReturnPHIs[0], CastedContinuationTy);

      Value *RetV;
      if (ReturnPHIs.size() == 1) {
        RetV = CastedContinuation;
      } else {
        RetV = UndefValue::get(RetTy);
        RetV = Builder.CreateInsertValue(RetV, CastedContinuation, 0);
        for (size_t I = 1, E = ReturnPHIs.size(); I != E; ++I)
          RetV = Builder.CreateInsertValue(RetV, ReturnPHIs[I], I);
      }

      Builder.CreateRet(RetV);
    }

    // Branch to the return block.
    Branch->setSuccessor(0, ReturnBB);
    ReturnPHIs[0]->addIncoming(Continuation, SuspendBB);
    size_t NextPHIIndex = 1;
    for (auto &VUse : Suspend->value_operands())
      ReturnPHIs[NextPHIIndex++]->addIncoming(&*VUse, SuspendBB);
    assert(NextPHIIndex == ReturnPHIs.size());
  }

  assert(Clones.size() == Shape.CoroSuspends.size());
  for (size_t i = 0, e = Shape.CoroSuspends.size(); i != e; ++i) {
    auto Suspend = Shape.CoroSuspends[i];
    auto Clone = Clones[i];

    CoroCloner(F, "resume." + Twine(i), Shape, Clone, Suspend).create();
  }
}

static void splitCoroutine(Function &F, coro::Shape &Shape,
                           SmallVectorImpl<Function *> &Clones) {
  switch (Shape.ABI) {
  case coro::ABI::Switch:
    return splitSwitchCoroutine(F, Shape, Clones);
  case coro::ABI::Retcon:
  case coro::ABI::RetconOnce:
    return splitRetconCoroutine(F, Shape, Clones);
  }
  llvm_unreachable("bad ABI kind");
}

namespace {
  class PrettyStackTraceFunction : public PrettyStackTraceEntry {
    Function &F;
  public:
    PrettyStackTraceFunction(Function &F) : F(F) {}
    void print(raw_ostream &OS) const override {
      OS << "While splitting coroutine ";
      F.printAsOperand(OS, /*print type*/ false, F.getParent());
      OS << "\n";
    }
  };
}

static void splitCoroutine(Function &F, CallGraph &CG, CallGraphSCC &SCC) {
  PrettyStackTraceFunction prettyStackTrace(F);

  // The suspend-crossing algorithm in buildCoroutineFrame get tripped
  // up by uses in unreachable blocks, so remove them as a first pass.
  removeUnreachableBlocks(F);

  coro::Shape Shape(F);
  if (!Shape.CoroBegin)
    return;

  simplifySuspendPoints(Shape);
  relocateInstructionBefore(Shape.CoroBegin, F);
  buildCoroutineFrame(F, Shape);
  replaceFrameSize(Shape);

  SmallVector<Function*, 4> Clones;

  // If there are no suspend points, no split required, just remove
  // the allocation and deallocation blocks, they are not needed.
  if (Shape.CoroSuspends.empty()) {
    handleNoSuspendCoroutine(Shape);
  } else {
    splitCoroutine(F, Shape, Clones);
  }

  // Replace all the swifterror operations in the original function.
  // This invalidates SwiftErrorOps in the Shape.
  replaceSwiftErrorOps(F, Shape, nullptr);

  removeCoroEnds(Shape, &CG);
  postSplitCleanup(F);

  // Update call graph and add the functions we created to the SCC.
  coro::updateCallGraph(F, Clones, CG, SCC);
}

// When we see the coroutine the first time, we insert an indirect call to a
// devirt trigger function and mark the coroutine that it is now ready for
// split.
static void prepareForSplit(Function &F, CallGraph &CG) {
  Module &M = *F.getParent();
  LLVMContext &Context = F.getContext();
#ifndef NDEBUG
  Function *DevirtFn = M.getFunction(CORO_DEVIRT_TRIGGER_FN);
  assert(DevirtFn && "coro.devirt.trigger function not found");
#endif

  F.addFnAttr(CORO_PRESPLIT_ATTR, PREPARED_FOR_SPLIT);

  // Insert an indirect call sequence that will be devirtualized by CoroElide
  // pass:
  //    %0 = call i8* @llvm.coro.subfn.addr(i8* null, i8 -1)
  //    %1 = bitcast i8* %0 to void(i8*)*
  //    call void %1(i8* null)
  coro::LowererBase Lowerer(M);
  Instruction *InsertPt = F.getEntryBlock().getTerminator();
  auto *Null = ConstantPointerNull::get(Type::getInt8PtrTy(Context));
  auto *DevirtFnAddr =
      Lowerer.makeSubFnCall(Null, CoroSubFnInst::RestartTrigger, InsertPt);
  FunctionType *FnTy = FunctionType::get(Type::getVoidTy(Context),
                                         {Type::getInt8PtrTy(Context)}, false);
  auto *IndirectCall = CallInst::Create(FnTy, DevirtFnAddr, Null, "", InsertPt);

  // Update CG graph with an indirect call we just added.
  CG[&F]->addCalledFunction(IndirectCall, CG.getCallsExternalNode());
}

// Make sure that there is a devirtualization trigger function that CoroSplit
// pass uses the force restart CGSCC pipeline. If devirt trigger function is not
// found, we will create one and add it to the current SCC.
static void createDevirtTriggerFunc(CallGraph &CG, CallGraphSCC &SCC) {
  Module &M = CG.getModule();
  if (M.getFunction(CORO_DEVIRT_TRIGGER_FN))
    return;

  LLVMContext &C = M.getContext();
  auto *FnTy = FunctionType::get(Type::getVoidTy(C), Type::getInt8PtrTy(C),
                                 /*IsVarArgs=*/false);
  Function *DevirtFn =
      Function::Create(FnTy, GlobalValue::LinkageTypes::PrivateLinkage,
                       CORO_DEVIRT_TRIGGER_FN, &M);
  DevirtFn->addFnAttr(Attribute::AlwaysInline);
  auto *Entry = BasicBlock::Create(C, "entry", DevirtFn);
  ReturnInst::Create(C, Entry);

  auto *Node = CG.getOrInsertFunction(DevirtFn);

  SmallVector<CallGraphNode *, 8> Nodes(SCC.begin(), SCC.end());
  Nodes.push_back(Node);
  SCC.initialize(Nodes);
}

/// Replace a call to llvm.coro.prepare.retcon.
static void replacePrepare(CallInst *Prepare, CallGraph &CG) {
  auto CastFn = Prepare->getArgOperand(0); // as an i8*
  auto Fn = CastFn->stripPointerCasts(); // as its original type

  // Find call graph nodes for the preparation.
  CallGraphNode *PrepareUserNode = nullptr, *FnNode = nullptr;
  if (auto ConcreteFn = dyn_cast<Function>(Fn)) {
    PrepareUserNode = CG[Prepare->getFunction()];
    FnNode = CG[ConcreteFn];
  }

  // Attempt to peephole this pattern:
  //    %0 = bitcast [[TYPE]] @some_function to i8*
  //    %1 = call @llvm.coro.prepare.retcon(i8* %0)
  //    %2 = bitcast %1 to [[TYPE]]
  // ==>
  //    %2 = @some_function
  for (auto UI = Prepare->use_begin(), UE = Prepare->use_end();
         UI != UE; ) {
    // Look for bitcasts back to the original function type.
    auto *Cast = dyn_cast<BitCastInst>((UI++)->getUser());
    if (!Cast || Cast->getType() != Fn->getType()) continue;

    // Check whether the replacement will introduce new direct calls.
    // If so, we'll need to update the call graph.
    if (PrepareUserNode) {
      for (auto &Use : Cast->uses()) {
        auto CS = CallSite(Use.getUser());
        if (!CS || !CS.isCallee(&Use)) continue;
        PrepareUserNode->removeCallEdgeFor(CS);
        PrepareUserNode->addCalledFunction(CS, FnNode);
      }
    }

    // Replace and remove the cast.
    Cast->replaceAllUsesWith(Fn);
    Cast->eraseFromParent();
  }

  // Replace any remaining uses with the function as an i8*.
  // This can never directly be a callee, so we don't need to update CG.
  Prepare->replaceAllUsesWith(CastFn);
  Prepare->eraseFromParent();

  // Kill dead bitcasts.
  while (auto *Cast = dyn_cast<BitCastInst>(CastFn)) {
    if (!Cast->use_empty()) break;
    CastFn = Cast->getOperand(0);
    Cast->eraseFromParent();
  }
}

/// Remove calls to llvm.coro.prepare.retcon, a barrier meant to prevent
/// IPO from operating on calls to a retcon coroutine before it's been
/// split.  This is only safe to do after we've split all retcon
/// coroutines in the module.  We can do that this in this pass because
/// this pass does promise to split all retcon coroutines (as opposed to
/// switch coroutines, which are lowered in multiple stages).
static bool replaceAllPrepares(Function *PrepareFn, CallGraph &CG) {
  bool Changed = false;
  for (auto PI = PrepareFn->use_begin(), PE = PrepareFn->use_end();
         PI != PE; ) {
    // Intrinsics can only be used in calls.
    auto *Prepare = cast<CallInst>((PI++)->getUser());
    replacePrepare(Prepare, CG);
    Changed = true;
  }

  return Changed;
}

//===----------------------------------------------------------------------===//
//                              Top Level Driver
//===----------------------------------------------------------------------===//

namespace {

struct CoroSplit : public CallGraphSCCPass {
  static char ID; // Pass identification, replacement for typeid

  CoroSplit() : CallGraphSCCPass(ID) {
    initializeCoroSplitPass(*PassRegistry::getPassRegistry());
  }

  bool Run = false;

  // A coroutine is identified by the presence of coro.begin intrinsic, if
  // we don't have any, this pass has nothing to do.
  bool doInitialization(CallGraph &CG) override {
    Run = coro::declaresIntrinsics(CG.getModule(),
                                   {"llvm.coro.begin",
                                    "llvm.coro.prepare.retcon"});
    return CallGraphSCCPass::doInitialization(CG);
  }

  bool runOnSCC(CallGraphSCC &SCC) override {
    if (!Run)
      return false;

    // Check for uses of llvm.coro.prepare.retcon.
    auto PrepareFn =
      SCC.getCallGraph().getModule().getFunction("llvm.coro.prepare.retcon");
    if (PrepareFn && PrepareFn->use_empty())
      PrepareFn = nullptr;

    // Find coroutines for processing.
    SmallVector<Function *, 4> Coroutines;
    for (CallGraphNode *CGN : SCC)
      if (auto *F = CGN->getFunction())
        if (F->hasFnAttribute(CORO_PRESPLIT_ATTR))
          Coroutines.push_back(F);

    if (Coroutines.empty() && !PrepareFn)
      return false;

    CallGraph &CG = getAnalysis<CallGraphWrapperPass>().getCallGraph();

    if (Coroutines.empty())
      return replaceAllPrepares(PrepareFn, CG);

    createDevirtTriggerFunc(CG, SCC);

    // Split all the coroutines.
    for (Function *F : Coroutines) {
      Attribute Attr = F->getFnAttribute(CORO_PRESPLIT_ATTR);
      StringRef Value = Attr.getValueAsString();
      LLVM_DEBUG(dbgs() << "CoroSplit: Processing coroutine '" << F->getName()
                        << "' state: " << Value << "\n");
      if (Value == UNPREPARED_FOR_SPLIT) {
        prepareForSplit(*F, CG);
        continue;
      }
      F->removeFnAttr(CORO_PRESPLIT_ATTR);
      splitCoroutine(*F, CG, SCC);
    }

    if (PrepareFn)
      replaceAllPrepares(PrepareFn, CG);

    return true;
  }

  void getAnalysisUsage(AnalysisUsage &AU) const override {
    CallGraphSCCPass::getAnalysisUsage(AU);
  }

  StringRef getPassName() const override { return "Coroutine Splitting"; }
};

} // end anonymous namespace

char CoroSplit::ID = 0;

INITIALIZE_PASS(
    CoroSplit, "coro-split",
    "Split coroutine into a set of functions driving its state machine", false,
    false)

Pass *llvm::createCoroSplitPass() { return new CoroSplit(); }<|MERGE_RESOLUTION|>--- conflicted
+++ resolved
@@ -279,15 +279,9 @@
   IRBuilder<> Builder(NewEntry);
   auto *FramePtr = Shape.FramePtr;
   auto *FrameTy = Shape.FrameTy;
-<<<<<<< HEAD
-  auto *GepIndex = Builder.CreateStructGEP(
-      FrameTy, FramePtr, coro::Shape::SwitchFieldIndex::Index, "index.addr");
-  auto *Index = Builder.CreateLoad(GepIndex, "index");
-=======
   auto *GepIndex = Builder.CreateConstInBoundsGEP2_32(
-      FrameTy, FramePtr, 0, coro::Shape::IndexField, "index.addr");
+      FrameTy, FramePtr, 0, coro::Shape::SwitchFieldIndex::Index, "index.addr");
   auto *Index = Builder.CreateLoad(Shape.getIndexType(), GepIndex, "index");
->>>>>>> edce282b
   auto *Switch =
       Builder.CreateSwitch(Index, UnreachBB, Shape.CoroSuspends.size());
   Shape.SwitchLowering.ResumeSwitch = Switch;
@@ -384,21 +378,13 @@
     BasicBlock *OldSwitchBB = Switch->getParent();
     auto *NewSwitchBB = OldSwitchBB->splitBasicBlock(Switch, "Switch");
     Builder.SetInsertPoint(OldSwitchBB->getTerminator());
-<<<<<<< HEAD
-    auto *GepIndex = Builder.CreateStructGEP(Shape.FrameTy, NewFramePtr,
-                                       coro::Shape::SwitchFieldIndex::Resume,
-                                             "ResumeFn.addr");
-    auto *Load = Builder.CreateLoad(GepIndex);
-    auto *Cond = Builder.CreateIsNull(Load);
-=======
     auto *GepIndex = Builder.CreateConstInBoundsGEP2_32(Shape.FrameTy, FramePtr,
-                                                        0, 0, "ResumeFn.addr");
+                    0, coro::Shape::SwitchFieldIndex::Resume,, "ResumeFn.addr");
     auto *Load = Builder.CreateLoad(
-        Shape.FrameTy->getElementType(coro::Shape::ResumeField), GepIndex);
+        Shape.FrameTy->getElementType(coro::Shape::SwiftFieldIndex::Resume), GepIndex);
     auto *NullPtr =
         ConstantPointerNull::get(cast<PointerType>(Load->getType()));
     auto *Cond = Builder.CreateICmpEQ(Load, NullPtr);
->>>>>>> edce282b
     Builder.CreateCondBr(Cond, ResumeBB, NewSwitchBB);
     OldSwitchBB->getTerminator()->eraseFromParent();
   }
