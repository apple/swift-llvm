//===- llvm/CodeGen/DwarfFile.cpp - Dwarf Debug Framework -----------------===//
//
//                     The LLVM Compiler Infrastructure
//
// This file is distributed under the University of Illinois Open Source
// License. See LICENSE.TXT for details.
//
//===----------------------------------------------------------------------===//

#include "DwarfFile.h"
#include "DwarfCompileUnit.h"
#include "DwarfDebug.h"
#include "DwarfUnit.h"
#include "llvm/ADT/SmallVector.h"
#include "llvm/CodeGen/AsmPrinter.h"
#include "llvm/CodeGen/DIE.h"
#include "llvm/IR/DebugInfoMetadata.h"
#include "llvm/MC/MCStreamer.h"
#include <algorithm>
#include <cstdint>

using namespace llvm;

DwarfFile::DwarfFile(AsmPrinter *AP, StringRef Pref, BumpPtrAllocator &DA)
    : Asm(AP), Abbrevs(AbbrevAllocator), StrPool(DA, *Asm, Pref) {}

void DwarfFile::addUnit(std::unique_ptr<DwarfCompileUnit> U) {
  CUs.push_back(std::move(U));
}

void DwarfFile::emitStringOffsetsTableHeader(MCSection *Section) {
  if (StrPool.empty())
    return;
  Asm->OutStreamer->SwitchSection(Section);
  unsigned EntrySize = 4;
  // FIXME: DWARF64
  // We are emitting the header for a contribution to the string offsets
  // table. The header consists of an entry with the contribution's
<<<<<<< HEAD
  // size (not including the size of the length field), the DWARF version and
  // 2 bytes of padding.
  Asm->emitInt32(StrPool.size() * EntrySize + 4);
  Asm->emitInt16(Asm->getDwarfVersion());
  Asm->emitInt16(0);
=======
  // size (not including the size of the header), the DWARF version and
  // 2 bytes of padding.
  Asm->EmitInt32(StrPool.size() * EntrySize);
  Asm->EmitInt16(Asm->getDwarfVersion());
  Asm->EmitInt16(0);
>>>>>>> d12f4ffa
  // Define the symbol that marks the start of the contribution. It is
  // referenced by most unit headers via DW_AT_str_offsets_base.
  // Split units do not use the attribute.
  if (StringOffsetsStartSym)
    Asm->OutStreamer->EmitLabel(StringOffsetsStartSym);
}

// Emit the various dwarf units to the unit section USection with
// the abbreviations going into ASection.
void DwarfFile::emitUnits(bool UseOffsets) {
  for (const auto &TheU : CUs)
    emitUnit(TheU.get(), UseOffsets);
}

void DwarfFile::emitUnit(DwarfUnit *TheU, bool UseOffsets) {
  DIE &Die = TheU->getUnitDie();
  MCSection *USection = TheU->getSection();
  Asm->OutStreamer->SwitchSection(USection);

  TheU->emitHeader(UseOffsets);

  Asm->emitDwarfDIE(Die);
}

// Compute the size and offset for each DIE.
void DwarfFile::computeSizeAndOffsets() {
  // Offset from the first CU in the debug info section is 0 initially.
  unsigned SecOffset = 0;

  // Iterate over each compile unit and set the size and offsets for each
  // DIE within each compile unit. All offsets are CU relative.
  for (const auto &TheU : CUs) {
    TheU->setDebugSectionOffset(SecOffset);
    SecOffset += computeSizeAndOffsetsForUnit(TheU.get());
  }
}

unsigned DwarfFile::computeSizeAndOffsetsForUnit(DwarfUnit *TheU) {
  // CU-relative offset is reset to 0 here.
  unsigned Offset = sizeof(int32_t) +      // Length of Unit Info
                    TheU->getHeaderSize(); // Unit-specific headers

  // The return value here is CU-relative, after laying out
  // all of the CU DIE.
  return computeSizeAndOffset(TheU->getUnitDie(), Offset);
}

// Compute the size and offset of a DIE. The offset is relative to start of the
// CU. It returns the offset after laying out the DIE.
unsigned DwarfFile::computeSizeAndOffset(DIE &Die, unsigned Offset) {
  return Die.computeOffsetsAndAbbrevs(Asm, Abbrevs, Offset);
}

void DwarfFile::emitAbbrevs(MCSection *Section) { Abbrevs.Emit(Asm, Section); }

// Emit strings into a string section.
void DwarfFile::emitStrings(MCSection *StrSection, MCSection *OffsetSection,
                            bool UseRelativeOffsets) {
  StrPool.emit(*Asm, StrSection, OffsetSection, UseRelativeOffsets);
}

bool DwarfFile::addScopeVariable(LexicalScope *LS, DbgVariable *Var) {
  auto &ScopeVars = ScopeVariables[LS];
  const DILocalVariable *DV = Var->getVariable();
  if (unsigned ArgNum = DV->getArg()) {
    auto Cached = ScopeVars.Args.find(ArgNum);
    if (Cached == ScopeVars.Args.end())
      ScopeVars.Args[ArgNum] = Var;
    else {
      Cached->second->addMMIEntry(*Var);
      return false;
    }
  } else {
    ScopeVars.Locals.push_back(Var);
  }    
  return true;
}<|MERGE_RESOLUTION|>--- conflicted
+++ resolved
@@ -36,19 +36,11 @@
   // FIXME: DWARF64
   // We are emitting the header for a contribution to the string offsets
   // table. The header consists of an entry with the contribution's
-<<<<<<< HEAD
-  // size (not including the size of the length field), the DWARF version and
-  // 2 bytes of padding.
-  Asm->emitInt32(StrPool.size() * EntrySize + 4);
-  Asm->emitInt16(Asm->getDwarfVersion());
-  Asm->emitInt16(0);
-=======
   // size (not including the size of the header), the DWARF version and
   // 2 bytes of padding.
   Asm->EmitInt32(StrPool.size() * EntrySize);
   Asm->EmitInt16(Asm->getDwarfVersion());
   Asm->EmitInt16(0);
->>>>>>> d12f4ffa
   // Define the symbol that marks the start of the contribution. It is
   // referenced by most unit headers via DW_AT_str_offsets_base.
   // Split units do not use the attribute.
