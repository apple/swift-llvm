//===- lib/MC/WasmObjectWriter.cpp - Wasm File Writer ---------------------===//
//
//                     The LLVM Compiler Infrastructure
//
// This file is distributed under the University of Illinois Open Source
// License. See LICENSE.TXT for details.
//
//===----------------------------------------------------------------------===//
//
// This file implements Wasm object file writer information.
//
//===----------------------------------------------------------------------===//

#include "llvm/ADT/STLExtras.h"
#include "llvm/ADT/SmallPtrSet.h"
#include "llvm/BinaryFormat/Wasm.h"
#include "llvm/Config/llvm-config.h"
#include "llvm/MC/MCAsmBackend.h"
#include "llvm/MC/MCAsmLayout.h"
#include "llvm/MC/MCAssembler.h"
#include "llvm/MC/MCContext.h"
#include "llvm/MC/MCExpr.h"
#include "llvm/MC/MCFixupKindInfo.h"
#include "llvm/MC/MCObjectWriter.h"
#include "llvm/MC/MCSectionWasm.h"
#include "llvm/MC/MCSymbolWasm.h"
#include "llvm/MC/MCValue.h"
#include "llvm/MC/MCWasmObjectWriter.h"
#include "llvm/Support/Casting.h"
#include "llvm/Support/Debug.h"
#include "llvm/Support/ErrorHandling.h"
#include "llvm/Support/LEB128.h"
#include "llvm/Support/StringSaver.h"
#include <vector>

using namespace llvm;

#define DEBUG_TYPE "mc"

namespace {

// Went we ceate the indirect function table we start at 1, so that there is
// and emtpy slot at 0 and therefore calling a null function pointer will trap.
static const uint32_t kInitialTableOffset = 1;

// For patching purposes, we need to remember where each section starts, both
// for patching up the section size field, and for patching up references to
// locations within the section.
struct SectionBookkeeping {
  // Where the size of the section is written.
  uint64_t SizeOffset;
  // Where the section header ends (without custom section name).
  uint64_t PayloadOffset;
  // Where the contents of the section starts.
  uint64_t ContentsOffset;
  uint32_t Index;
};

// The signature of a wasm function, in a struct capable of being used as a
// DenseMap key.
struct WasmFunctionType {
  // Support empty and tombstone instances, needed by DenseMap.
  enum { Plain, Empty, Tombstone } State;

  // The return types of the function.
  SmallVector<wasm::ValType, 1> Returns;

  // The parameter types of the function.
  SmallVector<wasm::ValType, 4> Params;

  WasmFunctionType() : State(Plain) {}

  bool operator==(const WasmFunctionType &Other) const {
    return State == Other.State && Returns == Other.Returns &&
           Params == Other.Params;
  }
};

// Traits for using WasmFunctionType in a DenseMap.
struct WasmFunctionTypeDenseMapInfo {
  static WasmFunctionType getEmptyKey() {
    WasmFunctionType FuncTy;
    FuncTy.State = WasmFunctionType::Empty;
    return FuncTy;
  }
  static WasmFunctionType getTombstoneKey() {
    WasmFunctionType FuncTy;
    FuncTy.State = WasmFunctionType::Tombstone;
    return FuncTy;
  }
  static unsigned getHashValue(const WasmFunctionType &FuncTy) {
    uintptr_t Value = FuncTy.State;
    for (wasm::ValType Ret : FuncTy.Returns)
      Value += DenseMapInfo<int32_t>::getHashValue(int32_t(Ret));
    for (wasm::ValType Param : FuncTy.Params)
      Value += DenseMapInfo<int32_t>::getHashValue(int32_t(Param));
    return Value;
  }
  static bool isEqual(const WasmFunctionType &LHS,
                      const WasmFunctionType &RHS) {
    return LHS == RHS;
  }
};

// A wasm data segment.  A wasm binary contains only a single data section
// but that can contain many segments, each with their own virtual location
// in memory.  Each MCSection data created by llvm is modeled as its own
// wasm data segment.
struct WasmDataSegment {
  MCSectionWasm *Section;
  StringRef Name;
  uint32_t Offset;
  uint32_t Alignment;
  uint32_t Flags;
  SmallVector<char, 4> Data;
};

// A wasm function to be written into the function section.
struct WasmFunction {
  int32_t Type;
  const MCSymbolWasm *Sym;
};

// A wasm global to be written into the global section.
struct WasmGlobal {
  wasm::WasmGlobalType Type;
  uint64_t InitialValue;
};

// Information about a single item which is part of a COMDAT.  For each data
// segment or function which is in the COMDAT, there is a corresponding
// WasmComdatEntry.
struct WasmComdatEntry {
  unsigned Kind;
  uint32_t Index;
};

// Information about a single relocation.
struct WasmRelocationEntry {
  uint64_t Offset;                  // Where is the relocation.
  const MCSymbolWasm *Symbol;       // The symbol to relocate with.
  int64_t Addend;                   // A value to add to the symbol.
  unsigned Type;                    // The type of the relocation.
  const MCSectionWasm *FixupSection;// The section the relocation is targeting.

  WasmRelocationEntry(uint64_t Offset, const MCSymbolWasm *Symbol,
                      int64_t Addend, unsigned Type,
                      const MCSectionWasm *FixupSection)
      : Offset(Offset), Symbol(Symbol), Addend(Addend), Type(Type),
        FixupSection(FixupSection) {}

  bool hasAddend() const {
    switch (Type) {
    case wasm::R_WEBASSEMBLY_MEMORY_ADDR_LEB:
    case wasm::R_WEBASSEMBLY_MEMORY_ADDR_SLEB:
    case wasm::R_WEBASSEMBLY_MEMORY_ADDR_I32:
    case wasm::R_WEBASSEMBLY_FUNCTION_OFFSET_I32:
    case wasm::R_WEBASSEMBLY_SECTION_OFFSET_I32:
      return true;
    default:
      return false;
    }
  }

  void print(raw_ostream &Out) const {
    Out << wasm::relocTypetoString(Type)
        << " Off=" << Offset << ", Sym=" << *Symbol << ", Addend=" << Addend
        << ", FixupSection=" << FixupSection->getSectionName();
  }

#if !defined(NDEBUG) || defined(LLVM_ENABLE_DUMP)
  LLVM_DUMP_METHOD void dump() const { print(dbgs()); }
#endif
};

static const uint32_t INVALID_INDEX = -1;

struct WasmCustomSection {

  StringRef Name;
  MCSectionWasm *Section;

  uint32_t OutputContentsOffset;
  uint32_t OutputIndex;

  WasmCustomSection(StringRef Name, MCSectionWasm *Section)
      : Name(Name), Section(Section), OutputContentsOffset(0),
        OutputIndex(INVALID_INDEX) {}
};

#if !defined(NDEBUG)
raw_ostream &operator<<(raw_ostream &OS, const WasmRelocationEntry &Rel) {
  Rel.print(OS);
  return OS;
}
#endif

class WasmObjectWriter : public MCObjectWriter {
  support::endian::Writer W;

  /// The target specific Wasm writer instance.
  std::unique_ptr<MCWasmObjectTargetWriter> TargetObjectWriter;

  // Relocations for fixing up references in the code section.
  std::vector<WasmRelocationEntry> CodeRelocations;
  uint32_t CodeSectionIndex;

  // Relocations for fixing up references in the data section.
  std::vector<WasmRelocationEntry> DataRelocations;
  uint32_t DataSectionIndex;

  // Index values to use for fixing up call_indirect type indices.
  // Maps function symbols to the index of the type of the function
  DenseMap<const MCSymbolWasm *, uint32_t> TypeIndices;
  // Maps function symbols to the table element index space. Used
  // for TABLE_INDEX relocation types (i.e. address taken functions).
  DenseMap<const MCSymbolWasm *, uint32_t> TableIndices;
  // Maps function/global symbols to the function/global/section index space.
  DenseMap<const MCSymbolWasm *, uint32_t> WasmIndices;
  // Maps data symbols to the Wasm segment and offset/size with the segment.
  DenseMap<const MCSymbolWasm *, wasm::WasmDataReference> DataLocations;

  // Stores output data (index, relocations, content offset) for custom
  // section.
  std::vector<WasmCustomSection> CustomSections;
  // Relocations for fixing up references in the custom sections.
  DenseMap<const MCSectionWasm *, std::vector<WasmRelocationEntry>>
      CustomSectionsRelocations;

  // Map from section to defining function symbol.
  DenseMap<const MCSection *, const MCSymbol *> SectionFunctions;

  DenseMap<WasmFunctionType, int32_t, WasmFunctionTypeDenseMapInfo>
      FunctionTypeIndices;
  SmallVector<WasmFunctionType, 4> FunctionTypes;
  SmallVector<WasmGlobal, 4> Globals;
  SmallVector<WasmDataSegment, 4> DataSegments;
  unsigned NumFunctionImports = 0;
  unsigned NumGlobalImports = 0;
  uint32_t SectionCount = 0;

  // TargetObjectWriter wrappers.
  bool is64Bit() const { return TargetObjectWriter->is64Bit(); }
  unsigned getRelocType(const MCValue &Target, const MCFixup &Fixup) const {
    return TargetObjectWriter->getRelocType(Target, Fixup);
  }

  void startSection(SectionBookkeeping &Section, unsigned SectionId);
  void startCustomSection(SectionBookkeeping &Section, StringRef Name);
  void endSection(SectionBookkeeping &Section);

public:
  WasmObjectWriter(std::unique_ptr<MCWasmObjectTargetWriter> MOTW,
                   raw_pwrite_stream &OS)
      : W(OS, support::little), TargetObjectWriter(std::move(MOTW)) {}

  ~WasmObjectWriter() override;

private:
  void reset() override {
    CodeRelocations.clear();
    DataRelocations.clear();
    TypeIndices.clear();
    WasmIndices.clear();
    TableIndices.clear();
    DataLocations.clear();
    CustomSectionsRelocations.clear();
    FunctionTypeIndices.clear();
    FunctionTypes.clear();
    Globals.clear();
    DataSegments.clear();
    SectionFunctions.clear();
    NumFunctionImports = 0;
    NumGlobalImports = 0;
    MCObjectWriter::reset();
  }

  void writeHeader(const MCAssembler &Asm);

  void recordRelocation(MCAssembler &Asm, const MCAsmLayout &Layout,
                        const MCFragment *Fragment, const MCFixup &Fixup,
                        MCValue Target, uint64_t &FixedValue) override;

  void executePostLayoutBinding(MCAssembler &Asm,
                                const MCAsmLayout &Layout) override;

  uint64_t writeObject(MCAssembler &Asm, const MCAsmLayout &Layout) override;

  void writeString(const StringRef Str) {
    encodeULEB128(Str.size(), W.OS);
    W.OS << Str;
  }

  void writeValueType(wasm::ValType Ty) {
    W.OS << static_cast<char>(Ty);
  }

  void writeTypeSection(ArrayRef<WasmFunctionType> FunctionTypes);
  void writeImportSection(ArrayRef<wasm::WasmImport> Imports, uint32_t DataSize,
                          uint32_t NumElements);
  void writeFunctionSection(ArrayRef<WasmFunction> Functions);
  void writeGlobalSection();
  void writeExportSection(ArrayRef<wasm::WasmExport> Exports);
  void writeElemSection(ArrayRef<uint32_t> TableElems);
  void writeCodeSection(const MCAssembler &Asm, const MCAsmLayout &Layout,
                        ArrayRef<WasmFunction> Functions);
  void writeDataSection();
  void writeRelocSection(uint32_t SectionIndex, StringRef Name,
                         ArrayRef<WasmRelocationEntry> Relocations);
  void writeLinkingMetaDataSection(
      ArrayRef<wasm::WasmSymbolInfo> SymbolInfos,
      ArrayRef<std::pair<uint16_t, uint32_t>> InitFuncs,
      const std::map<StringRef, std::vector<WasmComdatEntry>> &Comdats);
  void writeCustomSections(const MCAssembler &Asm, const MCAsmLayout &Layout);
  void writeCustomRelocSections();
  void
  updateCustomSectionRelocations(const SmallVector<WasmFunction, 4> &Functions,
                                 const MCAsmLayout &Layout);

  uint32_t getProvisionalValue(const WasmRelocationEntry &RelEntry);
  void applyRelocations(ArrayRef<WasmRelocationEntry> Relocations,
                        uint64_t ContentsOffset);

  uint32_t getRelocationIndexValue(const WasmRelocationEntry &RelEntry);
  uint32_t getFunctionType(const MCSymbolWasm &Symbol);
  uint32_t registerFunctionType(const MCSymbolWasm &Symbol);
};

} // end anonymous namespace

WasmObjectWriter::~WasmObjectWriter() {}

// Write out a section header and a patchable section size field.
void WasmObjectWriter::startSection(SectionBookkeeping &Section,
                                    unsigned SectionId) {
  LLVM_DEBUG(dbgs() << "startSection " << SectionId << "\n");
  W.OS << char(SectionId);

  Section.SizeOffset = W.OS.tell();

  // The section size. We don't know the size yet, so reserve enough space
  // for any 32-bit value; we'll patch it later.
  encodeULEB128(UINT32_MAX, W.OS);

  // The position where the section starts, for measuring its size.
  Section.ContentsOffset = W.OS.tell();
  Section.PayloadOffset = W.OS.tell();
  Section.Index = SectionCount++;
}

void WasmObjectWriter::startCustomSection(SectionBookkeeping &Section,
                                          StringRef Name) {
  LLVM_DEBUG(dbgs() << "startCustomSection " << Name << "\n");
  startSection(Section, wasm::WASM_SEC_CUSTOM);

  // The position where the section header ends, for measuring its size.
  Section.PayloadOffset = W.OS.tell();

  // Custom sections in wasm also have a string identifier.
  writeString(Name);

  // The position where the custom section starts.
  Section.ContentsOffset = W.OS.tell();
}

// Now that the section is complete and we know how big it is, patch up the
// section size field at the start of the section.
void WasmObjectWriter::endSection(SectionBookkeeping &Section) {
  uint64_t Size = W.OS.tell() - Section.PayloadOffset;
  if (uint32_t(Size) != Size)
    report_fatal_error("section size does not fit in a uint32_t");

  LLVM_DEBUG(dbgs() << "endSection size=" << Size << "\n");

  // Write the final section size to the payload_len field, which follows
  // the section id byte.
  uint8_t Buffer[16];
  unsigned SizeLen = encodeULEB128(Size, Buffer, 5);
  assert(SizeLen == 5);
  static_cast<raw_pwrite_stream &>(W.OS).pwrite((char *)Buffer, SizeLen,
                                                Section.SizeOffset);
}

// Emit the Wasm header.
void WasmObjectWriter::writeHeader(const MCAssembler &Asm) {
  W.OS.write(wasm::WasmMagic, sizeof(wasm::WasmMagic));
  W.write<uint32_t>(wasm::WasmVersion);
}

void WasmObjectWriter::executePostLayoutBinding(MCAssembler &Asm,
                                                const MCAsmLayout &Layout) {
  // Build a map of sections to the function that defines them, for use
  // in recordRelocation.
  for (const MCSymbol &S : Asm.symbols()) {
    const auto &WS = static_cast<const MCSymbolWasm &>(S);
    if (WS.isDefined() && WS.isFunction() && !WS.isVariable()) {
      const auto &Sec = static_cast<const MCSectionWasm &>(S.getSection());
      auto Pair = SectionFunctions.insert(std::make_pair(&Sec, &S));
      if (!Pair.second)
        report_fatal_error("section already has a defining function: " +
                           Sec.getSectionName());
    }
  }
}

void WasmObjectWriter::recordRelocation(MCAssembler &Asm,
                                        const MCAsmLayout &Layout,
                                        const MCFragment *Fragment,
                                        const MCFixup &Fixup, MCValue Target,
                                        uint64_t &FixedValue) {
  MCAsmBackend &Backend = Asm.getBackend();
  bool IsPCRel = Backend.getFixupKindInfo(Fixup.getKind()).Flags &
                 MCFixupKindInfo::FKF_IsPCRel;
  const auto &FixupSection = cast<MCSectionWasm>(*Fragment->getParent());
  uint64_t C = Target.getConstant();
  uint64_t FixupOffset = Layout.getFragmentOffset(Fragment) + Fixup.getOffset();
  MCContext &Ctx = Asm.getContext();

  // The .init_array isn't translated as data, so don't do relocations in it.
  if (FixupSection.getSectionName().startswith(".init_array"))
    return;

  if (const MCSymbolRefExpr *RefB = Target.getSymB()) {
    assert(RefB->getKind() == MCSymbolRefExpr::VK_None &&
           "Should not have constructed this");

    // Let A, B and C being the components of Target and R be the location of
    // the fixup. If the fixup is not pcrel, we want to compute (A - B + C).
    // If it is pcrel, we want to compute (A - B + C - R).

    // In general, Wasm has no relocations for -B. It can only represent (A + C)
    // or (A + C - R). If B = R + K and the relocation is not pcrel, we can
    // replace B to implement it: (A - R - K + C)
    if (IsPCRel) {
      Ctx.reportError(
          Fixup.getLoc(),
          "No relocation available to represent this relative expression");
      return;
    }

    const auto &SymB = cast<MCSymbolWasm>(RefB->getSymbol());

    if (SymB.isUndefined()) {
      Ctx.reportError(Fixup.getLoc(),
                      Twine("symbol '") + SymB.getName() +
                          "' can not be undefined in a subtraction expression");
      return;
    }

    assert(!SymB.isAbsolute() && "Should have been folded");
    const MCSection &SecB = SymB.getSection();
    if (&SecB != &FixupSection) {
      Ctx.reportError(Fixup.getLoc(),
                      "Cannot represent a difference across sections");
      return;
    }

    uint64_t SymBOffset = Layout.getSymbolOffset(SymB);
    uint64_t K = SymBOffset - FixupOffset;
    IsPCRel = true;
    C -= K;
  }

  // We either rejected the fixup or folded B into C at this point.
  const MCSymbolRefExpr *RefA = Target.getSymA();
  const auto *SymA = RefA ? cast<MCSymbolWasm>(&RefA->getSymbol()) : nullptr;

  if (SymA && SymA->isVariable()) {
    const MCExpr *Expr = SymA->getVariableValue();
    const auto *Inner = cast<MCSymbolRefExpr>(Expr);
    if (Inner->getKind() == MCSymbolRefExpr::VK_WEAKREF)
      llvm_unreachable("weakref used in reloc not yet implemented");
  }

  // Put any constant offset in an addend. Offsets can be negative, and
  // LLVM expects wrapping, in contrast to wasm's immediates which can't
  // be negative and don't wrap.
  FixedValue = 0;

  unsigned Type = getRelocType(Target, Fixup);
  assert(!IsPCRel);
  assert(SymA);

  // Absolute offset within a section or a function.
  // Currently only supported for for metadata sections.
  // See: test/MC/WebAssembly/blockaddress.ll
  if (Type == wasm::R_WEBASSEMBLY_FUNCTION_OFFSET_I32 ||
      Type == wasm::R_WEBASSEMBLY_SECTION_OFFSET_I32) {
    if (!FixupSection.getKind().isMetadata())
      report_fatal_error("relocations for function or section offsets are "
                         "only supported in metadata sections");

    const MCSymbol *SectionSymbol = nullptr;
    const MCSection &SecA = SymA->getSection();
    if (SecA.getKind().isText())
      SectionSymbol = SectionFunctions.find(&SecA)->second;
    else
      SectionSymbol = SecA.getBeginSymbol();
    if (!SectionSymbol)
      report_fatal_error("section symbol is required for relocation");

    C += Layout.getSymbolOffset(*SymA);
    SymA = cast<MCSymbolWasm>(SectionSymbol);
  }

  // Relocation other than R_WEBASSEMBLY_TYPE_INDEX_LEB are required to be
  // against a named symbol.
  if (Type != wasm::R_WEBASSEMBLY_TYPE_INDEX_LEB) {
    if (SymA->getName().empty())
      report_fatal_error("relocations against un-named temporaries are not yet "
                         "supported by wasm");

    SymA->setUsedInReloc();
  }

  WasmRelocationEntry Rec(FixupOffset, SymA, C, Type, &FixupSection);
  LLVM_DEBUG(dbgs() << "WasmReloc: " << Rec << "\n");

  if (FixupSection.isWasmData()) {
    DataRelocations.push_back(Rec);
  } else if (FixupSection.getKind().isText()) {
    CodeRelocations.push_back(Rec);
  } else if (FixupSection.getKind().isMetadata()) {
    CustomSectionsRelocations[&FixupSection].push_back(Rec);
  } else {
    llvm_unreachable("unexpected section type");
  }
}

// Write X as an (unsigned) LEB value at offset Offset in Stream, padded
// to allow patching.
static void
WritePatchableLEB(raw_pwrite_stream &Stream, uint32_t X, uint64_t Offset) {
  uint8_t Buffer[5];
  unsigned SizeLen = encodeULEB128(X, Buffer, 5);
  assert(SizeLen == 5);
  Stream.pwrite((char *)Buffer, SizeLen, Offset);
}

// Write X as an signed LEB value at offset Offset in Stream, padded
// to allow patching.
static void
WritePatchableSLEB(raw_pwrite_stream &Stream, int32_t X, uint64_t Offset) {
  uint8_t Buffer[5];
  unsigned SizeLen = encodeSLEB128(X, Buffer, 5);
  assert(SizeLen == 5);
  Stream.pwrite((char *)Buffer, SizeLen, Offset);
}

// Write X as a plain integer value at offset Offset in Stream.
static void WriteI32(raw_pwrite_stream &Stream, uint32_t X, uint64_t Offset) {
  uint8_t Buffer[4];
  support::endian::write32le(Buffer, X);
  Stream.pwrite((char *)Buffer, sizeof(Buffer), Offset);
}

static const MCSymbolWasm* ResolveSymbol(const MCSymbolWasm& Symbol) {
  if (Symbol.isVariable()) {
    const MCExpr *Expr = Symbol.getVariableValue();
    auto *Inner = cast<MCSymbolRefExpr>(Expr);
    return cast<MCSymbolWasm>(&Inner->getSymbol());
  }
  return &Symbol;
}

// Compute a value to write into the code at the location covered
// by RelEntry. This value isn't used by the static linker; it just serves
// to make the object format more readable and more likely to be directly
// useable.
uint32_t
WasmObjectWriter::getProvisionalValue(const WasmRelocationEntry &RelEntry) {
  switch (RelEntry.Type) {
  case wasm::R_WEBASSEMBLY_TABLE_INDEX_SLEB:
  case wasm::R_WEBASSEMBLY_TABLE_INDEX_I32: {
    // Provisional value is table address of the resolved symbol itself
    const MCSymbolWasm *Sym = ResolveSymbol(*RelEntry.Symbol);
    assert(Sym->isFunction());
    return TableIndices[Sym];
  }
  case wasm::R_WEBASSEMBLY_TYPE_INDEX_LEB:
    // Provisional value is same as the index
    return getRelocationIndexValue(RelEntry);
  case wasm::R_WEBASSEMBLY_FUNCTION_INDEX_LEB:
  case wasm::R_WEBASSEMBLY_GLOBAL_INDEX_LEB:
    // Provisional value is function/global Wasm index
    if (!WasmIndices.count(RelEntry.Symbol))
      report_fatal_error("symbol not found in wasm index space: " +
                         RelEntry.Symbol->getName());
    return WasmIndices[RelEntry.Symbol];
  case wasm::R_WEBASSEMBLY_FUNCTION_OFFSET_I32:
  case wasm::R_WEBASSEMBLY_SECTION_OFFSET_I32: {
    const auto &Section =
        static_cast<const MCSectionWasm &>(RelEntry.Symbol->getSection());
    return Section.getSectionOffset() + RelEntry.Addend;
  }
  case wasm::R_WEBASSEMBLY_MEMORY_ADDR_LEB:
  case wasm::R_WEBASSEMBLY_MEMORY_ADDR_I32:
  case wasm::R_WEBASSEMBLY_MEMORY_ADDR_SLEB: {
    // Provisional value is address of the global
    const MCSymbolWasm *Sym = ResolveSymbol(*RelEntry.Symbol);
    // For undefined symbols, use zero
    if (!Sym->isDefined())
      return 0;
    const wasm::WasmDataReference &Ref = DataLocations[Sym];
    const WasmDataSegment &Segment = DataSegments[Ref.Segment];
    // Ignore overflow. LLVM allows address arithmetic to silently wrap.
    return Segment.Offset + Ref.Offset + RelEntry.Addend;
  }
  default:
    llvm_unreachable("invalid relocation type");
  }
}

static void addData(SmallVectorImpl<char> &DataBytes,
                    MCSectionWasm &DataSection) {
  LLVM_DEBUG(errs() << "addData: " << DataSection.getSectionName() << "\n");

  DataBytes.resize(alignTo(DataBytes.size(), DataSection.getAlignment()));

  for (const MCFragment &Frag : DataSection) {
    if (Frag.hasInstructions())
      report_fatal_error("only data supported in data sections");

    if (auto *Align = dyn_cast<MCAlignFragment>(&Frag)) {
      if (Align->getValueSize() != 1)
        report_fatal_error("only byte values supported for alignment");
      // If nops are requested, use zeros, as this is the data section.
      uint8_t Value = Align->hasEmitNops() ? 0 : Align->getValue();
      uint64_t Size = std::min<uint64_t>(alignTo(DataBytes.size(),
                                                 Align->getAlignment()),
                                         DataBytes.size() +
                                             Align->getMaxBytesToEmit());
      DataBytes.resize(Size, Value);
    } else if (auto *Fill = dyn_cast<MCFillFragment>(&Frag)) {
<<<<<<< HEAD
      int64_t NumValues;
      if (!Fill->getNumValues().evaluateAsAbsolute(NumValues))
        llvm_unreachable("The fill should be an assembler constant");
      DataBytes.insert(DataBytes.end(), Fill->getValueSize() * NumValues,
                       Fill->getValue());
=======
      int64_t Size;
      if (!Fill->getSize().evaluateAsAbsolute(Size))
        llvm_unreachable("The fill should be an assembler constant");
      DataBytes.insert(DataBytes.end(), Size, Fill->getValue());
>>>>>>> d12f4ffa
    } else {
      const auto &DataFrag = cast<MCDataFragment>(Frag);
      const SmallVectorImpl<char> &Contents = DataFrag.getContents();

      DataBytes.insert(DataBytes.end(), Contents.begin(), Contents.end());
    }
  }

  LLVM_DEBUG(dbgs() << "addData -> " << DataBytes.size() << "\n");
}

uint32_t
WasmObjectWriter::getRelocationIndexValue(const WasmRelocationEntry &RelEntry) {
  if (RelEntry.Type == wasm::R_WEBASSEMBLY_TYPE_INDEX_LEB) {
    if (!TypeIndices.count(RelEntry.Symbol))
      report_fatal_error("symbol not found in type index space: " +
                         RelEntry.Symbol->getName());
    return TypeIndices[RelEntry.Symbol];
  }

  return RelEntry.Symbol->getIndex();
}

// Apply the portions of the relocation records that we can handle ourselves
// directly.
void WasmObjectWriter::applyRelocations(
    ArrayRef<WasmRelocationEntry> Relocations, uint64_t ContentsOffset) {
  auto &Stream = static_cast<raw_pwrite_stream &>(W.OS);
  for (const WasmRelocationEntry &RelEntry : Relocations) {
    uint64_t Offset = ContentsOffset +
                      RelEntry.FixupSection->getSectionOffset() +
                      RelEntry.Offset;

    LLVM_DEBUG(dbgs() << "applyRelocation: " << RelEntry << "\n");
    uint32_t Value = getProvisionalValue(RelEntry);

    switch (RelEntry.Type) {
    case wasm::R_WEBASSEMBLY_FUNCTION_INDEX_LEB:
    case wasm::R_WEBASSEMBLY_TYPE_INDEX_LEB:
    case wasm::R_WEBASSEMBLY_GLOBAL_INDEX_LEB:
    case wasm::R_WEBASSEMBLY_MEMORY_ADDR_LEB:
      WritePatchableLEB(Stream, Value, Offset);
      break;
    case wasm::R_WEBASSEMBLY_TABLE_INDEX_I32:
    case wasm::R_WEBASSEMBLY_MEMORY_ADDR_I32:
    case wasm::R_WEBASSEMBLY_FUNCTION_OFFSET_I32:
    case wasm::R_WEBASSEMBLY_SECTION_OFFSET_I32:
      WriteI32(Stream, Value, Offset);
      break;
    case wasm::R_WEBASSEMBLY_TABLE_INDEX_SLEB:
    case wasm::R_WEBASSEMBLY_MEMORY_ADDR_SLEB:
      WritePatchableSLEB(Stream, Value, Offset);
      break;
    default:
      llvm_unreachable("invalid relocation type");
    }
  }
}

void WasmObjectWriter::writeTypeSection(
    ArrayRef<WasmFunctionType> FunctionTypes) {
  if (FunctionTypes.empty())
    return;

  SectionBookkeeping Section;
  startSection(Section, wasm::WASM_SEC_TYPE);

  encodeULEB128(FunctionTypes.size(), W.OS);

  for (const WasmFunctionType &FuncTy : FunctionTypes) {
    W.OS << char(wasm::WASM_TYPE_FUNC);
    encodeULEB128(FuncTy.Params.size(), W.OS);
    for (wasm::ValType Ty : FuncTy.Params)
      writeValueType(Ty);
    encodeULEB128(FuncTy.Returns.size(), W.OS);
    for (wasm::ValType Ty : FuncTy.Returns)
      writeValueType(Ty);
  }

  endSection(Section);
}

void WasmObjectWriter::writeImportSection(ArrayRef<wasm::WasmImport> Imports,
                                          uint32_t DataSize,
                                          uint32_t NumElements) {
  if (Imports.empty())
    return;

  uint32_t NumPages = (DataSize + wasm::WasmPageSize - 1) / wasm::WasmPageSize;

  SectionBookkeeping Section;
  startSection(Section, wasm::WASM_SEC_IMPORT);

  encodeULEB128(Imports.size(), W.OS);
  for (const wasm::WasmImport &Import : Imports) {
    writeString(Import.Module);
    writeString(Import.Field);
    W.OS << char(Import.Kind);

    switch (Import.Kind) {
    case wasm::WASM_EXTERNAL_FUNCTION:
      encodeULEB128(Import.SigIndex, W.OS);
      break;
    case wasm::WASM_EXTERNAL_GLOBAL:
      W.OS << char(Import.Global.Type);
      W.OS << char(Import.Global.Mutable ? 1 : 0);
      break;
    case wasm::WASM_EXTERNAL_MEMORY:
      encodeULEB128(0, W.OS); // flags
      encodeULEB128(NumPages, W.OS); // initial
      break;
    case wasm::WASM_EXTERNAL_TABLE:
      W.OS << char(Import.Table.ElemType);
      encodeULEB128(0, W.OS); // flags
      encodeULEB128(NumElements, W.OS); // initial
      break;
    default:
      llvm_unreachable("unsupported import kind");
    }
  }

  endSection(Section);
}

void WasmObjectWriter::writeFunctionSection(ArrayRef<WasmFunction> Functions) {
  if (Functions.empty())
    return;

  SectionBookkeeping Section;
  startSection(Section, wasm::WASM_SEC_FUNCTION);

  encodeULEB128(Functions.size(), W.OS);
  for (const WasmFunction &Func : Functions)
    encodeULEB128(Func.Type, W.OS);

  endSection(Section);
}

void WasmObjectWriter::writeGlobalSection() {
  if (Globals.empty())
    return;

  SectionBookkeeping Section;
  startSection(Section, wasm::WASM_SEC_GLOBAL);

  encodeULEB128(Globals.size(), W.OS);
  for (const WasmGlobal &Global : Globals) {
    writeValueType(static_cast<wasm::ValType>(Global.Type.Type));
    W.OS << char(Global.Type.Mutable);

    W.OS << char(wasm::WASM_OPCODE_I32_CONST);
    encodeSLEB128(Global.InitialValue, W.OS);
    W.OS << char(wasm::WASM_OPCODE_END);
  }

  endSection(Section);
}

void WasmObjectWriter::writeExportSection(ArrayRef<wasm::WasmExport> Exports) {
  if (Exports.empty())
    return;

  SectionBookkeeping Section;
  startSection(Section, wasm::WASM_SEC_EXPORT);

  encodeULEB128(Exports.size(), W.OS);
  for (const wasm::WasmExport &Export : Exports) {
    writeString(Export.Name);
    W.OS << char(Export.Kind);
    encodeULEB128(Export.Index, W.OS);
  }

  endSection(Section);
}

void WasmObjectWriter::writeElemSection(ArrayRef<uint32_t> TableElems) {
  if (TableElems.empty())
    return;

  SectionBookkeeping Section;
  startSection(Section, wasm::WASM_SEC_ELEM);

  encodeULEB128(1, W.OS); // number of "segments"
  encodeULEB128(0, W.OS); // the table index

  // init expr for starting offset
  W.OS << char(wasm::WASM_OPCODE_I32_CONST);
  encodeSLEB128(kInitialTableOffset, W.OS);
  W.OS << char(wasm::WASM_OPCODE_END);

  encodeULEB128(TableElems.size(), W.OS);
  for (uint32_t Elem : TableElems)
    encodeULEB128(Elem, W.OS);

  endSection(Section);
}

void WasmObjectWriter::writeCodeSection(const MCAssembler &Asm,
                                        const MCAsmLayout &Layout,
                                        ArrayRef<WasmFunction> Functions) {
  if (Functions.empty())
    return;

  SectionBookkeeping Section;
  startSection(Section, wasm::WASM_SEC_CODE);
  CodeSectionIndex = Section.Index;

  encodeULEB128(Functions.size(), W.OS);

  for (const WasmFunction &Func : Functions) {
    auto &FuncSection = static_cast<MCSectionWasm &>(Func.Sym->getSection());

    int64_t Size = 0;
    if (!Func.Sym->getSize()->evaluateAsAbsolute(Size, Layout))
      report_fatal_error(".size expression must be evaluatable");

    encodeULEB128(Size, W.OS);
    FuncSection.setSectionOffset(W.OS.tell() - Section.ContentsOffset);
    Asm.writeSectionData(W.OS, &FuncSection, Layout);
  }

  // Apply fixups.
  applyRelocations(CodeRelocations, Section.ContentsOffset);

  endSection(Section);
}

void WasmObjectWriter::writeDataSection() {
  if (DataSegments.empty())
    return;

  SectionBookkeeping Section;
  startSection(Section, wasm::WASM_SEC_DATA);
  DataSectionIndex = Section.Index;

  encodeULEB128(DataSegments.size(), W.OS); // count

  for (const WasmDataSegment &Segment : DataSegments) {
    encodeULEB128(0, W.OS); // memory index
    W.OS << char(wasm::WASM_OPCODE_I32_CONST);
    encodeSLEB128(Segment.Offset, W.OS); // offset
    W.OS << char(wasm::WASM_OPCODE_END);
    encodeULEB128(Segment.Data.size(), W.OS); // size
    Segment.Section->setSectionOffset(W.OS.tell() - Section.ContentsOffset);
    W.OS << Segment.Data; // data
  }

  // Apply fixups.
  applyRelocations(DataRelocations, Section.ContentsOffset);

  endSection(Section);
}

void WasmObjectWriter::writeRelocSection(
    uint32_t SectionIndex, StringRef Name,
    ArrayRef<WasmRelocationEntry> Relocations) {
  // See: https://github.com/WebAssembly/tool-conventions/blob/master/Linking.md
  // for descriptions of the reloc sections.

  if (Relocations.empty())
    return;

  SectionBookkeeping Section;
  startCustomSection(Section, std::string("reloc.") + Name.str());

  encodeULEB128(SectionIndex, W.OS);
  encodeULEB128(Relocations.size(), W.OS);
  for (const WasmRelocationEntry& RelEntry : Relocations) {
    uint64_t Offset = RelEntry.Offset +
                      RelEntry.FixupSection->getSectionOffset();
    uint32_t Index = getRelocationIndexValue(RelEntry);

    W.OS << char(RelEntry.Type);
    encodeULEB128(Offset, W.OS);
    encodeULEB128(Index, W.OS);
    if (RelEntry.hasAddend())
      encodeSLEB128(RelEntry.Addend, W.OS);
  }

  endSection(Section);
}

void WasmObjectWriter::writeCustomRelocSections() {
  for (const auto &Sec : CustomSections) {
    auto &Relocations = CustomSectionsRelocations[Sec.Section];
    writeRelocSection(Sec.OutputIndex, Sec.Name, Relocations);
  }
}

void WasmObjectWriter::writeLinkingMetaDataSection(
    ArrayRef<wasm::WasmSymbolInfo> SymbolInfos,
    ArrayRef<std::pair<uint16_t, uint32_t>> InitFuncs,
    const std::map<StringRef, std::vector<WasmComdatEntry>> &Comdats) {
  SectionBookkeeping Section;
  startCustomSection(Section, "linking");
  encodeULEB128(wasm::WasmMetadataVersion, W.OS);

  SectionBookkeeping SubSection;
  if (SymbolInfos.size() != 0) {
    startSection(SubSection, wasm::WASM_SYMBOL_TABLE);
    encodeULEB128(SymbolInfos.size(), W.OS);
    for (const wasm::WasmSymbolInfo &Sym : SymbolInfos) {
      encodeULEB128(Sym.Kind, W.OS);
      encodeULEB128(Sym.Flags, W.OS);
      switch (Sym.Kind) {
      case wasm::WASM_SYMBOL_TYPE_FUNCTION:
      case wasm::WASM_SYMBOL_TYPE_GLOBAL:
        encodeULEB128(Sym.ElementIndex, W.OS);
        if ((Sym.Flags & wasm::WASM_SYMBOL_UNDEFINED) == 0)
          writeString(Sym.Name);
        break;
      case wasm::WASM_SYMBOL_TYPE_DATA:
        writeString(Sym.Name);
        if ((Sym.Flags & wasm::WASM_SYMBOL_UNDEFINED) == 0) {
          encodeULEB128(Sym.DataRef.Segment, W.OS);
          encodeULEB128(Sym.DataRef.Offset, W.OS);
          encodeULEB128(Sym.DataRef.Size, W.OS);
        }
        break;
      case wasm::WASM_SYMBOL_TYPE_SECTION: {
        const uint32_t SectionIndex =
            CustomSections[Sym.ElementIndex].OutputIndex;
        encodeULEB128(SectionIndex, W.OS);
        break;
      }
      default:
        llvm_unreachable("unexpected kind");
      }
    }
    endSection(SubSection);
  }

  if (DataSegments.size()) {
    startSection(SubSection, wasm::WASM_SEGMENT_INFO);
    encodeULEB128(DataSegments.size(), W.OS);
    for (const WasmDataSegment &Segment : DataSegments) {
      writeString(Segment.Name);
      encodeULEB128(Segment.Alignment, W.OS);
      encodeULEB128(Segment.Flags, W.OS);
    }
    endSection(SubSection);
  }

  if (!InitFuncs.empty()) {
    startSection(SubSection, wasm::WASM_INIT_FUNCS);
    encodeULEB128(InitFuncs.size(), W.OS);
    for (auto &StartFunc : InitFuncs) {
      encodeULEB128(StartFunc.first, W.OS); // priority
      encodeULEB128(StartFunc.second, W.OS); // function index
    }
    endSection(SubSection);
  }

  if (Comdats.size()) {
    startSection(SubSection, wasm::WASM_COMDAT_INFO);
    encodeULEB128(Comdats.size(), W.OS);
    for (const auto &C : Comdats) {
      writeString(C.first);
      encodeULEB128(0, W.OS); // flags for future use
      encodeULEB128(C.second.size(), W.OS);
      for (const WasmComdatEntry &Entry : C.second) {
        encodeULEB128(Entry.Kind, W.OS);
        encodeULEB128(Entry.Index, W.OS);
      }
    }
    endSection(SubSection);
  }

  endSection(Section);
}

void WasmObjectWriter::writeCustomSections(const MCAssembler &Asm,
                                           const MCAsmLayout &Layout) {
  for (auto &CustomSection : CustomSections) {
    SectionBookkeeping Section;
    auto *Sec = CustomSection.Section;
    startCustomSection(Section, CustomSection.Name);

    Sec->setSectionOffset(W.OS.tell() - Section.ContentsOffset);
    Asm.writeSectionData(W.OS, Sec, Layout);

    CustomSection.OutputContentsOffset = Section.ContentsOffset;
    CustomSection.OutputIndex = Section.Index;

    endSection(Section);

    // Apply fixups.
    auto &Relocations = CustomSectionsRelocations[CustomSection.Section];
    applyRelocations(Relocations, CustomSection.OutputContentsOffset);
  }
}

uint32_t WasmObjectWriter::getFunctionType(const MCSymbolWasm& Symbol) {
  assert(Symbol.isFunction());
  assert(TypeIndices.count(&Symbol));
  return TypeIndices[&Symbol];
}

uint32_t WasmObjectWriter::registerFunctionType(const MCSymbolWasm& Symbol) {
  assert(Symbol.isFunction());

  WasmFunctionType F;
  const MCSymbolWasm* ResolvedSym = ResolveSymbol(Symbol);
  F.Returns = ResolvedSym->getReturns();
  F.Params = ResolvedSym->getParams();

  auto Pair =
      FunctionTypeIndices.insert(std::make_pair(F, FunctionTypes.size()));
  if (Pair.second)
    FunctionTypes.push_back(F);
  TypeIndices[&Symbol] = Pair.first->second;

  LLVM_DEBUG(dbgs() << "registerFunctionType: " << Symbol
                    << " new:" << Pair.second << "\n");
  LLVM_DEBUG(dbgs() << "  -> type index: " << Pair.first->second << "\n");
  return Pair.first->second;
}

static bool isInSymtab(const MCSymbolWasm &Sym) {
  if (Sym.isUsedInReloc())
    return true;

  if (Sym.isComdat() && !Sym.isDefined())
    return false;

  if (Sym.isTemporary() && Sym.getName().empty())
    return false;

  if (Sym.isTemporary() && Sym.isData() && !Sym.getSize())
    return false;

  if (Sym.isSection())
    return false;

  return true;
}

uint64_t WasmObjectWriter::writeObject(MCAssembler &Asm,
                                       const MCAsmLayout &Layout) {
  uint64_t StartOffset = W.OS.tell();

  LLVM_DEBUG(dbgs() << "WasmObjectWriter::writeObject\n");
  MCContext &Ctx = Asm.getContext();

  // Collect information from the available symbols.
  SmallVector<WasmFunction, 4> Functions;
  SmallVector<uint32_t, 4> TableElems;
  SmallVector<wasm::WasmImport, 4> Imports;
  SmallVector<wasm::WasmExport, 4> Exports;
  SmallVector<wasm::WasmSymbolInfo, 4> SymbolInfos;
  SmallVector<std::pair<uint16_t, uint32_t>, 2> InitFuncs;
  std::map<StringRef, std::vector<WasmComdatEntry>> Comdats;
  uint32_t DataSize = 0;

  // For now, always emit the memory import, since loads and stores are not
  // valid without it. In the future, we could perhaps be more clever and omit
  // it if there are no loads or stores.
  MCSymbolWasm *MemorySym =
      cast<MCSymbolWasm>(Ctx.getOrCreateSymbol("__linear_memory"));
  wasm::WasmImport MemImport;
  MemImport.Module = MemorySym->getModuleName();
  MemImport.Field = MemorySym->getName();
  MemImport.Kind = wasm::WASM_EXTERNAL_MEMORY;
  Imports.push_back(MemImport);

  // For now, always emit the table section, since indirect calls are not
  // valid without it. In the future, we could perhaps be more clever and omit
  // it if there are no indirect calls.
  MCSymbolWasm *TableSym =
      cast<MCSymbolWasm>(Ctx.getOrCreateSymbol("__indirect_function_table"));
  wasm::WasmImport TableImport;
  TableImport.Module = TableSym->getModuleName();
  TableImport.Field = TableSym->getName();
  TableImport.Kind = wasm::WASM_EXTERNAL_TABLE;
  TableImport.Table.ElemType = wasm::WASM_TYPE_ANYFUNC;
  Imports.push_back(TableImport);

  // Populate FunctionTypeIndices, and Imports and WasmIndices for undefined
  // symbols.  This must be done before populating WasmIndices for defined
  // symbols.
  for (const MCSymbol &S : Asm.symbols()) {
    const auto &WS = static_cast<const MCSymbolWasm &>(S);

    // Register types for all functions, including those with private linkage
    // (because wasm always needs a type signature).
    if (WS.isFunction())
      registerFunctionType(WS);

    if (WS.isTemporary())
      continue;

    // If the symbol is not defined in this translation unit, import it.
    if (!WS.isDefined() && !WS.isComdat()) {
      if (WS.isFunction()) {
        wasm::WasmImport Import;
        Import.Module = WS.getModuleName();
        Import.Field = WS.getName();
        Import.Kind = wasm::WASM_EXTERNAL_FUNCTION;
        Import.SigIndex = getFunctionType(WS);
        Imports.push_back(Import);
        WasmIndices[&WS] = NumFunctionImports++;
      } else if (WS.isGlobal()) {
        if (WS.isWeak())
          report_fatal_error("undefined global symbol cannot be weak");

        wasm::WasmImport Import;
        Import.Module = WS.getModuleName();
        Import.Field = WS.getName();
        Import.Kind = wasm::WASM_EXTERNAL_GLOBAL;
        Import.Global = WS.getGlobalType();
        Imports.push_back(Import);
        WasmIndices[&WS] = NumGlobalImports++;
      }
    }
  }

  // Populate DataSegments and CustomSections, which must be done before
  // populating DataLocations.
  for (MCSection &Sec : Asm) {
    auto &Section = static_cast<MCSectionWasm &>(Sec);
    StringRef SectionName = Section.getSectionName();

    // .init_array sections are handled specially elsewhere.
    if (SectionName.startswith(".init_array"))
      continue;

    // Code is handled separately
    if (Section.getKind().isText())
      continue;

    if (Section.isWasmData()) {
      uint32_t SegmentIndex = DataSegments.size();
      DataSize = alignTo(DataSize, Section.getAlignment());
      DataSegments.emplace_back();
      WasmDataSegment &Segment = DataSegments.back();
      Segment.Name = SectionName;
      Segment.Offset = DataSize;
      Segment.Section = &Section;
      addData(Segment.Data, Section);
      Segment.Alignment = Section.getAlignment();
      Segment.Flags = 0;
      DataSize += Segment.Data.size();
      Section.setSegmentIndex(SegmentIndex);

      if (const MCSymbolWasm *C = Section.getGroup()) {
        Comdats[C->getName()].emplace_back(
            WasmComdatEntry{wasm::WASM_COMDAT_DATA, SegmentIndex});
      }
    } else {
      // Create custom sections
      assert(Sec.getKind().isMetadata());

      StringRef Name = SectionName;

      // For user-defined custom sections, strip the prefix
      if (Name.startswith(".custom_section."))
        Name = Name.substr(strlen(".custom_section."));

      MCSymbol* Begin = Sec.getBeginSymbol();
      if (Begin) {
        WasmIndices[cast<MCSymbolWasm>(Begin)] = CustomSections.size();
        if (SectionName != Begin->getName())
          report_fatal_error("section name and begin symbol should match: " +
                             Twine(SectionName));
      }
      CustomSections.emplace_back(Name, &Section);
    }
  }

  // Populate WasmIndices and DataLocations for defined symbols.
  for (const MCSymbol &S : Asm.symbols()) {
    // Ignore unnamed temporary symbols, which aren't ever exported, imported,
    // or used in relocations.
    if (S.isTemporary() && S.getName().empty())
      continue;

    const auto &WS = static_cast<const MCSymbolWasm &>(S);
    LLVM_DEBUG(
        dbgs() << "MCSymbol: " << toString(WS.getType()) << " '" << S << "'"
               << " isDefined=" << S.isDefined() << " isExternal="
               << S.isExternal() << " isTemporary=" << S.isTemporary()
               << " isWeak=" << WS.isWeak() << " isHidden=" << WS.isHidden()
               << " isVariable=" << WS.isVariable() << "\n");

    if (WS.isVariable())
      continue;
    if (WS.isComdat() && !WS.isDefined())
      continue;

    if (WS.isFunction()) {
      unsigned Index;
      if (WS.isDefined()) {
        if (WS.getOffset() != 0)
          report_fatal_error(
              "function sections must contain one function each");

        if (WS.getSize() == 0)
          report_fatal_error(
              "function symbols must have a size set with .size");

        // A definition. Write out the function body.
        Index = NumFunctionImports + Functions.size();
        WasmFunction Func;
        Func.Type = getFunctionType(WS);
        Func.Sym = &WS;
        WasmIndices[&WS] = Index;
        Functions.push_back(Func);

        auto &Section = static_cast<MCSectionWasm &>(WS.getSection());
        if (const MCSymbolWasm *C = Section.getGroup()) {
          Comdats[C->getName()].emplace_back(
              WasmComdatEntry{wasm::WASM_COMDAT_FUNCTION, Index});
        }
      } else {
        // An import; the index was assigned above.
        Index = WasmIndices.find(&WS)->second;
      }

      LLVM_DEBUG(dbgs() << "  -> function index: " << Index << "\n");
    } else if (WS.isData()) {
      if (WS.isTemporary() && !WS.getSize())
        continue;

      if (!WS.isDefined()) {
        LLVM_DEBUG(dbgs() << "  -> segment index: -1"
                          << "\n");
        continue;
      }

      if (!WS.getSize())
        report_fatal_error("data symbols must have a size set with .size: " +
                           WS.getName());

      int64_t Size = 0;
      if (!WS.getSize()->evaluateAsAbsolute(Size, Layout))
        report_fatal_error(".size expression must be evaluatable");

      auto &DataSection = static_cast<MCSectionWasm &>(WS.getSection());
      assert(DataSection.isWasmData());

      // For each data symbol, export it in the symtab as a reference to the
      // corresponding Wasm data segment.
      wasm::WasmDataReference Ref = wasm::WasmDataReference{
          DataSection.getSegmentIndex(),
          static_cast<uint32_t>(Layout.getSymbolOffset(WS)),
          static_cast<uint32_t>(Size)};
      DataLocations[&WS] = Ref;
      LLVM_DEBUG(dbgs() << "  -> segment index: " << Ref.Segment << "\n");
    } else if (WS.isGlobal()) {
      // A "true" Wasm global (currently just __stack_pointer)
      if (WS.isDefined())
        report_fatal_error("don't yet support defined globals");

      // An import; the index was assigned above
      LLVM_DEBUG(dbgs() << "  -> global index: "
                        << WasmIndices.find(&WS)->second << "\n");
    } else {
      assert(WS.isSection());
    }
  }

  // Populate WasmIndices and DataLocations for aliased symbols.  We need to
  // process these in a separate pass because we need to have processed the
  // target of the alias before the alias itself and the symbols are not
  // necessarily ordered in this way.
  for (const MCSymbol &S : Asm.symbols()) {
    if (!S.isVariable())
      continue;

    assert(S.isDefined());

    // Find the target symbol of this weak alias and export that index
    const auto &WS = static_cast<const MCSymbolWasm &>(S);
    const MCSymbolWasm *ResolvedSym = ResolveSymbol(WS);
    LLVM_DEBUG(dbgs() << WS.getName() << ": weak alias of '" << *ResolvedSym
                      << "'\n");

    if (WS.isFunction()) {
      assert(WasmIndices.count(ResolvedSym) > 0);
      uint32_t WasmIndex = WasmIndices.find(ResolvedSym)->second;
      WasmIndices[&WS] = WasmIndex;
      LLVM_DEBUG(dbgs() << "  -> index:" << WasmIndex << "\n");
    } else if (WS.isData()) {
      assert(DataLocations.count(ResolvedSym) > 0);
      const wasm::WasmDataReference &Ref =
          DataLocations.find(ResolvedSym)->second;
      DataLocations[&WS] = Ref;
      LLVM_DEBUG(dbgs() << "  -> index:" << Ref.Segment << "\n");
    } else {
      report_fatal_error("don't yet support global aliases");
    }
  }

  // Finally, populate the symbol table itself, in its "natural" order.
  for (const MCSymbol &S : Asm.symbols()) {
    const auto &WS = static_cast<const MCSymbolWasm &>(S);
    if (!isInSymtab(WS)) {
      WS.setIndex(INVALID_INDEX);
      continue;
    }
    LLVM_DEBUG(dbgs() << "adding to symtab: " << WS << "\n");

    uint32_t Flags = 0;
    if (WS.isWeak())
      Flags |= wasm::WASM_SYMBOL_BINDING_WEAK;
    if (WS.isHidden())
      Flags |= wasm::WASM_SYMBOL_VISIBILITY_HIDDEN;
    if (!WS.isExternal() && WS.isDefined())
      Flags |= wasm::WASM_SYMBOL_BINDING_LOCAL;
    if (WS.isUndefined())
      Flags |= wasm::WASM_SYMBOL_UNDEFINED;

    wasm::WasmSymbolInfo Info;
    Info.Name = WS.getName();
    Info.Kind = WS.getType();
    Info.Flags = Flags;
    if (!WS.isData()) {
      assert(WasmIndices.count(&WS) > 0);
      Info.ElementIndex = WasmIndices.find(&WS)->second;
    } else if (WS.isDefined()) {
      assert(DataLocations.count(&WS) > 0);
      Info.DataRef = DataLocations.find(&WS)->second;
    }
    WS.setIndex(SymbolInfos.size());
    SymbolInfos.emplace_back(Info);
  }

  {
    auto HandleReloc = [&](const WasmRelocationEntry &Rel) {
      // Functions referenced by a relocation need to put in the table.  This is
      // purely to make the object file's provisional values readable, and is
      // ignored by the linker, which re-calculates the relocations itself.
      if (Rel.Type != wasm::R_WEBASSEMBLY_TABLE_INDEX_I32 &&
          Rel.Type != wasm::R_WEBASSEMBLY_TABLE_INDEX_SLEB)
        return;
      assert(Rel.Symbol->isFunction());
      const MCSymbolWasm &WS = *ResolveSymbol(*Rel.Symbol);
      uint32_t FunctionIndex = WasmIndices.find(&WS)->second;
      uint32_t TableIndex = TableElems.size() + kInitialTableOffset;
      if (TableIndices.try_emplace(&WS, TableIndex).second) {
        LLVM_DEBUG(dbgs() << "  -> adding " << WS.getName()
                          << " to table: " << TableIndex << "\n");
        TableElems.push_back(FunctionIndex);
        registerFunctionType(WS);
      }
    };

    for (const WasmRelocationEntry &RelEntry : CodeRelocations)
      HandleReloc(RelEntry);
    for (const WasmRelocationEntry &RelEntry : DataRelocations)
      HandleReloc(RelEntry);
  }

  // Translate .init_array section contents into start functions.
  for (const MCSection &S : Asm) {
    const auto &WS = static_cast<const MCSectionWasm &>(S);
    if (WS.getSectionName().startswith(".fini_array"))
      report_fatal_error(".fini_array sections are unsupported");
    if (!WS.getSectionName().startswith(".init_array"))
      continue;
    if (WS.getFragmentList().empty())
      continue;

    // init_array is expected to contain a single non-empty data fragment
    if (WS.getFragmentList().size() != 3)
      report_fatal_error("only one .init_array section fragment supported");

    auto IT = WS.begin();
    const MCFragment &EmptyFrag = *IT;
    if (EmptyFrag.getKind() != MCFragment::FT_Data)
      report_fatal_error(".init_array section should be aligned");

    IT = std::next(IT);
    const MCFragment &AlignFrag = *IT;
    if (AlignFrag.getKind() != MCFragment::FT_Align)
      report_fatal_error(".init_array section should be aligned");
    if (cast<MCAlignFragment>(AlignFrag).getAlignment() != (is64Bit() ? 8 : 4))
      report_fatal_error(".init_array section should be aligned for pointers");

    const MCFragment &Frag = *std::next(IT);
    if (Frag.hasInstructions() || Frag.getKind() != MCFragment::FT_Data)
      report_fatal_error("only data supported in .init_array section");

    uint16_t Priority = UINT16_MAX;
    unsigned PrefixLength = strlen(".init_array");
    if (WS.getSectionName().size() > PrefixLength) {
      if (WS.getSectionName()[PrefixLength] != '.')
        report_fatal_error(".init_array section priority should start with '.'");
      if (WS.getSectionName()
              .substr(PrefixLength + 1)
              .getAsInteger(10, Priority))
        report_fatal_error("invalid .init_array section priority");
    }
    const auto &DataFrag = cast<MCDataFragment>(Frag);
    const SmallVectorImpl<char> &Contents = DataFrag.getContents();
    for (const uint8_t *p = (const uint8_t *)Contents.data(),
                     *end = (const uint8_t *)Contents.data() + Contents.size();
         p != end; ++p) {
      if (*p != 0)
        report_fatal_error("non-symbolic data in .init_array section");
    }
    for (const MCFixup &Fixup : DataFrag.getFixups()) {
      assert(Fixup.getKind() == MCFixup::getKindForSize(is64Bit() ? 8 : 4, false));
      const MCExpr *Expr = Fixup.getValue();
      auto *Sym = dyn_cast<MCSymbolRefExpr>(Expr);
      if (!Sym)
        report_fatal_error("fixups in .init_array should be symbol references");
      if (Sym->getKind() != MCSymbolRefExpr::VK_WebAssembly_FUNCTION)
        report_fatal_error("symbols in .init_array should be for functions");
      if (Sym->getSymbol().getIndex() == INVALID_INDEX)
        report_fatal_error("symbols in .init_array should exist in symbtab");
      InitFuncs.push_back(
          std::make_pair(Priority, Sym->getSymbol().getIndex()));
    }
  }

  // Write out the Wasm header.
  writeHeader(Asm);

  writeTypeSection(FunctionTypes);
  writeImportSection(Imports, DataSize, TableElems.size());
  writeFunctionSection(Functions);
  // Skip the "table" section; we import the table instead.
  // Skip the "memory" section; we import the memory instead.
  writeGlobalSection();
  writeExportSection(Exports);
  writeElemSection(TableElems);
  writeCodeSection(Asm, Layout, Functions);
  writeDataSection();
  writeCustomSections(Asm, Layout);
  writeLinkingMetaDataSection(SymbolInfos, InitFuncs, Comdats);
  writeRelocSection(CodeSectionIndex, "CODE", CodeRelocations);
  writeRelocSection(DataSectionIndex, "DATA", DataRelocations);
  writeCustomRelocSections();

  // TODO: Translate the .comment section to the output.
  return W.OS.tell() - StartOffset;
}

std::unique_ptr<MCObjectWriter>
llvm::createWasmObjectWriter(std::unique_ptr<MCWasmObjectTargetWriter> MOTW,
                             raw_pwrite_stream &OS) {
  return llvm::make_unique<WasmObjectWriter>(std::move(MOTW), OS);
}<|MERGE_RESOLUTION|>--- conflicted
+++ resolved
@@ -14,7 +14,6 @@
 #include "llvm/ADT/STLExtras.h"
 #include "llvm/ADT/SmallPtrSet.h"
 #include "llvm/BinaryFormat/Wasm.h"
-#include "llvm/Config/llvm-config.h"
 #include "llvm/MC/MCAsmBackend.h"
 #include "llvm/MC/MCAsmLayout.h"
 #include "llvm/MC/MCAssembler.h"
@@ -39,21 +38,14 @@
 
 namespace {
 
-// Went we ceate the indirect function table we start at 1, so that there is
-// and emtpy slot at 0 and therefore calling a null function pointer will trap.
-static const uint32_t kInitialTableOffset = 1;
-
 // For patching purposes, we need to remember where each section starts, both
 // for patching up the section size field, and for patching up references to
 // locations within the section.
 struct SectionBookkeeping {
   // Where the size of the section is written.
   uint64_t SizeOffset;
-  // Where the section header ends (without custom section name).
-  uint64_t PayloadOffset;
-  // Where the contents of the section starts.
+  // Where the contents of the section starts (after the header).
   uint64_t ContentsOffset;
-  uint32_t Index;
 };
 
 // The signature of a wasm function, in a struct capable of being used as a
@@ -115,24 +107,35 @@
   SmallVector<char, 4> Data;
 };
 
+// A wasm import to be written into the import section.
+struct WasmImport {
+  StringRef ModuleName;
+  StringRef FieldName;
+  unsigned Kind;
+  int32_t Type;
+  bool IsMutable;
+};
+
 // A wasm function to be written into the function section.
 struct WasmFunction {
   int32_t Type;
   const MCSymbolWasm *Sym;
 };
 
+// A wasm export to be written into the export section.
+struct WasmExport {
+  StringRef FieldName;
+  unsigned Kind;
+  uint32_t Index;
+};
+
 // A wasm global to be written into the global section.
 struct WasmGlobal {
-  wasm::WasmGlobalType Type;
+  wasm::ValType Type;
+  bool IsMutable;
+  bool HasImport;
   uint64_t InitialValue;
-};
-
-// Information about a single item which is part of a COMDAT.  For each data
-// segment or function which is in the COMDAT, there is a corresponding
-// WasmComdatEntry.
-struct WasmComdatEntry {
-  unsigned Kind;
-  uint32_t Index;
+  uint32_t ImportIndex;
 };
 
 // Information about a single relocation.
@@ -154,8 +157,6 @@
     case wasm::R_WEBASSEMBLY_MEMORY_ADDR_LEB:
     case wasm::R_WEBASSEMBLY_MEMORY_ADDR_SLEB:
     case wasm::R_WEBASSEMBLY_MEMORY_ADDR_I32:
-    case wasm::R_WEBASSEMBLY_FUNCTION_OFFSET_I32:
-    case wasm::R_WEBASSEMBLY_SECTION_OFFSET_I32:
       return true;
     default:
       return false;
@@ -163,8 +164,8 @@
   }
 
   void print(raw_ostream &Out) const {
-    Out << wasm::relocTypetoString(Type)
-        << " Off=" << Offset << ", Sym=" << *Symbol << ", Addend=" << Addend
+    Out << "Off=" << Offset << ", Sym=" << *Symbol << ", Addend=" << Addend
+        << ", Type=" << Type
         << ", FixupSection=" << FixupSection->getSectionName();
   }
 
@@ -173,21 +174,6 @@
 #endif
 };
 
-static const uint32_t INVALID_INDEX = -1;
-
-struct WasmCustomSection {
-
-  StringRef Name;
-  MCSectionWasm *Section;
-
-  uint32_t OutputContentsOffset;
-  uint32_t OutputIndex;
-
-  WasmCustomSection(StringRef Name, MCSectionWasm *Section)
-      : Name(Name), Section(Section), OutputContentsOffset(0),
-        OutputIndex(INVALID_INDEX) {}
-};
-
 #if !defined(NDEBUG)
 raw_ostream &operator<<(raw_ostream &OS, const WasmRelocationEntry &Rel) {
   Rel.print(OS);
@@ -196,48 +182,38 @@
 #endif
 
 class WasmObjectWriter : public MCObjectWriter {
-  support::endian::Writer W;
+  /// Helper struct for containing some precomputed information on symbols.
+  struct WasmSymbolData {
+    const MCSymbolWasm *Symbol;
+    StringRef Name;
+
+    // Support lexicographic sorting.
+    bool operator<(const WasmSymbolData &RHS) const { return Name < RHS.Name; }
+  };
 
   /// The target specific Wasm writer instance.
   std::unique_ptr<MCWasmObjectTargetWriter> TargetObjectWriter;
 
   // Relocations for fixing up references in the code section.
   std::vector<WasmRelocationEntry> CodeRelocations;
-  uint32_t CodeSectionIndex;
 
   // Relocations for fixing up references in the data section.
   std::vector<WasmRelocationEntry> DataRelocations;
-  uint32_t DataSectionIndex;
 
   // Index values to use for fixing up call_indirect type indices.
   // Maps function symbols to the index of the type of the function
   DenseMap<const MCSymbolWasm *, uint32_t> TypeIndices;
   // Maps function symbols to the table element index space. Used
   // for TABLE_INDEX relocation types (i.e. address taken functions).
-  DenseMap<const MCSymbolWasm *, uint32_t> TableIndices;
-  // Maps function/global symbols to the function/global/section index space.
-  DenseMap<const MCSymbolWasm *, uint32_t> WasmIndices;
-  // Maps data symbols to the Wasm segment and offset/size with the segment.
-  DenseMap<const MCSymbolWasm *, wasm::WasmDataReference> DataLocations;
-
-  // Stores output data (index, relocations, content offset) for custom
-  // section.
-  std::vector<WasmCustomSection> CustomSections;
-  // Relocations for fixing up references in the custom sections.
-  DenseMap<const MCSectionWasm *, std::vector<WasmRelocationEntry>>
-      CustomSectionsRelocations;
-
-  // Map from section to defining function symbol.
-  DenseMap<const MCSection *, const MCSymbol *> SectionFunctions;
+  DenseMap<const MCSymbolWasm *, uint32_t> IndirectSymbolIndices;
+  // Maps function/global symbols to the function/global index space.
+  DenseMap<const MCSymbolWasm *, uint32_t> SymbolIndices;
 
   DenseMap<WasmFunctionType, int32_t, WasmFunctionTypeDenseMapInfo>
       FunctionTypeIndices;
   SmallVector<WasmFunctionType, 4> FunctionTypes;
   SmallVector<WasmGlobal, 4> Globals;
-  SmallVector<WasmDataSegment, 4> DataSegments;
-  unsigned NumFunctionImports = 0;
   unsigned NumGlobalImports = 0;
-  uint32_t SectionCount = 0;
 
   // TargetObjectWriter wrappers.
   bool is64Bit() const { return TargetObjectWriter->is64Bit(); }
@@ -245,34 +221,30 @@
     return TargetObjectWriter->getRelocType(Target, Fixup);
   }
 
-  void startSection(SectionBookkeeping &Section, unsigned SectionId);
-  void startCustomSection(SectionBookkeeping &Section, StringRef Name);
+  void startSection(SectionBookkeeping &Section, unsigned SectionId,
+                    const char *Name = nullptr);
   void endSection(SectionBookkeeping &Section);
 
 public:
   WasmObjectWriter(std::unique_ptr<MCWasmObjectTargetWriter> MOTW,
                    raw_pwrite_stream &OS)
-      : W(OS, support::little), TargetObjectWriter(std::move(MOTW)) {}
-
+      : MCObjectWriter(OS, /*IsLittleEndian=*/true),
+        TargetObjectWriter(std::move(MOTW)) {}
+
+private:
   ~WasmObjectWriter() override;
 
-private:
   void reset() override {
     CodeRelocations.clear();
     DataRelocations.clear();
     TypeIndices.clear();
-    WasmIndices.clear();
-    TableIndices.clear();
-    DataLocations.clear();
-    CustomSectionsRelocations.clear();
+    SymbolIndices.clear();
+    IndirectSymbolIndices.clear();
     FunctionTypeIndices.clear();
     FunctionTypes.clear();
     Globals.clear();
-    DataSegments.clear();
-    SectionFunctions.clear();
-    NumFunctionImports = 0;
+    MCObjectWriter::reset();
     NumGlobalImports = 0;
-    MCObjectWriter::reset();
   }
 
   void writeHeader(const MCAssembler &Asm);
@@ -284,46 +256,45 @@
   void executePostLayoutBinding(MCAssembler &Asm,
                                 const MCAsmLayout &Layout) override;
 
-  uint64_t writeObject(MCAssembler &Asm, const MCAsmLayout &Layout) override;
+  void writeObject(MCAssembler &Asm, const MCAsmLayout &Layout) override;
 
   void writeString(const StringRef Str) {
-    encodeULEB128(Str.size(), W.OS);
-    W.OS << Str;
+    encodeULEB128(Str.size(), getStream());
+    writeBytes(Str);
   }
 
   void writeValueType(wasm::ValType Ty) {
-    W.OS << static_cast<char>(Ty);
+    encodeSLEB128(int32_t(Ty), getStream());
   }
 
   void writeTypeSection(ArrayRef<WasmFunctionType> FunctionTypes);
-  void writeImportSection(ArrayRef<wasm::WasmImport> Imports, uint32_t DataSize,
+  void writeImportSection(ArrayRef<WasmImport> Imports, uint32_t DataSize,
                           uint32_t NumElements);
   void writeFunctionSection(ArrayRef<WasmFunction> Functions);
   void writeGlobalSection();
-  void writeExportSection(ArrayRef<wasm::WasmExport> Exports);
+  void writeExportSection(ArrayRef<WasmExport> Exports);
   void writeElemSection(ArrayRef<uint32_t> TableElems);
   void writeCodeSection(const MCAssembler &Asm, const MCAsmLayout &Layout,
                         ArrayRef<WasmFunction> Functions);
-  void writeDataSection();
-  void writeRelocSection(uint32_t SectionIndex, StringRef Name,
-                         ArrayRef<WasmRelocationEntry> Relocations);
+  void writeDataSection(ArrayRef<WasmDataSegment> Segments);
+  void writeNameSection(ArrayRef<WasmFunction> Functions,
+                        ArrayRef<WasmImport> Imports,
+                        uint32_t NumFuncImports);
+  void writeCodeRelocSection();
+  void writeDataRelocSection();
   void writeLinkingMetaDataSection(
-      ArrayRef<wasm::WasmSymbolInfo> SymbolInfos,
-      ArrayRef<std::pair<uint16_t, uint32_t>> InitFuncs,
-      const std::map<StringRef, std::vector<WasmComdatEntry>> &Comdats);
-  void writeCustomSections(const MCAssembler &Asm, const MCAsmLayout &Layout);
-  void writeCustomRelocSections();
-  void
-  updateCustomSectionRelocations(const SmallVector<WasmFunction, 4> &Functions,
-                                 const MCAsmLayout &Layout);
+      ArrayRef<WasmDataSegment> Segments, uint32_t DataSize,
+      const SmallVector<std::pair<StringRef, uint32_t>, 4> &SymbolFlags,
+      const SmallVector<std::pair<uint16_t, uint32_t>, 2> &InitFuncs);
 
   uint32_t getProvisionalValue(const WasmRelocationEntry &RelEntry);
   void applyRelocations(ArrayRef<WasmRelocationEntry> Relocations,
                         uint64_t ContentsOffset);
 
+  void writeRelocations(ArrayRef<WasmRelocationEntry> Relocations);
   uint32_t getRelocationIndexValue(const WasmRelocationEntry &RelEntry);
-  uint32_t getFunctionType(const MCSymbolWasm &Symbol);
-  uint32_t registerFunctionType(const MCSymbolWasm &Symbol);
+  uint32_t getFunctionType(const MCSymbolWasm& Symbol);
+  uint32_t registerFunctionType(const MCSymbolWasm& Symbol);
 };
 
 } // end anonymous namespace
@@ -332,75 +303,55 @@
 
 // Write out a section header and a patchable section size field.
 void WasmObjectWriter::startSection(SectionBookkeeping &Section,
-                                    unsigned SectionId) {
-  LLVM_DEBUG(dbgs() << "startSection " << SectionId << "\n");
-  W.OS << char(SectionId);
-
-  Section.SizeOffset = W.OS.tell();
+                                    unsigned SectionId,
+                                    const char *Name) {
+  assert((Name != nullptr) == (SectionId == wasm::WASM_SEC_CUSTOM) &&
+         "Only custom sections can have names");
+
+  DEBUG(dbgs() << "startSection " << SectionId << ": " << Name << "\n");
+  encodeULEB128(SectionId, getStream());
+
+  Section.SizeOffset = getStream().tell();
 
   // The section size. We don't know the size yet, so reserve enough space
   // for any 32-bit value; we'll patch it later.
-  encodeULEB128(UINT32_MAX, W.OS);
+  encodeULEB128(UINT32_MAX, getStream());
 
   // The position where the section starts, for measuring its size.
-  Section.ContentsOffset = W.OS.tell();
-  Section.PayloadOffset = W.OS.tell();
-  Section.Index = SectionCount++;
-}
-
-void WasmObjectWriter::startCustomSection(SectionBookkeeping &Section,
-                                          StringRef Name) {
-  LLVM_DEBUG(dbgs() << "startCustomSection " << Name << "\n");
-  startSection(Section, wasm::WASM_SEC_CUSTOM);
-
-  // The position where the section header ends, for measuring its size.
-  Section.PayloadOffset = W.OS.tell();
+  Section.ContentsOffset = getStream().tell();
 
   // Custom sections in wasm also have a string identifier.
-  writeString(Name);
-
-  // The position where the custom section starts.
-  Section.ContentsOffset = W.OS.tell();
+  if (SectionId == wasm::WASM_SEC_CUSTOM) {
+    assert(Name);
+    writeString(StringRef(Name));
+  }
 }
 
 // Now that the section is complete and we know how big it is, patch up the
 // section size field at the start of the section.
 void WasmObjectWriter::endSection(SectionBookkeeping &Section) {
-  uint64_t Size = W.OS.tell() - Section.PayloadOffset;
+  uint64_t Size = getStream().tell() - Section.ContentsOffset;
   if (uint32_t(Size) != Size)
     report_fatal_error("section size does not fit in a uint32_t");
 
-  LLVM_DEBUG(dbgs() << "endSection size=" << Size << "\n");
+  DEBUG(dbgs() << "endSection size=" << Size << "\n");
 
   // Write the final section size to the payload_len field, which follows
   // the section id byte.
   uint8_t Buffer[16];
   unsigned SizeLen = encodeULEB128(Size, Buffer, 5);
   assert(SizeLen == 5);
-  static_cast<raw_pwrite_stream &>(W.OS).pwrite((char *)Buffer, SizeLen,
-                                                Section.SizeOffset);
+  getStream().pwrite((char *)Buffer, SizeLen, Section.SizeOffset);
 }
 
 // Emit the Wasm header.
 void WasmObjectWriter::writeHeader(const MCAssembler &Asm) {
-  W.OS.write(wasm::WasmMagic, sizeof(wasm::WasmMagic));
-  W.write<uint32_t>(wasm::WasmVersion);
+  writeBytes(StringRef(wasm::WasmMagic, sizeof(wasm::WasmMagic)));
+  writeLE32(wasm::WasmVersion);
 }
 
 void WasmObjectWriter::executePostLayoutBinding(MCAssembler &Asm,
                                                 const MCAsmLayout &Layout) {
-  // Build a map of sections to the function that defines them, for use
-  // in recordRelocation.
-  for (const MCSymbol &S : Asm.symbols()) {
-    const auto &WS = static_cast<const MCSymbolWasm &>(S);
-    if (WS.isDefined() && WS.isFunction() && !WS.isVariable()) {
-      const auto &Sec = static_cast<const MCSectionWasm &>(S.getSection());
-      auto Pair = SectionFunctions.insert(std::make_pair(&Sec, &S));
-      if (!Pair.second)
-        report_fatal_error("section already has a defining function: " +
-                           Sec.getSectionName());
-    }
-  }
 }
 
 void WasmObjectWriter::recordRelocation(MCAssembler &Asm,
@@ -477,54 +428,24 @@
   // be negative and don't wrap.
   FixedValue = 0;
 
-  unsigned Type = getRelocType(Target, Fixup);
+  if (SymA)
+    SymA->setUsedInReloc();
+
   assert(!IsPCRel);
   assert(SymA);
 
-  // Absolute offset within a section or a function.
-  // Currently only supported for for metadata sections.
-  // See: test/MC/WebAssembly/blockaddress.ll
-  if (Type == wasm::R_WEBASSEMBLY_FUNCTION_OFFSET_I32 ||
-      Type == wasm::R_WEBASSEMBLY_SECTION_OFFSET_I32) {
-    if (!FixupSection.getKind().isMetadata())
-      report_fatal_error("relocations for function or section offsets are "
-                         "only supported in metadata sections");
-
-    const MCSymbol *SectionSymbol = nullptr;
-    const MCSection &SecA = SymA->getSection();
-    if (SecA.getKind().isText())
-      SectionSymbol = SectionFunctions.find(&SecA)->second;
-    else
-      SectionSymbol = SecA.getBeginSymbol();
-    if (!SectionSymbol)
-      report_fatal_error("section symbol is required for relocation");
-
-    C += Layout.getSymbolOffset(*SymA);
-    SymA = cast<MCSymbolWasm>(SectionSymbol);
-  }
-
-  // Relocation other than R_WEBASSEMBLY_TYPE_INDEX_LEB are required to be
-  // against a named symbol.
-  if (Type != wasm::R_WEBASSEMBLY_TYPE_INDEX_LEB) {
-    if (SymA->getName().empty())
-      report_fatal_error("relocations against un-named temporaries are not yet "
-                         "supported by wasm");
-
-    SymA->setUsedInReloc();
-  }
+  unsigned Type = getRelocType(Target, Fixup);
 
   WasmRelocationEntry Rec(FixupOffset, SymA, C, Type, &FixupSection);
-  LLVM_DEBUG(dbgs() << "WasmReloc: " << Rec << "\n");
-
-  if (FixupSection.isWasmData()) {
+  DEBUG(dbgs() << "WasmReloc: " << Rec << "\n");
+
+  if (FixupSection.isWasmData())
     DataRelocations.push_back(Rec);
-  } else if (FixupSection.getKind().isText()) {
+  else if (FixupSection.getKind().isText())
     CodeRelocations.push_back(Rec);
-  } else if (FixupSection.getKind().isMetadata()) {
-    CustomSectionsRelocations[&FixupSection].push_back(Rec);
-  } else {
+  else if (!FixupSection.getKind().isMetadata())
+    // TODO(sbc): Add support for debug sections.
     llvm_unreachable("unexpected section type");
-  }
 }
 
 // Write X as an (unsigned) LEB value at offset Offset in Stream, padded
@@ -564,59 +485,34 @@
 }
 
 // Compute a value to write into the code at the location covered
-// by RelEntry. This value isn't used by the static linker; it just serves
-// to make the object format more readable and more likely to be directly
-// useable.
+// by RelEntry. This value isn't used by the static linker, since
+// we have addends; it just serves to make the code more readable
+// and to make standalone wasm modules directly usable.
 uint32_t
 WasmObjectWriter::getProvisionalValue(const WasmRelocationEntry &RelEntry) {
-  switch (RelEntry.Type) {
-  case wasm::R_WEBASSEMBLY_TABLE_INDEX_SLEB:
-  case wasm::R_WEBASSEMBLY_TABLE_INDEX_I32: {
-    // Provisional value is table address of the resolved symbol itself
-    const MCSymbolWasm *Sym = ResolveSymbol(*RelEntry.Symbol);
-    assert(Sym->isFunction());
-    return TableIndices[Sym];
-  }
-  case wasm::R_WEBASSEMBLY_TYPE_INDEX_LEB:
-    // Provisional value is same as the index
-    return getRelocationIndexValue(RelEntry);
-  case wasm::R_WEBASSEMBLY_FUNCTION_INDEX_LEB:
-  case wasm::R_WEBASSEMBLY_GLOBAL_INDEX_LEB:
-    // Provisional value is function/global Wasm index
-    if (!WasmIndices.count(RelEntry.Symbol))
-      report_fatal_error("symbol not found in wasm index space: " +
-                         RelEntry.Symbol->getName());
-    return WasmIndices[RelEntry.Symbol];
-  case wasm::R_WEBASSEMBLY_FUNCTION_OFFSET_I32:
-  case wasm::R_WEBASSEMBLY_SECTION_OFFSET_I32: {
-    const auto &Section =
-        static_cast<const MCSectionWasm &>(RelEntry.Symbol->getSection());
-    return Section.getSectionOffset() + RelEntry.Addend;
-  }
-  case wasm::R_WEBASSEMBLY_MEMORY_ADDR_LEB:
-  case wasm::R_WEBASSEMBLY_MEMORY_ADDR_I32:
-  case wasm::R_WEBASSEMBLY_MEMORY_ADDR_SLEB: {
-    // Provisional value is address of the global
-    const MCSymbolWasm *Sym = ResolveSymbol(*RelEntry.Symbol);
-    // For undefined symbols, use zero
-    if (!Sym->isDefined())
-      return 0;
-    const wasm::WasmDataReference &Ref = DataLocations[Sym];
-    const WasmDataSegment &Segment = DataSegments[Ref.Segment];
-    // Ignore overflow. LLVM allows address arithmetic to silently wrap.
-    return Segment.Offset + Ref.Offset + RelEntry.Addend;
-  }
-  default:
-    llvm_unreachable("invalid relocation type");
-  }
+  const MCSymbolWasm *Sym = ResolveSymbol(*RelEntry.Symbol);
+
+  // For undefined symbols, use a hopefully invalid value.
+  if (!Sym->isDefined(/*SetUsed=*/false))
+    return UINT32_MAX;
+
+  uint32_t GlobalIndex = SymbolIndices[Sym];
+  const WasmGlobal& Global = Globals[GlobalIndex - NumGlobalImports];
+  uint64_t Address = Global.InitialValue + RelEntry.Addend;
+
+  // Ignore overflow. LLVM allows address arithmetic to silently wrap.
+  uint32_t Value = Address;
+
+  return Value;
 }
 
 static void addData(SmallVectorImpl<char> &DataBytes,
                     MCSectionWasm &DataSection) {
-  LLVM_DEBUG(errs() << "addData: " << DataSection.getSectionName() << "\n");
+  DEBUG(errs() << "addData: " << DataSection.getSectionName() << "\n");
 
   DataBytes.resize(alignTo(DataBytes.size(), DataSection.getAlignment()));
 
+  size_t LastFragmentSize = 0;
   for (const MCFragment &Frag : DataSection) {
     if (Frag.hasInstructions())
       report_fatal_error("only data supported in data sections");
@@ -632,74 +528,118 @@
                                              Align->getMaxBytesToEmit());
       DataBytes.resize(Size, Value);
     } else if (auto *Fill = dyn_cast<MCFillFragment>(&Frag)) {
-<<<<<<< HEAD
-      int64_t NumValues;
-      if (!Fill->getNumValues().evaluateAsAbsolute(NumValues))
-        llvm_unreachable("The fill should be an assembler constant");
-      DataBytes.insert(DataBytes.end(), Fill->getValueSize() * NumValues,
-                       Fill->getValue());
-=======
       int64_t Size;
       if (!Fill->getSize().evaluateAsAbsolute(Size))
         llvm_unreachable("The fill should be an assembler constant");
       DataBytes.insert(DataBytes.end(), Size, Fill->getValue());
->>>>>>> d12f4ffa
     } else {
       const auto &DataFrag = cast<MCDataFragment>(Frag);
       const SmallVectorImpl<char> &Contents = DataFrag.getContents();
 
       DataBytes.insert(DataBytes.end(), Contents.begin(), Contents.end());
-    }
-  }
-
-  LLVM_DEBUG(dbgs() << "addData -> " << DataBytes.size() << "\n");
-}
-
-uint32_t
-WasmObjectWriter::getRelocationIndexValue(const WasmRelocationEntry &RelEntry) {
-  if (RelEntry.Type == wasm::R_WEBASSEMBLY_TYPE_INDEX_LEB) {
+      LastFragmentSize = Contents.size();
+    }
+  }
+
+  // Don't allow empty segments, or segments that end with zero-sized
+  // fragment, otherwise the linker cannot map symbols to a unique
+  // data segment.  This can be triggered by zero-sized structs
+  // See: test/MC/WebAssembly/bss.ll
+  if (LastFragmentSize == 0)
+    DataBytes.resize(DataBytes.size() + 1);
+  DEBUG(dbgs() << "addData -> " << DataBytes.size() << "\n");
+}
+
+uint32_t WasmObjectWriter::getRelocationIndexValue(
+    const WasmRelocationEntry &RelEntry) {
+  switch (RelEntry.Type) {
+  case wasm::R_WEBASSEMBLY_TABLE_INDEX_SLEB:
+  case wasm::R_WEBASSEMBLY_TABLE_INDEX_I32:
+    if (!IndirectSymbolIndices.count(RelEntry.Symbol))
+      report_fatal_error("symbol not found in table index space: " +
+                         RelEntry.Symbol->getName());
+    return IndirectSymbolIndices[RelEntry.Symbol];
+  case wasm::R_WEBASSEMBLY_FUNCTION_INDEX_LEB:
+  case wasm::R_WEBASSEMBLY_GLOBAL_INDEX_LEB:
+  case wasm::R_WEBASSEMBLY_MEMORY_ADDR_LEB:
+  case wasm::R_WEBASSEMBLY_MEMORY_ADDR_SLEB:
+  case wasm::R_WEBASSEMBLY_MEMORY_ADDR_I32:
+    if (!SymbolIndices.count(RelEntry.Symbol))
+      report_fatal_error("symbol not found in function/global index space: " +
+                         RelEntry.Symbol->getName());
+    return SymbolIndices[RelEntry.Symbol];
+  case wasm::R_WEBASSEMBLY_TYPE_INDEX_LEB:
     if (!TypeIndices.count(RelEntry.Symbol))
       report_fatal_error("symbol not found in type index space: " +
                          RelEntry.Symbol->getName());
     return TypeIndices[RelEntry.Symbol];
-  }
-
-  return RelEntry.Symbol->getIndex();
+  default:
+    llvm_unreachable("invalid relocation type");
+  }
 }
 
 // Apply the portions of the relocation records that we can handle ourselves
 // directly.
 void WasmObjectWriter::applyRelocations(
     ArrayRef<WasmRelocationEntry> Relocations, uint64_t ContentsOffset) {
-  auto &Stream = static_cast<raw_pwrite_stream &>(W.OS);
+  raw_pwrite_stream &Stream = getStream();
   for (const WasmRelocationEntry &RelEntry : Relocations) {
     uint64_t Offset = ContentsOffset +
                       RelEntry.FixupSection->getSectionOffset() +
                       RelEntry.Offset;
 
-    LLVM_DEBUG(dbgs() << "applyRelocation: " << RelEntry << "\n");
-    uint32_t Value = getProvisionalValue(RelEntry);
-
+    DEBUG(dbgs() << "applyRelocation: " << RelEntry << "\n");
     switch (RelEntry.Type) {
+    case wasm::R_WEBASSEMBLY_TABLE_INDEX_SLEB:
     case wasm::R_WEBASSEMBLY_FUNCTION_INDEX_LEB:
     case wasm::R_WEBASSEMBLY_TYPE_INDEX_LEB:
-    case wasm::R_WEBASSEMBLY_GLOBAL_INDEX_LEB:
-    case wasm::R_WEBASSEMBLY_MEMORY_ADDR_LEB:
+    case wasm::R_WEBASSEMBLY_GLOBAL_INDEX_LEB: {
+      uint32_t Index = getRelocationIndexValue(RelEntry);
+      WritePatchableSLEB(Stream, Index, Offset);
+      break;
+    }
+    case wasm::R_WEBASSEMBLY_TABLE_INDEX_I32: {
+      uint32_t Index = getRelocationIndexValue(RelEntry);
+      WriteI32(Stream, Index, Offset);
+      break;
+    }
+    case wasm::R_WEBASSEMBLY_MEMORY_ADDR_SLEB: {
+      uint32_t Value = getProvisionalValue(RelEntry);
+      WritePatchableSLEB(Stream, Value, Offset);
+      break;
+    }
+    case wasm::R_WEBASSEMBLY_MEMORY_ADDR_LEB: {
+      uint32_t Value = getProvisionalValue(RelEntry);
       WritePatchableLEB(Stream, Value, Offset);
       break;
-    case wasm::R_WEBASSEMBLY_TABLE_INDEX_I32:
-    case wasm::R_WEBASSEMBLY_MEMORY_ADDR_I32:
-    case wasm::R_WEBASSEMBLY_FUNCTION_OFFSET_I32:
-    case wasm::R_WEBASSEMBLY_SECTION_OFFSET_I32:
+    }
+    case wasm::R_WEBASSEMBLY_MEMORY_ADDR_I32: {
+      uint32_t Value = getProvisionalValue(RelEntry);
       WriteI32(Stream, Value, Offset);
       break;
-    case wasm::R_WEBASSEMBLY_TABLE_INDEX_SLEB:
-    case wasm::R_WEBASSEMBLY_MEMORY_ADDR_SLEB:
-      WritePatchableSLEB(Stream, Value, Offset);
-      break;
+    }
     default:
       llvm_unreachable("invalid relocation type");
     }
+  }
+}
+
+// Write out the portions of the relocation records that the linker will
+// need to handle.
+void WasmObjectWriter::writeRelocations(
+    ArrayRef<WasmRelocationEntry> Relocations) {
+  raw_pwrite_stream &Stream = getStream();
+  for (const WasmRelocationEntry& RelEntry : Relocations) {
+
+    uint64_t Offset = RelEntry.Offset +
+                      RelEntry.FixupSection->getSectionOffset();
+    uint32_t Index = getRelocationIndexValue(RelEntry);
+
+    encodeULEB128(RelEntry.Type, Stream);
+    encodeULEB128(Offset, Stream);
+    encodeULEB128(Index, Stream);
+    if (RelEntry.hasAddend())
+      encodeSLEB128(RelEntry.Addend, Stream);
   }
 }
 
@@ -711,14 +651,14 @@
   SectionBookkeeping Section;
   startSection(Section, wasm::WASM_SEC_TYPE);
 
-  encodeULEB128(FunctionTypes.size(), W.OS);
+  encodeULEB128(FunctionTypes.size(), getStream());
 
   for (const WasmFunctionType &FuncTy : FunctionTypes) {
-    W.OS << char(wasm::WASM_TYPE_FUNC);
-    encodeULEB128(FuncTy.Params.size(), W.OS);
+    encodeSLEB128(wasm::WASM_TYPE_FUNC, getStream());
+    encodeULEB128(FuncTy.Params.size(), getStream());
     for (wasm::ValType Ty : FuncTy.Params)
       writeValueType(Ty);
-    encodeULEB128(FuncTy.Returns.size(), W.OS);
+    encodeULEB128(FuncTy.Returns.size(), getStream());
     for (wasm::ValType Ty : FuncTy.Returns)
       writeValueType(Ty);
   }
@@ -726,7 +666,7 @@
   endSection(Section);
 }
 
-void WasmObjectWriter::writeImportSection(ArrayRef<wasm::WasmImport> Imports,
+void WasmObjectWriter::writeImportSection(ArrayRef<WasmImport> Imports,
                                           uint32_t DataSize,
                                           uint32_t NumElements) {
   if (Imports.empty())
@@ -737,28 +677,29 @@
   SectionBookkeeping Section;
   startSection(Section, wasm::WASM_SEC_IMPORT);
 
-  encodeULEB128(Imports.size(), W.OS);
-  for (const wasm::WasmImport &Import : Imports) {
-    writeString(Import.Module);
-    writeString(Import.Field);
-    W.OS << char(Import.Kind);
+  encodeULEB128(Imports.size(), getStream());
+  for (const WasmImport &Import : Imports) {
+    writeString(Import.ModuleName);
+    writeString(Import.FieldName);
+
+    encodeULEB128(Import.Kind, getStream());
 
     switch (Import.Kind) {
     case wasm::WASM_EXTERNAL_FUNCTION:
-      encodeULEB128(Import.SigIndex, W.OS);
+      encodeULEB128(Import.Type, getStream());
       break;
     case wasm::WASM_EXTERNAL_GLOBAL:
-      W.OS << char(Import.Global.Type);
-      W.OS << char(Import.Global.Mutable ? 1 : 0);
+      encodeSLEB128(int32_t(Import.Type), getStream());
+      encodeULEB128(int32_t(Import.IsMutable), getStream());
       break;
     case wasm::WASM_EXTERNAL_MEMORY:
-      encodeULEB128(0, W.OS); // flags
-      encodeULEB128(NumPages, W.OS); // initial
+      encodeULEB128(0, getStream()); // flags
+      encodeULEB128(NumPages, getStream()); // initial
       break;
     case wasm::WASM_EXTERNAL_TABLE:
-      W.OS << char(Import.Table.ElemType);
-      encodeULEB128(0, W.OS); // flags
-      encodeULEB128(NumElements, W.OS); // initial
+      encodeSLEB128(int32_t(Import.Type), getStream());
+      encodeULEB128(0, getStream()); // flags
+      encodeULEB128(NumElements, getStream()); // initial
       break;
     default:
       llvm_unreachable("unsupported import kind");
@@ -775,9 +716,9 @@
   SectionBookkeeping Section;
   startSection(Section, wasm::WASM_SEC_FUNCTION);
 
-  encodeULEB128(Functions.size(), W.OS);
+  encodeULEB128(Functions.size(), getStream());
   for (const WasmFunction &Func : Functions)
-    encodeULEB128(Func.Type, W.OS);
+    encodeULEB128(Func.Type, getStream());
 
   endSection(Section);
 }
@@ -789,31 +730,38 @@
   SectionBookkeeping Section;
   startSection(Section, wasm::WASM_SEC_GLOBAL);
 
-  encodeULEB128(Globals.size(), W.OS);
+  encodeULEB128(Globals.size(), getStream());
   for (const WasmGlobal &Global : Globals) {
-    writeValueType(static_cast<wasm::ValType>(Global.Type.Type));
-    W.OS << char(Global.Type.Mutable);
-
-    W.OS << char(wasm::WASM_OPCODE_I32_CONST);
-    encodeSLEB128(Global.InitialValue, W.OS);
-    W.OS << char(wasm::WASM_OPCODE_END);
+    writeValueType(Global.Type);
+    write8(Global.IsMutable);
+
+    if (Global.HasImport) {
+      assert(Global.InitialValue == 0);
+      write8(wasm::WASM_OPCODE_GET_GLOBAL);
+      encodeULEB128(Global.ImportIndex, getStream());
+    } else {
+      assert(Global.ImportIndex == 0);
+      write8(wasm::WASM_OPCODE_I32_CONST);
+      encodeSLEB128(Global.InitialValue, getStream()); // offset
+    }
+    write8(wasm::WASM_OPCODE_END);
   }
 
   endSection(Section);
 }
 
-void WasmObjectWriter::writeExportSection(ArrayRef<wasm::WasmExport> Exports) {
+void WasmObjectWriter::writeExportSection(ArrayRef<WasmExport> Exports) {
   if (Exports.empty())
     return;
 
   SectionBookkeeping Section;
   startSection(Section, wasm::WASM_SEC_EXPORT);
 
-  encodeULEB128(Exports.size(), W.OS);
-  for (const wasm::WasmExport &Export : Exports) {
-    writeString(Export.Name);
-    W.OS << char(Export.Kind);
-    encodeULEB128(Export.Index, W.OS);
+  encodeULEB128(Exports.size(), getStream());
+  for (const WasmExport &Export : Exports) {
+    writeString(Export.FieldName);
+    encodeSLEB128(Export.Kind, getStream());
+    encodeULEB128(Export.Index, getStream());
   }
 
   endSection(Section);
@@ -826,17 +774,17 @@
   SectionBookkeeping Section;
   startSection(Section, wasm::WASM_SEC_ELEM);
 
-  encodeULEB128(1, W.OS); // number of "segments"
-  encodeULEB128(0, W.OS); // the table index
+  encodeULEB128(1, getStream()); // number of "segments"
+  encodeULEB128(0, getStream()); // the table index
 
   // init expr for starting offset
-  W.OS << char(wasm::WASM_OPCODE_I32_CONST);
-  encodeSLEB128(kInitialTableOffset, W.OS);
-  W.OS << char(wasm::WASM_OPCODE_END);
-
-  encodeULEB128(TableElems.size(), W.OS);
+  write8(wasm::WASM_OPCODE_I32_CONST);
+  encodeSLEB128(0, getStream());
+  write8(wasm::WASM_OPCODE_END);
+
+  encodeULEB128(TableElems.size(), getStream());
   for (uint32_t Elem : TableElems)
-    encodeULEB128(Elem, W.OS);
+    encodeULEB128(Elem, getStream());
 
   endSection(Section);
 }
@@ -849,9 +797,8 @@
 
   SectionBookkeeping Section;
   startSection(Section, wasm::WASM_SEC_CODE);
-  CodeSectionIndex = Section.Index;
-
-  encodeULEB128(Functions.size(), W.OS);
+
+  encodeULEB128(Functions.size(), getStream());
 
   for (const WasmFunction &Func : Functions) {
     auto &FuncSection = static_cast<MCSectionWasm &>(Func.Sym->getSection());
@@ -860,9 +807,9 @@
     if (!Func.Sym->getSize()->evaluateAsAbsolute(Size, Layout))
       report_fatal_error(".size expression must be evaluatable");
 
-    encodeULEB128(Size, W.OS);
-    FuncSection.setSectionOffset(W.OS.tell() - Section.ContentsOffset);
-    Asm.writeSectionData(W.OS, &FuncSection, Layout);
+    encodeULEB128(Size, getStream());
+    FuncSection.setSectionOffset(getStream().tell() - Section.ContentsOffset);
+    Asm.writeSectionData(&FuncSection, Layout);
   }
 
   // Apply fixups.
@@ -871,24 +818,23 @@
   endSection(Section);
 }
 
-void WasmObjectWriter::writeDataSection() {
-  if (DataSegments.empty())
+void WasmObjectWriter::writeDataSection(ArrayRef<WasmDataSegment> Segments) {
+  if (Segments.empty())
     return;
 
   SectionBookkeeping Section;
   startSection(Section, wasm::WASM_SEC_DATA);
-  DataSectionIndex = Section.Index;
-
-  encodeULEB128(DataSegments.size(), W.OS); // count
-
-  for (const WasmDataSegment &Segment : DataSegments) {
-    encodeULEB128(0, W.OS); // memory index
-    W.OS << char(wasm::WASM_OPCODE_I32_CONST);
-    encodeSLEB128(Segment.Offset, W.OS); // offset
-    W.OS << char(wasm::WASM_OPCODE_END);
-    encodeULEB128(Segment.Data.size(), W.OS); // size
-    Segment.Section->setSectionOffset(W.OS.tell() - Section.ContentsOffset);
-    W.OS << Segment.Data; // data
+
+  encodeULEB128(Segments.size(), getStream()); // count
+
+  for (const WasmDataSegment & Segment : Segments) {
+    encodeULEB128(0, getStream()); // memory index
+    write8(wasm::WASM_OPCODE_I32_CONST);
+    encodeSLEB128(Segment.Offset, getStream()); // offset
+    write8(wasm::WASM_OPCODE_END);
+    encodeULEB128(Segment.Data.size(), getStream()); // size
+    Segment.Section->setSectionOffset(getStream().tell() - Section.ContentsOffset);
+    writeBytes(Segment.Data); // data
   }
 
   // Apply fixups.
@@ -897,143 +843,120 @@
   endSection(Section);
 }
 
-void WasmObjectWriter::writeRelocSection(
-    uint32_t SectionIndex, StringRef Name,
-    ArrayRef<WasmRelocationEntry> Relocations) {
+void WasmObjectWriter::writeNameSection(
+    ArrayRef<WasmFunction> Functions,
+    ArrayRef<WasmImport> Imports,
+    unsigned NumFuncImports) {
+  uint32_t TotalFunctions = NumFuncImports + Functions.size();
+  if (TotalFunctions == 0)
+    return;
+
+  SectionBookkeeping Section;
+  startSection(Section, wasm::WASM_SEC_CUSTOM, "name");
+  SectionBookkeeping SubSection;
+  startSection(SubSection, wasm::WASM_NAMES_FUNCTION);
+
+  encodeULEB128(TotalFunctions, getStream());
+  uint32_t Index = 0;
+  for (const WasmImport &Import : Imports) {
+    if (Import.Kind == wasm::WASM_EXTERNAL_FUNCTION) {
+      encodeULEB128(Index, getStream());
+      writeString(Import.FieldName);
+      ++Index;
+    }
+  }
+  for (const WasmFunction &Func : Functions) {
+    encodeULEB128(Index, getStream());
+    writeString(Func.Sym->getName());
+    ++Index;
+  }
+
+  endSection(SubSection);
+  endSection(Section);
+}
+
+void WasmObjectWriter::writeCodeRelocSection() {
   // See: https://github.com/WebAssembly/tool-conventions/blob/master/Linking.md
   // for descriptions of the reloc sections.
 
-  if (Relocations.empty())
+  if (CodeRelocations.empty())
     return;
 
   SectionBookkeeping Section;
-  startCustomSection(Section, std::string("reloc.") + Name.str());
-
-  encodeULEB128(SectionIndex, W.OS);
-  encodeULEB128(Relocations.size(), W.OS);
-  for (const WasmRelocationEntry& RelEntry : Relocations) {
-    uint64_t Offset = RelEntry.Offset +
-                      RelEntry.FixupSection->getSectionOffset();
-    uint32_t Index = getRelocationIndexValue(RelEntry);
-
-    W.OS << char(RelEntry.Type);
-    encodeULEB128(Offset, W.OS);
-    encodeULEB128(Index, W.OS);
-    if (RelEntry.hasAddend())
-      encodeSLEB128(RelEntry.Addend, W.OS);
-  }
+  startSection(Section, wasm::WASM_SEC_CUSTOM, "reloc.CODE");
+
+  encodeULEB128(wasm::WASM_SEC_CODE, getStream());
+  encodeULEB128(CodeRelocations.size(), getStream());
+
+  writeRelocations(CodeRelocations);
 
   endSection(Section);
 }
 
-void WasmObjectWriter::writeCustomRelocSections() {
-  for (const auto &Sec : CustomSections) {
-    auto &Relocations = CustomSectionsRelocations[Sec.Section];
-    writeRelocSection(Sec.OutputIndex, Sec.Name, Relocations);
-  }
+void WasmObjectWriter::writeDataRelocSection() {
+  // See: https://github.com/WebAssembly/tool-conventions/blob/master/Linking.md
+  // for descriptions of the reloc sections.
+
+  if (DataRelocations.empty())
+    return;
+
+  SectionBookkeeping Section;
+  startSection(Section, wasm::WASM_SEC_CUSTOM, "reloc.DATA");
+
+  encodeULEB128(wasm::WASM_SEC_DATA, getStream());
+  encodeULEB128(DataRelocations.size(), getStream());
+
+  writeRelocations(DataRelocations);
+
+  endSection(Section);
 }
 
 void WasmObjectWriter::writeLinkingMetaDataSection(
-    ArrayRef<wasm::WasmSymbolInfo> SymbolInfos,
-    ArrayRef<std::pair<uint16_t, uint32_t>> InitFuncs,
-    const std::map<StringRef, std::vector<WasmComdatEntry>> &Comdats) {
+    ArrayRef<WasmDataSegment> Segments, uint32_t DataSize,
+    const SmallVector<std::pair<StringRef, uint32_t>, 4> &SymbolFlags,
+    const SmallVector<std::pair<uint16_t, uint32_t>, 2> &InitFuncs) {
   SectionBookkeeping Section;
-  startCustomSection(Section, "linking");
-  encodeULEB128(wasm::WasmMetadataVersion, W.OS);
-
+  startSection(Section, wasm::WASM_SEC_CUSTOM, "linking");
   SectionBookkeeping SubSection;
-  if (SymbolInfos.size() != 0) {
-    startSection(SubSection, wasm::WASM_SYMBOL_TABLE);
-    encodeULEB128(SymbolInfos.size(), W.OS);
-    for (const wasm::WasmSymbolInfo &Sym : SymbolInfos) {
-      encodeULEB128(Sym.Kind, W.OS);
-      encodeULEB128(Sym.Flags, W.OS);
-      switch (Sym.Kind) {
-      case wasm::WASM_SYMBOL_TYPE_FUNCTION:
-      case wasm::WASM_SYMBOL_TYPE_GLOBAL:
-        encodeULEB128(Sym.ElementIndex, W.OS);
-        if ((Sym.Flags & wasm::WASM_SYMBOL_UNDEFINED) == 0)
-          writeString(Sym.Name);
-        break;
-      case wasm::WASM_SYMBOL_TYPE_DATA:
-        writeString(Sym.Name);
-        if ((Sym.Flags & wasm::WASM_SYMBOL_UNDEFINED) == 0) {
-          encodeULEB128(Sym.DataRef.Segment, W.OS);
-          encodeULEB128(Sym.DataRef.Offset, W.OS);
-          encodeULEB128(Sym.DataRef.Size, W.OS);
-        }
-        break;
-      case wasm::WASM_SYMBOL_TYPE_SECTION: {
-        const uint32_t SectionIndex =
-            CustomSections[Sym.ElementIndex].OutputIndex;
-        encodeULEB128(SectionIndex, W.OS);
-        break;
-      }
-      default:
-        llvm_unreachable("unexpected kind");
-      }
+
+  if (SymbolFlags.size() != 0) {
+    startSection(SubSection, wasm::WASM_SYMBOL_INFO);
+    encodeULEB128(SymbolFlags.size(), getStream());
+    for (auto Pair: SymbolFlags) {
+      writeString(Pair.first);
+      encodeULEB128(Pair.second, getStream());
     }
     endSection(SubSection);
   }
 
-  if (DataSegments.size()) {
+  if (DataSize > 0) {
+    startSection(SubSection, wasm::WASM_DATA_SIZE);
+    encodeULEB128(DataSize, getStream());
+    endSection(SubSection);
+  }
+
+  if (Segments.size()) {
     startSection(SubSection, wasm::WASM_SEGMENT_INFO);
-    encodeULEB128(DataSegments.size(), W.OS);
-    for (const WasmDataSegment &Segment : DataSegments) {
+    encodeULEB128(Segments.size(), getStream());
+    for (const WasmDataSegment &Segment : Segments) {
       writeString(Segment.Name);
-      encodeULEB128(Segment.Alignment, W.OS);
-      encodeULEB128(Segment.Flags, W.OS);
+      encodeULEB128(Segment.Alignment, getStream());
+      encodeULEB128(Segment.Flags, getStream());
     }
     endSection(SubSection);
   }
 
   if (!InitFuncs.empty()) {
     startSection(SubSection, wasm::WASM_INIT_FUNCS);
-    encodeULEB128(InitFuncs.size(), W.OS);
+    encodeULEB128(InitFuncs.size(), getStream());
     for (auto &StartFunc : InitFuncs) {
-      encodeULEB128(StartFunc.first, W.OS); // priority
-      encodeULEB128(StartFunc.second, W.OS); // function index
+      encodeULEB128(StartFunc.first, getStream()); // priority
+      encodeULEB128(StartFunc.second, getStream()); // function index
     }
     endSection(SubSection);
   }
 
-  if (Comdats.size()) {
-    startSection(SubSection, wasm::WASM_COMDAT_INFO);
-    encodeULEB128(Comdats.size(), W.OS);
-    for (const auto &C : Comdats) {
-      writeString(C.first);
-      encodeULEB128(0, W.OS); // flags for future use
-      encodeULEB128(C.second.size(), W.OS);
-      for (const WasmComdatEntry &Entry : C.second) {
-        encodeULEB128(Entry.Kind, W.OS);
-        encodeULEB128(Entry.Index, W.OS);
-      }
-    }
-    endSection(SubSection);
-  }
-
   endSection(Section);
-}
-
-void WasmObjectWriter::writeCustomSections(const MCAssembler &Asm,
-                                           const MCAsmLayout &Layout) {
-  for (auto &CustomSection : CustomSections) {
-    SectionBookkeeping Section;
-    auto *Sec = CustomSection.Section;
-    startCustomSection(Section, CustomSection.Name);
-
-    Sec->setSectionOffset(W.OS.tell() - Section.ContentsOffset);
-    Asm.writeSectionData(W.OS, Sec, Layout);
-
-    CustomSection.OutputContentsOffset = Section.ContentsOffset;
-    CustomSection.OutputIndex = Section.Index;
-
-    endSection(Section);
-
-    // Apply fixups.
-    auto &Relocations = CustomSectionsRelocations[CustomSection.Section];
-    applyRelocations(Relocations, CustomSection.OutputContentsOffset);
-  }
 }
 
 uint32_t WasmObjectWriter::getFunctionType(const MCSymbolWasm& Symbol) {
@@ -1056,56 +979,94 @@
     FunctionTypes.push_back(F);
   TypeIndices[&Symbol] = Pair.first->second;
 
-  LLVM_DEBUG(dbgs() << "registerFunctionType: " << Symbol
-                    << " new:" << Pair.second << "\n");
-  LLVM_DEBUG(dbgs() << "  -> type index: " << Pair.first->second << "\n");
+  DEBUG(dbgs() << "registerFunctionType: " << Symbol << " new:" << Pair.second << "\n");
+  DEBUG(dbgs() << "  -> type index: " << Pair.first->second << "\n");
   return Pair.first->second;
 }
 
-static bool isInSymtab(const MCSymbolWasm &Sym) {
-  if (Sym.isUsedInReloc())
-    return true;
-
-  if (Sym.isComdat() && !Sym.isDefined())
-    return false;
-
-  if (Sym.isTemporary() && Sym.getName().empty())
-    return false;
-
-  if (Sym.isTemporary() && Sym.isData() && !Sym.getSize())
-    return false;
-
-  if (Sym.isSection())
-    return false;
-
-  return true;
-}
-
-uint64_t WasmObjectWriter::writeObject(MCAssembler &Asm,
-                                       const MCAsmLayout &Layout) {
-  uint64_t StartOffset = W.OS.tell();
-
-  LLVM_DEBUG(dbgs() << "WasmObjectWriter::writeObject\n");
+void WasmObjectWriter::writeObject(MCAssembler &Asm,
+                                   const MCAsmLayout &Layout) {
+  DEBUG(dbgs() << "WasmObjectWriter::writeObject\n");
   MCContext &Ctx = Asm.getContext();
+  wasm::ValType PtrType = is64Bit() ? wasm::ValType::I64 : wasm::ValType::I32;
 
   // Collect information from the available symbols.
   SmallVector<WasmFunction, 4> Functions;
   SmallVector<uint32_t, 4> TableElems;
-  SmallVector<wasm::WasmImport, 4> Imports;
-  SmallVector<wasm::WasmExport, 4> Exports;
-  SmallVector<wasm::WasmSymbolInfo, 4> SymbolInfos;
+  SmallVector<WasmImport, 4> Imports;
+  SmallVector<WasmExport, 4> Exports;
+  SmallVector<std::pair<StringRef, uint32_t>, 4> SymbolFlags;
   SmallVector<std::pair<uint16_t, uint32_t>, 2> InitFuncs;
-  std::map<StringRef, std::vector<WasmComdatEntry>> Comdats;
+  unsigned NumFuncImports = 0;
+  SmallVector<WasmDataSegment, 4> DataSegments;
   uint32_t DataSize = 0;
+
+  // In the special .global_variables section, we've encoded global
+  // variables used by the function. Translate them into the Globals
+  // list.
+  MCSectionWasm *GlobalVars =
+      Ctx.getWasmSection(".global_variables", SectionKind::getMetadata());
+  if (!GlobalVars->getFragmentList().empty()) {
+    if (GlobalVars->getFragmentList().size() != 1)
+      report_fatal_error("only one .global_variables fragment supported");
+    const MCFragment &Frag = *GlobalVars->begin();
+    if (Frag.hasInstructions() || Frag.getKind() != MCFragment::FT_Data)
+      report_fatal_error("only data supported in .global_variables");
+    const auto &DataFrag = cast<MCDataFragment>(Frag);
+    if (!DataFrag.getFixups().empty())
+      report_fatal_error("fixups not supported in .global_variables");
+    const SmallVectorImpl<char> &Contents = DataFrag.getContents();
+    for (const uint8_t *p = (const uint8_t *)Contents.data(),
+                     *end = (const uint8_t *)Contents.data() + Contents.size();
+         p != end; ) {
+      WasmGlobal G;
+      if (end - p < 3)
+        report_fatal_error("truncated global variable encoding");
+      G.Type = wasm::ValType(int8_t(*p++));
+      G.IsMutable = bool(*p++);
+      G.HasImport = bool(*p++);
+      if (G.HasImport) {
+        G.InitialValue = 0;
+
+        WasmImport Import;
+        Import.ModuleName = (const char *)p;
+        const uint8_t *nul = (const uint8_t *)memchr(p, '\0', end - p);
+        if (!nul)
+          report_fatal_error("global module name must be nul-terminated");
+        p = nul + 1;
+        nul = (const uint8_t *)memchr(p, '\0', end - p);
+        if (!nul)
+          report_fatal_error("global base name must be nul-terminated");
+        Import.FieldName = (const char *)p;
+        p = nul + 1;
+
+        Import.Kind = wasm::WASM_EXTERNAL_GLOBAL;
+        Import.Type = int32_t(G.Type);
+
+        G.ImportIndex = NumGlobalImports;
+        ++NumGlobalImports;
+
+        Imports.push_back(Import);
+      } else {
+        unsigned n;
+        G.InitialValue = decodeSLEB128(p, &n);
+        G.ImportIndex = 0;
+        if ((ptrdiff_t)n > end - p)
+          report_fatal_error("global initial value must be valid SLEB128");
+        p += n;
+      }
+      Globals.push_back(G);
+    }
+  }
 
   // For now, always emit the memory import, since loads and stores are not
   // valid without it. In the future, we could perhaps be more clever and omit
   // it if there are no loads or stores.
   MCSymbolWasm *MemorySym =
       cast<MCSymbolWasm>(Ctx.getOrCreateSymbol("__linear_memory"));
-  wasm::WasmImport MemImport;
-  MemImport.Module = MemorySym->getModuleName();
-  MemImport.Field = MemorySym->getName();
+  WasmImport MemImport;
+  MemImport.ModuleName = MemorySym->getModuleName();
+  MemImport.FieldName = MemorySym->getName();
   MemImport.Kind = wasm::WASM_EXTERNAL_MEMORY;
   Imports.push_back(MemImport);
 
@@ -1114,21 +1075,20 @@
   // it if there are no indirect calls.
   MCSymbolWasm *TableSym =
       cast<MCSymbolWasm>(Ctx.getOrCreateSymbol("__indirect_function_table"));
-  wasm::WasmImport TableImport;
-  TableImport.Module = TableSym->getModuleName();
-  TableImport.Field = TableSym->getName();
+  WasmImport TableImport;
+  TableImport.ModuleName = TableSym->getModuleName();
+  TableImport.FieldName = TableSym->getName();
   TableImport.Kind = wasm::WASM_EXTERNAL_TABLE;
-  TableImport.Table.ElemType = wasm::WASM_TYPE_ANYFUNC;
+  TableImport.Type = wasm::WASM_TYPE_ANYFUNC;
   Imports.push_back(TableImport);
 
-  // Populate FunctionTypeIndices, and Imports and WasmIndices for undefined
-  // symbols.  This must be done before populating WasmIndices for defined
-  // symbols.
+  // Populate FunctionTypeIndices and Imports.
   for (const MCSymbol &S : Asm.symbols()) {
     const auto &WS = static_cast<const MCSymbolWasm &>(S);
 
     // Register types for all functions, including those with private linkage
-    // (because wasm always needs a type signature).
+    // (making them
+    // because wasm always needs a type signature.
     if (WS.isFunction())
       registerFunctionType(WS);
 
@@ -1136,84 +1096,56 @@
       continue;
 
     // If the symbol is not defined in this translation unit, import it.
-    if (!WS.isDefined() && !WS.isComdat()) {
+    if (!WS.isDefined(/*SetUsed=*/false) || WS.isVariable()) {
+      WasmImport Import;
+      Import.ModuleName = WS.getModuleName();
+      Import.FieldName = WS.getName();
+
       if (WS.isFunction()) {
-        wasm::WasmImport Import;
-        Import.Module = WS.getModuleName();
-        Import.Field = WS.getName();
         Import.Kind = wasm::WASM_EXTERNAL_FUNCTION;
-        Import.SigIndex = getFunctionType(WS);
-        Imports.push_back(Import);
-        WasmIndices[&WS] = NumFunctionImports++;
-      } else if (WS.isGlobal()) {
-        if (WS.isWeak())
-          report_fatal_error("undefined global symbol cannot be weak");
-
-        wasm::WasmImport Import;
-        Import.Module = WS.getModuleName();
-        Import.Field = WS.getName();
+        Import.Type = getFunctionType(WS);
+        SymbolIndices[&WS] = NumFuncImports;
+        ++NumFuncImports;
+      } else {
         Import.Kind = wasm::WASM_EXTERNAL_GLOBAL;
-        Import.Global = WS.getGlobalType();
-        Imports.push_back(Import);
-        WasmIndices[&WS] = NumGlobalImports++;
+        Import.Type = int32_t(PtrType);
+        Import.IsMutable = false;
+        SymbolIndices[&WS] = NumGlobalImports;
+
+        // If this global is the stack pointer, make it mutable.
+        if (WS.getName() == "__stack_pointer")
+          Import.IsMutable = true;
+
+        ++NumGlobalImports;
       }
-    }
-  }
-
-  // Populate DataSegments and CustomSections, which must be done before
-  // populating DataLocations.
+
+      Imports.push_back(Import);
+    }
+  }
+
   for (MCSection &Sec : Asm) {
     auto &Section = static_cast<MCSectionWasm &>(Sec);
-    StringRef SectionName = Section.getSectionName();
+    if (!Section.isWasmData())
+      continue;
 
     // .init_array sections are handled specially elsewhere.
-    if (SectionName.startswith(".init_array"))
+    if (cast<MCSectionWasm>(Sec).getSectionName().startswith(".init_array"))
       continue;
 
-    // Code is handled separately
-    if (Section.getKind().isText())
-      continue;
-
-    if (Section.isWasmData()) {
-      uint32_t SegmentIndex = DataSegments.size();
-      DataSize = alignTo(DataSize, Section.getAlignment());
-      DataSegments.emplace_back();
-      WasmDataSegment &Segment = DataSegments.back();
-      Segment.Name = SectionName;
-      Segment.Offset = DataSize;
-      Segment.Section = &Section;
-      addData(Segment.Data, Section);
-      Segment.Alignment = Section.getAlignment();
-      Segment.Flags = 0;
-      DataSize += Segment.Data.size();
-      Section.setSegmentIndex(SegmentIndex);
-
-      if (const MCSymbolWasm *C = Section.getGroup()) {
-        Comdats[C->getName()].emplace_back(
-            WasmComdatEntry{wasm::WASM_COMDAT_DATA, SegmentIndex});
-      }
-    } else {
-      // Create custom sections
-      assert(Sec.getKind().isMetadata());
-
-      StringRef Name = SectionName;
-
-      // For user-defined custom sections, strip the prefix
-      if (Name.startswith(".custom_section."))
-        Name = Name.substr(strlen(".custom_section."));
-
-      MCSymbol* Begin = Sec.getBeginSymbol();
-      if (Begin) {
-        WasmIndices[cast<MCSymbolWasm>(Begin)] = CustomSections.size();
-        if (SectionName != Begin->getName())
-          report_fatal_error("section name and begin symbol should match: " +
-                             Twine(SectionName));
-      }
-      CustomSections.emplace_back(Name, &Section);
-    }
-  }
-
-  // Populate WasmIndices and DataLocations for defined symbols.
+    DataSize = alignTo(DataSize, Section.getAlignment());
+    DataSegments.emplace_back();
+    WasmDataSegment &Segment = DataSegments.back();
+    Segment.Name = Section.getSectionName();
+    Segment.Offset = DataSize;
+    Segment.Section = &Section;
+    addData(Segment.Data, Section);
+    Segment.Alignment = Section.getAlignment();
+    Segment.Flags = 0;
+    DataSize += Segment.Data.size();
+    Section.setMemoryOffset(Segment.Offset);
+  }
+
+  // Handle regular defined and undefined symbols.
   for (const MCSymbol &S : Asm.symbols()) {
     // Ignore unnamed temporary symbols, which aren't ever exported, imported,
     // or used in relocations.
@@ -1221,21 +1153,27 @@
       continue;
 
     const auto &WS = static_cast<const MCSymbolWasm &>(S);
-    LLVM_DEBUG(
-        dbgs() << "MCSymbol: " << toString(WS.getType()) << " '" << S << "'"
-               << " isDefined=" << S.isDefined() << " isExternal="
-               << S.isExternal() << " isTemporary=" << S.isTemporary()
-               << " isWeak=" << WS.isWeak() << " isHidden=" << WS.isHidden()
-               << " isVariable=" << WS.isVariable() << "\n");
+    DEBUG(dbgs() << "MCSymbol: '" << S << "'"
+                 << " isDefined=" << S.isDefined() << " isExternal="
+                 << S.isExternal() << " isTemporary=" << S.isTemporary()
+                 << " isFunction=" << WS.isFunction()
+                 << " isWeak=" << WS.isWeak()
+                 << " isHidden=" << WS.isHidden()
+                 << " isVariable=" << WS.isVariable() << "\n");
+
+    if (WS.isWeak() || WS.isHidden()) {
+      uint32_t Flags = (WS.isWeak() ? wasm::WASM_SYMBOL_BINDING_WEAK : 0) |
+          (WS.isHidden() ? wasm::WASM_SYMBOL_VISIBILITY_HIDDEN : 0);
+      SymbolFlags.emplace_back(WS.getName(), Flags);
+    }
 
     if (WS.isVariable())
       continue;
-    if (WS.isComdat() && !WS.isDefined())
-      continue;
+
+    unsigned Index;
 
     if (WS.isFunction()) {
-      unsigned Index;
-      if (WS.isDefined()) {
+      if (WS.isDefined(/*SetUsed=*/false)) {
         if (WS.getOffset() != 0)
           report_fatal_error(
               "function sections must contain one function each");
@@ -1244,34 +1182,27 @@
           report_fatal_error(
               "function symbols must have a size set with .size");
 
-        // A definition. Write out the function body.
-        Index = NumFunctionImports + Functions.size();
+        // A definition. Take the next available index.
+        Index = NumFuncImports + Functions.size();
+
+        // Prepare the function.
         WasmFunction Func;
         Func.Type = getFunctionType(WS);
         Func.Sym = &WS;
-        WasmIndices[&WS] = Index;
+        SymbolIndices[&WS] = Index;
         Functions.push_back(Func);
-
-        auto &Section = static_cast<MCSectionWasm &>(WS.getSection());
-        if (const MCSymbolWasm *C = Section.getGroup()) {
-          Comdats[C->getName()].emplace_back(
-              WasmComdatEntry{wasm::WASM_COMDAT_FUNCTION, Index});
-        }
       } else {
         // An import; the index was assigned above.
-        Index = WasmIndices.find(&WS)->second;
+        Index = SymbolIndices.find(&WS)->second;
       }
 
-      LLVM_DEBUG(dbgs() << "  -> function index: " << Index << "\n");
-    } else if (WS.isData()) {
+      DEBUG(dbgs() << "  -> function index: " << Index << "\n");
+   } else {
       if (WS.isTemporary() && !WS.getSize())
         continue;
 
-      if (!WS.isDefined()) {
-        LLVM_DEBUG(dbgs() << "  -> segment index: -1"
-                          << "\n");
+      if (!WS.isDefined(/*SetUsed=*/false))
         continue;
-      }
 
       if (!WS.getSize())
         report_fatal_error("data symbols must have a size set with .size: " +
@@ -1281,113 +1212,90 @@
       if (!WS.getSize()->evaluateAsAbsolute(Size, Layout))
         report_fatal_error(".size expression must be evaluatable");
 
+      // For each global, prepare a corresponding wasm global holding its
+      // address.  For externals these will also be named exports.
+      Index = NumGlobalImports + Globals.size();
       auto &DataSection = static_cast<MCSectionWasm &>(WS.getSection());
-      assert(DataSection.isWasmData());
-
-      // For each data symbol, export it in the symtab as a reference to the
-      // corresponding Wasm data segment.
-      wasm::WasmDataReference Ref = wasm::WasmDataReference{
-          DataSection.getSegmentIndex(),
-          static_cast<uint32_t>(Layout.getSymbolOffset(WS)),
-          static_cast<uint32_t>(Size)};
-      DataLocations[&WS] = Ref;
-      LLVM_DEBUG(dbgs() << "  -> segment index: " << Ref.Segment << "\n");
-    } else if (WS.isGlobal()) {
-      // A "true" Wasm global (currently just __stack_pointer)
-      if (WS.isDefined())
-        report_fatal_error("don't yet support defined globals");
-
-      // An import; the index was assigned above
-      LLVM_DEBUG(dbgs() << "  -> global index: "
-                        << WasmIndices.find(&WS)->second << "\n");
-    } else {
-      assert(WS.isSection());
-    }
-  }
-
-  // Populate WasmIndices and DataLocations for aliased symbols.  We need to
-  // process these in a separate pass because we need to have processed the
-  // target of the alias before the alias itself and the symbols are not
-  // necessarily ordered in this way.
+
+      WasmGlobal Global;
+      Global.Type = PtrType;
+      Global.IsMutable = false;
+      Global.HasImport = false;
+      Global.InitialValue = DataSection.getMemoryOffset() + Layout.getSymbolOffset(WS);
+      Global.ImportIndex = 0;
+      SymbolIndices[&WS] = Index;
+      DEBUG(dbgs() << "  -> global index: " << Index << "\n");
+      Globals.push_back(Global);
+    }
+
+    // If the symbol is visible outside this translation unit, export it.
+    if (WS.isDefined(/*SetUsed=*/false)) {
+      WasmExport Export;
+      Export.FieldName = WS.getName();
+      Export.Index = Index;
+      if (WS.isFunction())
+        Export.Kind = wasm::WASM_EXTERNAL_FUNCTION;
+      else
+        Export.Kind = wasm::WASM_EXTERNAL_GLOBAL;
+      DEBUG(dbgs() << "  -> export " << Exports.size() << "\n");
+      Exports.push_back(Export);
+      if (!WS.isExternal())
+        SymbolFlags.emplace_back(WS.getName(), wasm::WASM_SYMBOL_BINDING_LOCAL);
+    }
+  }
+
+  // Handle weak aliases. We need to process these in a separate pass because
+  // we need to have processed the target of the alias before the alias itself
+  // and the symbols are not necessarily ordered in this way.
   for (const MCSymbol &S : Asm.symbols()) {
     if (!S.isVariable())
       continue;
 
-    assert(S.isDefined());
+    assert(S.isDefined(/*SetUsed=*/false));
 
     // Find the target symbol of this weak alias and export that index
     const auto &WS = static_cast<const MCSymbolWasm &>(S);
     const MCSymbolWasm *ResolvedSym = ResolveSymbol(WS);
-    LLVM_DEBUG(dbgs() << WS.getName() << ": weak alias of '" << *ResolvedSym
-                      << "'\n");
-
-    if (WS.isFunction()) {
-      assert(WasmIndices.count(ResolvedSym) > 0);
-      uint32_t WasmIndex = WasmIndices.find(ResolvedSym)->second;
-      WasmIndices[&WS] = WasmIndex;
-      LLVM_DEBUG(dbgs() << "  -> index:" << WasmIndex << "\n");
-    } else if (WS.isData()) {
-      assert(DataLocations.count(ResolvedSym) > 0);
-      const wasm::WasmDataReference &Ref =
-          DataLocations.find(ResolvedSym)->second;
-      DataLocations[&WS] = Ref;
-      LLVM_DEBUG(dbgs() << "  -> index:" << Ref.Segment << "\n");
-    } else {
-      report_fatal_error("don't yet support global aliases");
-    }
-  }
-
-  // Finally, populate the symbol table itself, in its "natural" order.
-  for (const MCSymbol &S : Asm.symbols()) {
-    const auto &WS = static_cast<const MCSymbolWasm &>(S);
-    if (!isInSymtab(WS)) {
-      WS.setIndex(INVALID_INDEX);
-      continue;
-    }
-    LLVM_DEBUG(dbgs() << "adding to symtab: " << WS << "\n");
-
-    uint32_t Flags = 0;
-    if (WS.isWeak())
-      Flags |= wasm::WASM_SYMBOL_BINDING_WEAK;
-    if (WS.isHidden())
-      Flags |= wasm::WASM_SYMBOL_VISIBILITY_HIDDEN;
-    if (!WS.isExternal() && WS.isDefined())
-      Flags |= wasm::WASM_SYMBOL_BINDING_LOCAL;
-    if (WS.isUndefined())
-      Flags |= wasm::WASM_SYMBOL_UNDEFINED;
-
-    wasm::WasmSymbolInfo Info;
-    Info.Name = WS.getName();
-    Info.Kind = WS.getType();
-    Info.Flags = Flags;
-    if (!WS.isData()) {
-      assert(WasmIndices.count(&WS) > 0);
-      Info.ElementIndex = WasmIndices.find(&WS)->second;
-    } else if (WS.isDefined()) {
-      assert(DataLocations.count(&WS) > 0);
-      Info.DataRef = DataLocations.find(&WS)->second;
-    }
-    WS.setIndex(SymbolInfos.size());
-    SymbolInfos.emplace_back(Info);
+    DEBUG(dbgs() << WS.getName() << ": weak alias of '" << *ResolvedSym << "'\n");
+    assert(SymbolIndices.count(ResolvedSym) > 0);
+    uint32_t Index = SymbolIndices.find(ResolvedSym)->second;
+    DEBUG(dbgs() << "  -> index:" << Index << "\n");
+
+    WasmExport Export;
+    Export.FieldName = WS.getName();
+    Export.Index = Index;
+    if (WS.isFunction())
+      Export.Kind = wasm::WASM_EXTERNAL_FUNCTION;
+    else
+      Export.Kind = wasm::WASM_EXTERNAL_GLOBAL;
+    DEBUG(dbgs() << "  -> export " << Exports.size() << "\n");
+    Exports.push_back(Export);
+
+    if (!WS.isExternal())
+      SymbolFlags.emplace_back(WS.getName(), wasm::WASM_SYMBOL_BINDING_LOCAL);
   }
 
   {
     auto HandleReloc = [&](const WasmRelocationEntry &Rel) {
-      // Functions referenced by a relocation need to put in the table.  This is
-      // purely to make the object file's provisional values readable, and is
-      // ignored by the linker, which re-calculates the relocations itself.
-      if (Rel.Type != wasm::R_WEBASSEMBLY_TABLE_INDEX_I32 &&
-          Rel.Type != wasm::R_WEBASSEMBLY_TABLE_INDEX_SLEB)
-        return;
-      assert(Rel.Symbol->isFunction());
-      const MCSymbolWasm &WS = *ResolveSymbol(*Rel.Symbol);
-      uint32_t FunctionIndex = WasmIndices.find(&WS)->second;
-      uint32_t TableIndex = TableElems.size() + kInitialTableOffset;
-      if (TableIndices.try_emplace(&WS, TableIndex).second) {
-        LLVM_DEBUG(dbgs() << "  -> adding " << WS.getName()
-                          << " to table: " << TableIndex << "\n");
-        TableElems.push_back(FunctionIndex);
-        registerFunctionType(WS);
+      // Functions referenced by a relocation need to prepared to be called
+      // indirectly.
+      const MCSymbolWasm& WS = *Rel.Symbol;
+      if (WS.isFunction() && IndirectSymbolIndices.count(&WS) == 0) {
+        switch (Rel.Type) {
+        case wasm::R_WEBASSEMBLY_TABLE_INDEX_I32:
+        case wasm::R_WEBASSEMBLY_TABLE_INDEX_SLEB:
+        case wasm::R_WEBASSEMBLY_MEMORY_ADDR_I32:
+        case wasm::R_WEBASSEMBLY_MEMORY_ADDR_SLEB: {
+          uint32_t Index = SymbolIndices.find(&WS)->second;
+          IndirectSymbolIndices[&WS] = TableElems.size();
+          DEBUG(dbgs() << "  -> adding to table: " << TableElems.size() << "\n");
+          TableElems.push_back(Index);
+          registerFunctionType(WS);
+          break;
+        }
+        default:
+          break;
+        }
       }
     };
 
@@ -1406,35 +1314,21 @@
       continue;
     if (WS.getFragmentList().empty())
       continue;
-
-    // init_array is expected to contain a single non-empty data fragment
-    if (WS.getFragmentList().size() != 3)
+    if (WS.getFragmentList().size() != 2)
       report_fatal_error("only one .init_array section fragment supported");
-
-    auto IT = WS.begin();
-    const MCFragment &EmptyFrag = *IT;
-    if (EmptyFrag.getKind() != MCFragment::FT_Data)
-      report_fatal_error(".init_array section should be aligned");
-
-    IT = std::next(IT);
-    const MCFragment &AlignFrag = *IT;
+    const MCFragment &AlignFrag = *WS.begin();
     if (AlignFrag.getKind() != MCFragment::FT_Align)
       report_fatal_error(".init_array section should be aligned");
     if (cast<MCAlignFragment>(AlignFrag).getAlignment() != (is64Bit() ? 8 : 4))
       report_fatal_error(".init_array section should be aligned for pointers");
-
-    const MCFragment &Frag = *std::next(IT);
+    const MCFragment &Frag = *std::next(WS.begin());
     if (Frag.hasInstructions() || Frag.getKind() != MCFragment::FT_Data)
       report_fatal_error("only data supported in .init_array section");
-
     uint16_t Priority = UINT16_MAX;
-    unsigned PrefixLength = strlen(".init_array");
-    if (WS.getSectionName().size() > PrefixLength) {
-      if (WS.getSectionName()[PrefixLength] != '.')
+    if (WS.getSectionName().size() != 11) {
+      if (WS.getSectionName()[11] != '.')
         report_fatal_error(".init_array section priority should start with '.'");
-      if (WS.getSectionName()
-              .substr(PrefixLength + 1)
-              .getAsInteger(10, Priority))
+      if (WS.getSectionName().substr(12).getAsInteger(10, Priority))
         report_fatal_error("invalid .init_array section priority");
     }
     const auto &DataFrag = cast<MCDataFragment>(Frag);
@@ -1453,10 +1347,11 @@
         report_fatal_error("fixups in .init_array should be symbol references");
       if (Sym->getKind() != MCSymbolRefExpr::VK_WebAssembly_FUNCTION)
         report_fatal_error("symbols in .init_array should be for functions");
-      if (Sym->getSymbol().getIndex() == INVALID_INDEX)
-        report_fatal_error("symbols in .init_array should exist in symbtab");
-      InitFuncs.push_back(
-          std::make_pair(Priority, Sym->getSymbol().getIndex()));
+      auto I = SymbolIndices.find(cast<MCSymbolWasm>(&Sym->getSymbol()));
+      if (I == SymbolIndices.end())
+        report_fatal_error("symbols in .init_array should be defined");
+      uint32_t Index = I->second;
+      InitFuncs.push_back(std::make_pair(Priority, Index));
     }
   }
 
@@ -1472,19 +1367,22 @@
   writeExportSection(Exports);
   writeElemSection(TableElems);
   writeCodeSection(Asm, Layout, Functions);
-  writeDataSection();
-  writeCustomSections(Asm, Layout);
-  writeLinkingMetaDataSection(SymbolInfos, InitFuncs, Comdats);
-  writeRelocSection(CodeSectionIndex, "CODE", CodeRelocations);
-  writeRelocSection(DataSectionIndex, "DATA", DataRelocations);
-  writeCustomRelocSections();
+  writeDataSection(DataSegments);
+  writeNameSection(Functions, Imports, NumFuncImports);
+  writeCodeRelocSection();
+  writeDataRelocSection();
+  writeLinkingMetaDataSection(DataSegments, DataSize, SymbolFlags,
+                              InitFuncs);
 
   // TODO: Translate the .comment section to the output.
-  return W.OS.tell() - StartOffset;
+  // TODO: Translate debug sections to the output.
 }
 
 std::unique_ptr<MCObjectWriter>
 llvm::createWasmObjectWriter(std::unique_ptr<MCWasmObjectTargetWriter> MOTW,
                              raw_pwrite_stream &OS) {
-  return llvm::make_unique<WasmObjectWriter>(std::move(MOTW), OS);
+  // FIXME: Can't use make_unique<WasmObjectWriter>(...) as WasmObjectWriter's
+  //        destructor is private. Is that necessary?
+  return std::unique_ptr<MCObjectWriter>(
+      new WasmObjectWriter(std::move(MOTW), OS));
 }