//===- CoroFrame.cpp - Builds and manipulates coroutine frame -------------===//
//
//                     The LLVM Compiler Infrastructure
//
// This file is distributed under the University of Illinois Open Source
// License. See LICENSE.TXT for details.
//
//===----------------------------------------------------------------------===//
// This file contains classes used to discover if for a particular value
// there from sue to definition that crosses a suspend block.
//
// Using the information discovered we form a Coroutine Frame structure to
// contain those values. All uses of those values are replaced with appropriate
// GEP + load from the coroutine frame. At the point of the definition we spill
// the value into the coroutine frame.
//
// TODO: pack values tightly using liveness info.
//===----------------------------------------------------------------------===//

#include "CoroInternal.h"
#include "llvm/ADT/BitVector.h"
#include "llvm/Transforms/Utils/Local.h"
#include "llvm/Config/llvm-config.h"
#include "llvm/IR/CFG.h"
#include "llvm/IR/Dominators.h"
#include "llvm/IR/IRBuilder.h"
#include "llvm/IR/InstIterator.h"
#include "llvm/Support/Debug.h"
#include "llvm/Support/MathExtras.h"
#include "llvm/Support/circular_raw_ostream.h"
#include "llvm/Transforms/Utils/BasicBlockUtils.h"

using namespace llvm;

// The "coro-suspend-crossing" flag is very noisy. There is another debug type,
// "coro-frame", which results in leaner debug spew.
#define DEBUG_TYPE "coro-suspend-crossing"

enum { SmallVectorThreshold = 32 };

// Provides two way mapping between the blocks and numbers.
namespace {
class BlockToIndexMapping {
  SmallVector<BasicBlock *, SmallVectorThreshold> V;

public:
  size_t size() const { return V.size(); }

  BlockToIndexMapping(Function &F) {
    for (BasicBlock &BB : F)
      V.push_back(&BB);
    llvm::sort(V.begin(), V.end());
  }

  size_t blockToIndex(BasicBlock *BB) const {
    auto *I = std::lower_bound(V.begin(), V.end(), BB);
    assert(I != V.end() && *I == BB && "BasicBlockNumberng: Unknown block");
    return I - V.begin();
  }

  BasicBlock *indexToBlock(unsigned Index) const { return V[Index]; }
};
} // end anonymous namespace

// The SuspendCrossingInfo maintains data that allows to answer a question
// whether given two BasicBlocks A and B there is a path from A to B that
// passes through a suspend point.
//
// For every basic block 'i' it maintains a BlockData that consists of:
//   Consumes:  a bit vector which contains a set of indices of blocks that can
//              reach block 'i'
//   Kills: a bit vector which contains a set of indices of blocks that can
//          reach block 'i', but one of the path will cross a suspend point
//   Suspend: a boolean indicating whether block 'i' contains a suspend point.
//   End: a boolean indicating whether block 'i' contains a coro.end intrinsic.
//
namespace {
struct SuspendCrossingInfo {
  BlockToIndexMapping Mapping;

  struct BlockData {
    BitVector Consumes;
    BitVector Kills;
    bool Suspend = false;
    bool End = false;
  };
  SmallVector<BlockData, SmallVectorThreshold> Block;

  iterator_range<succ_iterator> successors(BlockData const &BD) const {
    BasicBlock *BB = Mapping.indexToBlock(&BD - &Block[0]);
    return llvm::successors(BB);
  }

  BlockData &getBlockData(BasicBlock *BB) {
    return Block[Mapping.blockToIndex(BB)];
  }

  void dump() const;
  void dump(StringRef Label, BitVector const &BV) const;

  SuspendCrossingInfo(Function &F, coro::Shape &Shape);

  bool hasPathCrossingSuspendPoint(BasicBlock *DefBB, BasicBlock *UseBB) const {
    size_t const DefIndex = Mapping.blockToIndex(DefBB);
    size_t const UseIndex = Mapping.blockToIndex(UseBB);

    assert(Block[UseIndex].Consumes[DefIndex] && "use must consume def");
    bool const Result = Block[UseIndex].Kills[DefIndex];
    LLVM_DEBUG(dbgs() << UseBB->getName() << " => " << DefBB->getName()
                      << " answer is " << Result << "\n");
    return Result;
  }

  bool isDefinitionAcrossSuspend(BasicBlock *DefBB, User *U) const {
    auto *I = cast<Instruction>(U);

    // We rewrote PHINodes, so that only the ones with exactly one incoming
    // value need to be analyzed.
    if (auto *PN = dyn_cast<PHINode>(I))
      if (PN->getNumIncomingValues() > 1)
        return false;

    BasicBlock *UseBB = I->getParent();

    // As a special case, treat uses by an llvm.coro.suspend.retcon
    // as if they were uses in the suspend's single predecessor: the
    // uses conceptually occur before the suspend.
    if (isa<CoroSuspendRetconInst>(I)) {
      UseBB = UseBB->getSinglePredecessor();
      assert(UseBB && "should have split coro.suspend into its own block");
    }

    return hasPathCrossingSuspendPoint(DefBB, UseBB);
  }

  bool isDefinitionAcrossSuspend(Argument &A, User *U) const {
    return isDefinitionAcrossSuspend(&A.getParent()->getEntryBlock(), U);
  }

  bool isDefinitionAcrossSuspend(Instruction &I, User *U) const {
    auto *DefBB = I.getParent();

    // As a special case, treat values produced by an llvm.coro.suspend.*
    // as if they were defined in the single successor: the uses
    // conceptually occur after the suspend.
    if (isa<AnyCoroSuspendInst>(I)) {
      DefBB = DefBB->getSingleSuccessor();
      assert(DefBB && "should have split coro.suspend into its own block");
    }

    return isDefinitionAcrossSuspend(DefBB, U);
  }
};
} // end anonymous namespace

#if !defined(NDEBUG) || defined(LLVM_ENABLE_DUMP)
LLVM_DUMP_METHOD void SuspendCrossingInfo::dump(StringRef Label,
                                                BitVector const &BV) const {
  dbgs() << Label << ":";
  for (size_t I = 0, N = BV.size(); I < N; ++I)
    if (BV[I])
      dbgs() << " " << Mapping.indexToBlock(I)->getName();
  dbgs() << "\n";
}

LLVM_DUMP_METHOD void SuspendCrossingInfo::dump() const {
  for (size_t I = 0, N = Block.size(); I < N; ++I) {
    BasicBlock *const B = Mapping.indexToBlock(I);
    dbgs() << B->getName() << ":\n";
    dump("   Consumes", Block[I].Consumes);
    dump("      Kills", Block[I].Kills);
  }
  dbgs() << "\n";
}
#endif

SuspendCrossingInfo::SuspendCrossingInfo(Function &F, coro::Shape &Shape)
    : Mapping(F) {
  const size_t N = Mapping.size();
  Block.resize(N);

  // Initialize every block so that it consumes itself
  for (size_t I = 0; I < N; ++I) {
    auto &B = Block[I];
    B.Consumes.resize(N);
    B.Kills.resize(N);
    B.Consumes.set(I);
  }

  // Mark all CoroEnd Blocks. We do not propagate Kills beyond coro.ends as
  // the code beyond coro.end is reachable during initial invocation of the
  // coroutine.
  for (auto *CE : Shape.CoroEnds)
    getBlockData(CE->getParent()).End = true;

  // Mark all suspend blocks and indicate that they kill everything they
  // consume. Note, that crossing coro.save also requires a spill, as any code
  // between coro.save and coro.suspend may resume the coroutine and all of the
  // state needs to be saved by that time.
  auto markSuspendBlock = [&](IntrinsicInst *BarrierInst) {
    BasicBlock *SuspendBlock = BarrierInst->getParent();
    auto &B = getBlockData(SuspendBlock);
    B.Suspend = true;
    B.Kills |= B.Consumes;
  };
  for (auto *CSI : Shape.CoroSuspends) {
    markSuspendBlock(CSI);
    if (auto *Save = CSI->getCoroSave())
      markSuspendBlock(Save);
  }

  // Iterate propagating consumes and kills until they stop changing.
  int Iteration = 0;
  (void)Iteration;

  bool Changed;
  do {
    LLVM_DEBUG(dbgs() << "iteration " << ++Iteration);
    LLVM_DEBUG(dbgs() << "==============\n");

    Changed = false;
    for (size_t I = 0; I < N; ++I) {
      auto &B = Block[I];
      for (BasicBlock *SI : successors(B)) {

        auto SuccNo = Mapping.blockToIndex(SI);

        // Saved Consumes and Kills bitsets so that it is easy to see
        // if anything changed after propagation.
        auto &S = Block[SuccNo];
        auto SavedConsumes = S.Consumes;
        auto SavedKills = S.Kills;

        // Propagate Kills and Consumes from block B into its successor S.
        S.Consumes |= B.Consumes;
        S.Kills |= B.Kills;

        // If block B is a suspend block, it should propagate kills into the
        // its successor for every block B consumes.
        if (B.Suspend) {
          S.Kills |= B.Consumes;
        }
        if (S.Suspend) {
          // If block S is a suspend block, it should kill all of the blocks it
          // consumes.
          S.Kills |= S.Consumes;
        } else if (S.End) {
          // If block S is an end block, it should not propagate kills as the
          // blocks following coro.end() are reached during initial invocation
          // of the coroutine while all the data are still available on the
          // stack or in the registers.
          S.Kills.reset();
        } else {
          // This is reached when S block it not Suspend nor coro.end and it
          // need to make sure that it is not in the kill set.
          S.Kills.reset(SuccNo);
        }

        // See if anything changed.
        Changed |= (S.Kills != SavedKills) || (S.Consumes != SavedConsumes);

        if (S.Kills != SavedKills) {
          LLVM_DEBUG(dbgs() << "\nblock " << I << " follower " << SI->getName()
                            << "\n");
          LLVM_DEBUG(dump("S.Kills", S.Kills));
          LLVM_DEBUG(dump("SavedKills", SavedKills));
        }
        if (S.Consumes != SavedConsumes) {
          LLVM_DEBUG(dbgs() << "\nblock " << I << " follower " << SI << "\n");
          LLVM_DEBUG(dump("S.Consume", S.Consumes));
          LLVM_DEBUG(dump("SavedCons", SavedConsumes));
        }
      }
    }
  } while (Changed);
  LLVM_DEBUG(dump());
}

#undef DEBUG_TYPE // "coro-suspend-crossing"
#define DEBUG_TYPE "coro-frame"

// We build up the list of spills for every case where a use is separated
// from the definition by a suspend point.

static const unsigned InvalidField = ~0U;

namespace {
class Spill {
  Value *Def = nullptr;
  Instruction *User = nullptr;
  unsigned FieldNo = InvalidField;

public:
  Spill(Value *Def, llvm::User *U) : Def(Def), User(cast<Instruction>(U)) {}

  Value *def() const { return Def; }
  Instruction *user() const { return User; }
  BasicBlock *userBlock() const { return User->getParent(); }

  // Note that field index is stored in the first SpillEntry for a particular
  // definition. Subsequent mentions of a defintion do not have fieldNo
  // assigned. This works out fine as the users of Spills capture the info about
  // the definition the first time they encounter it. Consider refactoring
  // SpillInfo into two arrays to normalize the spill representation.
  unsigned fieldIndex() const {
    assert(FieldNo != InvalidField && "Accessing unassigned field");
    return FieldNo;
  }
  void setFieldIndex(unsigned FieldNumber) {
    assert(FieldNo == InvalidField && "Reassigning field number");
    FieldNo = FieldNumber;
  }
};
} // namespace

// Note that there may be more than one record with the same value of Def in
// the SpillInfo vector.
using SpillInfo = SmallVector<Spill, 8>;

#ifndef NDEBUG
static void dump(StringRef Title, SpillInfo const &Spills) {
  dbgs() << "------------- " << Title << "--------------\n";
  Value *CurrentValue = nullptr;
  for (auto const &E : Spills) {
    if (CurrentValue != E.def()) {
      CurrentValue = E.def();
      CurrentValue->dump();
    }
    dbgs() << "   user: ";
    E.user()->dump();
  }
}
#endif

namespace {
// We cannot rely solely on natural alignment of a type when building a
// coroutine frame and if the alignment specified on the Alloca instruction
// differs from the natural alignment of the alloca type we will need to insert
// padding.
struct PaddingCalculator {
  const DataLayout &DL;
  LLVMContext &Context;
  unsigned StructSize = 0;

  PaddingCalculator(LLVMContext &Context, DataLayout const &DL)
      : DL(DL), Context(Context) {}

  // Replicate the logic from IR/DataLayout.cpp to match field offset
  // computation for LLVM structs.
  void addType(Type *Ty) {
    unsigned TyAlign = DL.getABITypeAlignment(Ty);
    if ((StructSize & (TyAlign - 1)) != 0)
      StructSize = alignTo(StructSize, TyAlign);

    StructSize += DL.getTypeAllocSize(Ty); // Consume space for this data item.
  }

  void addTypes(SmallVectorImpl<Type *> const &Types) {
    for (auto *Ty : Types)
      addType(Ty);
  }

  unsigned computePadding(Type *Ty, unsigned ForcedAlignment) {
    unsigned TyAlign = DL.getABITypeAlignment(Ty);
    auto Natural = alignTo(StructSize, TyAlign);
    auto Forced = alignTo(StructSize, ForcedAlignment);

    // Return how many bytes of padding we need to insert.
    if (Natural != Forced)
      return std::max(Natural, Forced) - StructSize;

    // Rely on natural alignment.
    return 0;
  }

  // If padding required, return the padding field type to insert.
  ArrayType *getPaddingType(Type *Ty, unsigned ForcedAlignment) {
    if (auto Padding = computePadding(Ty, ForcedAlignment))
      return ArrayType::get(Type::getInt8Ty(Context), Padding);

    return nullptr;
  }
};
} // namespace

// Build a struct that will keep state for an active coroutine.
//   struct f.frame {
//     ResumeFnTy ResumeFnAddr;
//     ResumeFnTy DestroyFnAddr;
//     int ResumeIndex;
//     ... promise (if present) ...
//     ... spills ...
//   };
static StructType *buildFrameType(Function &F, coro::Shape &Shape,
                                  SpillInfo &Spills) {
  LLVMContext &C = F.getContext();
  const DataLayout &DL = F.getParent()->getDataLayout();
  PaddingCalculator Padder(C, DL);
  SmallString<32> Name(F.getName());
  Name.append(".Frame");
  StructType *FrameTy = StructType::create(C, Name);
  SmallVector<Type *, 8> Types;

  AllocaInst *PromiseAlloca = Shape.getPromiseAlloca();

  if (Shape.ABI == coro::ABI::Switch) {
    auto *FramePtrTy = FrameTy->getPointerTo();
    auto *FnTy = FunctionType::get(Type::getVoidTy(C), FramePtrTy,
                                   /*IsVarArgs=*/false);
    auto *FnPtrTy = FnTy->getPointerTo();

    // Figure out how wide should be an integer type storing the suspend index.
    unsigned IndexBits = std::max(1U, Log2_64_Ceil(Shape.CoroSuspends.size()));
    Type *PromiseType = PromiseAlloca
                            ? PromiseAlloca->getType()->getElementType()
                            : Type::getInt1Ty(C);
    Type *IndexType = Type::getIntNTy(C, IndexBits);
    Types.push_back(FnPtrTy);
    Types.push_back(FnPtrTy);
    Types.push_back(PromiseType);
    Types.push_back(IndexType);
  } else {
    assert(PromiseAlloca == nullptr && "lowering doesn't support promises");
  }

  Value *CurrentDef = nullptr;

  Padder.addTypes(Types);

  // Create an entry for every spilled value.
  for (auto &S : Spills) {
    if (CurrentDef == S.def())
      continue;

    CurrentDef = S.def();
    // PromiseAlloca was already added to Types array earlier.
    if (CurrentDef == PromiseAlloca)
      continue;

    Type *Ty = nullptr;
    if (auto *AI = dyn_cast<AllocaInst>(CurrentDef)) {
      Ty = AI->getAllocatedType();
      if (unsigned AllocaAlignment = AI->getAlignment()) {
        // If alignment is specified in alloca, see if we need to insert extra
        // padding.
        if (auto PaddingTy = Padder.getPaddingType(Ty, AllocaAlignment)) {
          Types.push_back(PaddingTy);
          Padder.addType(PaddingTy);
        }
      }
    } else {
      Ty = CurrentDef->getType();
    }
    S.setFieldIndex(Types.size());
    Types.push_back(Ty);
    Padder.addType(Ty);
  }
  FrameTy->setBody(Types);

  switch (Shape.ABI) {
  case coro::ABI::Switch:
    break;

  // Remember whether the frame is inline in the storage.
  case coro::ABI::Retcon:
  case coro::ABI::RetconOnce: {
    auto &Layout = F.getParent()->getDataLayout();
    auto Id = Shape.getRetconCoroId();
    Shape.RetconLowering.IsFrameInlineInStorage
      = (Layout.getTypeAllocSize(FrameTy) <= Id->getStorageSize() &&
         Layout.getABITypeAlignment(FrameTy) <= Id->getStorageAlignment());
    break;
  }
  }

  return FrameTy;
}

// We need to make room to insert a spill after initial PHIs, but before
// catchswitch instruction. Placing it before violates the requirement that
// catchswitch, like all other EHPads must be the first nonPHI in a block.
//
// Split away catchswitch into a separate block and insert in its place:
//
//   cleanuppad <InsertPt> cleanupret.
//
// cleanupret instruction will act as an insert point for the spill.
static Instruction *splitBeforeCatchSwitch(CatchSwitchInst *CatchSwitch) {
  BasicBlock *CurrentBlock = CatchSwitch->getParent();
  BasicBlock *NewBlock = CurrentBlock->splitBasicBlock(CatchSwitch);
  CurrentBlock->getTerminator()->eraseFromParent();

  auto *CleanupPad =
      CleanupPadInst::Create(CatchSwitch->getParentPad(), {}, "", CurrentBlock);
  auto *CleanupRet =
      CleanupReturnInst::Create(CleanupPad, NewBlock, CurrentBlock);
  return CleanupRet;
}

// Replace all alloca and SSA values that are accessed across suspend points
// with GetElementPointer from coroutine frame + loads and stores. Create an
// AllocaSpillBB that will become the new entry block for the resume parts of
// the coroutine:
//
//    %hdl = coro.begin(...)
//    whatever
//
// becomes:
//
//    %hdl = coro.begin(...)
//    %FramePtr = bitcast i8* hdl to %f.frame*
//    br label %AllocaSpillBB
//
//  AllocaSpillBB:
//    ; geps corresponding to allocas that were moved to coroutine frame
//    br label PostSpill
//
//  PostSpill:
//    whatever
//
//
static Instruction *insertSpills(SpillInfo &Spills, coro::Shape &Shape) {
  auto *CB = Shape.CoroBegin;
  IRBuilder<> Builder(CB->getNextNode());
  PointerType *FramePtrTy = Shape.FrameTy->getPointerTo();
  auto *FramePtr =
      cast<Instruction>(Builder.CreateBitCast(CB, FramePtrTy, "FramePtr"));
  Type *FrameTy = FramePtrTy->getElementType();

  Value *CurrentValue = nullptr;
  BasicBlock *CurrentBlock = nullptr;
  Value *CurrentReload = nullptr;
<<<<<<< HEAD
  unsigned Index = 0; // Proper field number will be read from field definition.
=======
  unsigned Index = Shape.getFirstSpillFieldIndex() - 1;
>>>>>>> d12f4ffa

  // We need to keep track of any allocas that need "spilling"
  // since they will live in the coroutine frame now, all access to them
  // need to be changed, not just the access across suspend points
  // we remember allocas and their indices to be handled once we processed
  // all the spills.
  SmallVector<std::pair<AllocaInst *, unsigned>, 4> Allocas;
  // Promise alloca (if present) has a fixed field number.
  if (auto *PromiseAlloca = Shape.getPromiseAlloca()) {
    assert(Shape.ABI == coro::ABI::Switch);
    Allocas.emplace_back(PromiseAlloca, coro::Shape::SwitchFieldIndex::Promise);
  }

  // Create a load instruction to reload the spilled value from the coroutine
  // frame.
  auto CreateReload = [&](Instruction *InsertBefore) {
    assert(Index != InvalidField && "accessing unassigned field number");
    Builder.SetInsertPoint(InsertBefore);
    auto *G = Builder.CreateConstInBoundsGEP2_32(FrameTy, FramePtr, 0, Index,
                                                 CurrentValue->getName() +
                                                     Twine(".reload.addr"));
    return isa<AllocaInst>(CurrentValue)
               ? G
               : Builder.CreateLoad(G,
                                    CurrentValue->getName() + Twine(".reload"));
  };

  for (auto const &E : Spills) {
    // If we have not seen the value, generate a spill.
    if (CurrentValue != E.def()) {
      CurrentValue = E.def();
      CurrentBlock = nullptr;
      CurrentReload = nullptr;

<<<<<<< HEAD
      Index = E.fieldIndex();
=======
      Index++;
>>>>>>> d12f4ffa

      if (auto *AI = dyn_cast<AllocaInst>(CurrentValue)) {
        // Spilled AllocaInst will be replaced with GEP from the coroutine frame
        // there is no spill required.
        Allocas.emplace_back(AI, Index);
        if (!AI->isStaticAlloca())
          report_fatal_error("Coroutines cannot handle non static allocas yet");
      } else {
        // Otherwise, create a store instruction storing the value into the
        // coroutine frame.

        Instruction *InsertPt = nullptr;
        if (auto Arg = dyn_cast<Argument>(CurrentValue)) {
          // For arguments, we will place the store instruction right after
          // the coroutine frame pointer instruction, i.e. bitcast of
          // coro.begin from i8* to %f.frame*.
          InsertPt = FramePtr->getNextNode();

          // If we're spilling an Argument, make sure we clear 'nocapture'
          // from the coroutine function.
          Arg->getParent()->removeParamAttr(Arg->getArgNo(),
                                            Attribute::NoCapture);

        } else if (auto *II = dyn_cast<InvokeInst>(CurrentValue)) {
          // If we are spilling the result of the invoke instruction, split the
          // normal edge and insert the spill in the new block.
          auto NewBB = SplitEdge(II->getParent(), II->getNormalDest());
          InsertPt = NewBB->getTerminator();
        } else if (isa<PHINode>(CurrentValue)) {
          // Skip the PHINodes and EH pads instructions.
          BasicBlock *DefBlock = cast<Instruction>(E.def())->getParent();
          if (auto *CSI = dyn_cast<CatchSwitchInst>(DefBlock->getTerminator()))
            InsertPt = splitBeforeCatchSwitch(CSI);
          else
            InsertPt = &*DefBlock->getFirstInsertionPt();
        } else if (auto CSI = dyn_cast<AnyCoroSuspendInst>(CurrentValue)) {
          // Don't spill immediately after a suspend; splitting assumes
          // that the suspend will be followed by a branch.
          InsertPt = CSI->getParent()->getSingleSuccessor()->getFirstNonPHI();
        } else {
          // For all other values, the spill is placed immediately after
          // the definition.
          assert(!isa<TerminatorInst>(E.def()) && "unexpected terminator");
          InsertPt = cast<Instruction>(E.def())->getNextNode();
        }

        Builder.SetInsertPoint(InsertPt);
        auto *G = Builder.CreateConstInBoundsGEP2_32(
            FrameTy, FramePtr, 0, Index,
            CurrentValue->getName() + Twine(".spill.addr"));
        Builder.CreateStore(CurrentValue, G);
      }
    }

    // If we have not seen the use block, generate a reload in it.
    if (CurrentBlock != E.userBlock()) {
      CurrentBlock = E.userBlock();
      CurrentReload = CreateReload(&*CurrentBlock->getFirstInsertionPt());
    }

    // If we have a single edge PHINode, remove it and replace it with a reload
    // from the coroutine frame. (We already took care of multi edge PHINodes
    // by rewriting them in the rewritePHIs function).
    if (auto *PN = dyn_cast<PHINode>(E.user())) {
      assert(PN->getNumIncomingValues() == 1 && "unexpected number of incoming "
                                                "values in the PHINode");
      PN->replaceAllUsesWith(CurrentReload);
      PN->eraseFromParent();
      continue;
    }

    // Replace all uses of CurrentValue in the current instruction with reload.
    E.user()->replaceUsesOfWith(CurrentValue, CurrentReload);
  }

  BasicBlock *FramePtrBB = FramePtr->getParent();

  auto SpillBlock =
    FramePtrBB->splitBasicBlock(FramePtr->getNextNode(), "AllocaSpillBB");      
  SpillBlock->splitBasicBlock(&SpillBlock->front(), "PostSpill");
  Shape.AllocaSpillBlock = SpillBlock;

  // If we found any allocas, replace all of their remaining uses with Geps.
  Builder.SetInsertPoint(&SpillBlock->front());
  for (auto &P : Allocas) {
    auto *G =
        Builder.CreateConstInBoundsGEP2_32(FrameTy, FramePtr, 0, P.second);
    // We are not using ReplaceInstWithInst(P.first, cast<Instruction>(G)) here,
    // as we are changing location of the instruction.
    G->takeName(P.first);
    P.first->replaceAllUsesWith(G);
    P.first->eraseFromParent();
  }
  return FramePtr;
}

// Sets the unwind edge of an instruction to a particular successor.
static void setUnwindEdgeTo(TerminatorInst *TI, BasicBlock *Succ) {
  if (auto *II = dyn_cast<InvokeInst>(TI))
    II->setUnwindDest(Succ);
  else if (auto *CS = dyn_cast<CatchSwitchInst>(TI))
    CS->setUnwindDest(Succ);
  else if (auto *CR = dyn_cast<CleanupReturnInst>(TI))
    CR->setUnwindDest(Succ);
  else
    llvm_unreachable("unexpected terminator instruction");
}

// Replaces all uses of OldPred with the NewPred block in all PHINodes in a
// block.
static void updatePhiNodes(BasicBlock *DestBB, BasicBlock *OldPred,
                           BasicBlock *NewPred,
                           PHINode *LandingPadReplacement) {
  unsigned BBIdx = 0;
  for (BasicBlock::iterator I = DestBB->begin(); isa<PHINode>(I); ++I) {
    PHINode *PN = cast<PHINode>(I);

    // We manually update the LandingPadReplacement PHINode and it is the last
    // PHI Node. So, if we find it, we are done.
    if (LandingPadReplacement == PN)
      break;

    // Reuse the previous value of BBIdx if it lines up.  In cases where we
    // have multiple phi nodes with *lots* of predecessors, this is a speed
    // win because we don't have to scan the PHI looking for TIBB.  This
    // happens because the BB list of PHI nodes are usually in the same
    // order.
    if (PN->getIncomingBlock(BBIdx) != OldPred)
      BBIdx = PN->getBasicBlockIndex(OldPred);

    assert(BBIdx != (unsigned)-1 && "Invalid PHI Index!");
    PN->setIncomingBlock(BBIdx, NewPred);
  }
}

// Uses SplitEdge unless the successor block is an EHPad, in which case do EH
// specific handling.
static BasicBlock *ehAwareSplitEdge(BasicBlock *BB, BasicBlock *Succ,
                                    LandingPadInst *OriginalPad,
                                    PHINode *LandingPadReplacement) {
  auto *PadInst = Succ->getFirstNonPHI();
  if (!LandingPadReplacement && !PadInst->isEHPad())
    return SplitEdge(BB, Succ);

  auto *NewBB = BasicBlock::Create(BB->getContext(), "", BB->getParent(), Succ);
  setUnwindEdgeTo(BB->getTerminator(), NewBB);
  updatePhiNodes(Succ, BB, NewBB, LandingPadReplacement);

  if (LandingPadReplacement) {
    auto *NewLP = OriginalPad->clone();
    auto *Terminator = BranchInst::Create(Succ, NewBB);
    NewLP->insertBefore(Terminator);
    LandingPadReplacement->addIncoming(NewLP, NewBB);
    return NewBB;
  }
  Value *ParentPad = nullptr;
  if (auto *FuncletPad = dyn_cast<FuncletPadInst>(PadInst))
    ParentPad = FuncletPad->getParentPad();
  else if (auto *CatchSwitch = dyn_cast<CatchSwitchInst>(PadInst))
    ParentPad = CatchSwitch->getParentPad();
  else
    llvm_unreachable("handling for other EHPads not implemented yet");

  auto *NewCleanupPad = CleanupPadInst::Create(ParentPad, {}, "", NewBB);
  CleanupReturnInst::Create(NewCleanupPad, Succ, NewBB);
  return NewBB;
}

static void rewritePHIs(BasicBlock &BB) {
  // For every incoming edge we will create a block holding all
  // incoming values in a single PHI nodes.
  //
  // loop:
  //    %n.val = phi i32[%n, %entry], [%inc, %loop]
  //
  // It will create:
  //
  // loop.from.entry:
  //    %n.loop.pre = phi i32 [%n, %entry]
  //    br %label loop
  // loop.from.loop:
  //    %inc.loop.pre = phi i32 [%inc, %loop]
  //    br %label loop
  //
  // After this rewrite, further analysis will ignore any phi nodes with more
  // than one incoming edge.

  // TODO: Simplify PHINodes in the basic block to remove duplicate
  // predecessors.

  LandingPadInst *LandingPad = nullptr;
  PHINode *ReplPHI = nullptr;
  if ((LandingPad = dyn_cast_or_null<LandingPadInst>(BB.getFirstNonPHI()))) {
    // ehAwareSplitEdge will clone the LandingPad in all the edge blocks.
    // We replace the original landing pad with a PHINode that will collect the
    // results from all of them.
    ReplPHI = PHINode::Create(LandingPad->getType(), 1, "", LandingPad);
    ReplPHI->takeName(LandingPad);
    LandingPad->replaceAllUsesWith(ReplPHI);
    // We will erase the original landing pad at the end of this function after
    // ehAwareSplitEdge cloned it in the transition blocks.
  }

  SmallVector<BasicBlock *, 8> Preds(pred_begin(&BB), pred_end(&BB));
  for (BasicBlock *Pred : Preds) {
    auto *IncomingBB = ehAwareSplitEdge(Pred, &BB, LandingPad, ReplPHI);
    IncomingBB->setName(BB.getName() + Twine(".from.") + Pred->getName());
    auto *PN = cast<PHINode>(&BB.front());
    do {
      int Index = PN->getBasicBlockIndex(IncomingBB);
      Value *V = PN->getIncomingValue(Index);
      PHINode *InputV = PHINode::Create(
          V->getType(), 1, V->getName() + Twine(".") + BB.getName(),
          &IncomingBB->front());
      InputV->addIncoming(V, Pred);
      PN->setIncomingValue(Index, InputV);
      PN = dyn_cast<PHINode>(PN->getNextNode());
    } while (PN != ReplPHI); // ReplPHI is either null or the PHI that replaced
                             // the landing pad.
  }

  if (LandingPad) {
    // Calls to ehAwareSplitEdge function cloned the original lading pad.
    // No longer need it.
    LandingPad->eraseFromParent();
  }
}

static void rewritePHIs(Function &F) {
  SmallVector<BasicBlock *, 8> WorkList;

  for (BasicBlock &BB : F)
    if (auto *PN = dyn_cast<PHINode>(&BB.front()))
      if (PN->getNumIncomingValues() > 1)
        WorkList.push_back(&BB);

  for (BasicBlock *BB : WorkList)
    rewritePHIs(*BB);
}

// Check for instructions that we can recreate on resume as opposed to spill
// the result into a coroutine frame.
static bool materializable(Instruction &V) {
  return isa<CastInst>(&V) || isa<GetElementPtrInst>(&V) ||
         isa<BinaryOperator>(&V) || isa<CmpInst>(&V) || isa<SelectInst>(&V);
}

// Check for structural coroutine intrinsics that should not be spilled into
// the coroutine frame.
static bool isCoroutineStructureIntrinsic(Instruction &I) {
  return isa<CoroIdInst>(&I) || isa<CoroSaveInst>(&I) ||
         isa<CoroSuspendInst>(&I);
}

// For every use of the value that is across suspend point, recreate that value
// after a suspend point.
static void rewriteMaterializableInstructions(IRBuilder<> &IRB,
                                              SpillInfo const &Spills) {
  BasicBlock *CurrentBlock = nullptr;
  Instruction *CurrentMaterialization = nullptr;
  Instruction *CurrentDef = nullptr;

  for (auto const &E : Spills) {
    // If it is a new definition, update CurrentXXX variables.
    if (CurrentDef != E.def()) {
      CurrentDef = cast<Instruction>(E.def());
      CurrentBlock = nullptr;
      CurrentMaterialization = nullptr;
    }

    // If we have not seen this block, materialize the value.
    if (CurrentBlock != E.userBlock()) {
      CurrentBlock = E.userBlock();
      CurrentMaterialization = cast<Instruction>(CurrentDef)->clone();
      CurrentMaterialization->setName(CurrentDef->getName());
      CurrentMaterialization->insertBefore(
          &*CurrentBlock->getFirstInsertionPt());
    }

    if (auto *PN = dyn_cast<PHINode>(E.user())) {
      assert(PN->getNumIncomingValues() == 1 && "unexpected number of incoming "
                                                "values in the PHINode");
      PN->replaceAllUsesWith(CurrentMaterialization);
      PN->eraseFromParent();
      continue;
    }

    // Replace all uses of CurrentDef in the current instruction with the
    // CurrentMaterialization for the block.
    E.user()->replaceUsesOfWith(CurrentDef, CurrentMaterialization);
  }
}

// Move early uses of spilled variable after CoroBegin.
// For example, if a parameter had address taken, we may end up with the code
// like:
//        define @f(i32 %n) {
//          %n.addr = alloca i32
//          store %n, %n.addr
//          ...
//          call @coro.begin
//    we need to move the store after coro.begin
static void moveSpillUsesAfterCoroBegin(Function &F, SpillInfo const &Spills,
                                        CoroBeginInst *CoroBegin) {
  DominatorTree DT(F);
  SmallVector<Instruction *, 8> NeedsMoving;

  Value *CurrentValue = nullptr;

  for (auto const &E : Spills) {
    if (CurrentValue == E.def())
      continue;

    CurrentValue = E.def();

    for (User *U : CurrentValue->users()) {
      Instruction *I = cast<Instruction>(U);
      if (!DT.dominates(CoroBegin, I)) {
        LLVM_DEBUG(dbgs() << "will move: " << *I << "\n");

        // TODO: Make this more robust. Currently if we run into a situation
        // where simple instruction move won't work we panic and
        // report_fatal_error.
        for (User *UI : I->users()) {
          if (!DT.dominates(CoroBegin, cast<Instruction>(UI)))
            report_fatal_error("cannot move instruction since its users are not"
                               " dominated by CoroBegin");
        }

        NeedsMoving.push_back(I);
      }
    }
  }

  Instruction *InsertPt = CoroBegin->getNextNode();
  for (Instruction *I : NeedsMoving)
    I->moveBefore(InsertPt);
}

// Splits the block at a particular instruction unless it is the first
// instruction in the block with a single predecessor.
static BasicBlock *splitBlockIfNotFirst(Instruction *I, const Twine &Name) {
  auto *BB = I->getParent();
  if (&BB->front() == I) {
    if (BB->getSinglePredecessor()) {
      BB->setName(Name);
      return BB;
    }
  }
  return BB->splitBasicBlock(I, Name);
}

// Split above and below a particular instruction so that it
// will be all alone by itself in a block.
static void splitAround(Instruction *I, const Twine &Name) {
  splitBlockIfNotFirst(I, Name);
  splitBlockIfNotFirst(I->getNextNode(), "After" + Name);
}

static bool isSuspendBlock(BasicBlock *BB) {
  return isa<AnyCoroSuspendInst>(BB->front());
}

typedef SmallPtrSet<BasicBlock*, 8> VisitedBlocksSet;

/// Does control flow starting at the given block ever reach a suspend
/// instruction before reaching a block in VisitedOrFreeBBs?
static bool isSuspendReachableFrom(BasicBlock *From,
                                   VisitedBlocksSet &VisitedOrFreeBBs) {
  // Eagerly try to add this block to the visited set.  If it's already
  // there, stop recursing; this path doesn't reach a suspend before
  // either looping or reaching a freeing block.
  if (!VisitedOrFreeBBs.insert(From).second)
    return false;

  // We assume that we'll already have split suspends into their own blocks.
  if (isSuspendBlock(From))
    return true;

  // Recurse on the successors.
  for (auto Succ : successors(From)) {
    if (isSuspendReachableFrom(Succ, VisitedOrFreeBBs))
      return true;
  }

  return false;
}

/// Is the given alloca "local", i.e. bounded in lifetime to not cross a
/// suspend point?
static bool isLocalAlloca(CoroAllocaAllocInst *AI) {
  // Seed the visited set with all the basic blocks containing a free
  // so that we won't pass them up.
  VisitedBlocksSet VisitedOrFreeBBs;
  for (auto User : AI->users()) {
    if (auto FI = dyn_cast<CoroAllocaFreeInst>(User))
      VisitedOrFreeBBs.insert(FI->getParent());
  }

  return !isSuspendReachableFrom(AI->getParent(), VisitedOrFreeBBs);
}

/// After we split the coroutine, will the given basic block be along
/// an obvious exit path for the resumption function?
static bool willLeaveFunctionImmediatelyAfter(BasicBlock *BB,
                                              unsigned depth = 3) {
  // If we've bottomed out our depth count, stop searching and assume
  // that the path might loop back.
  if (depth == 0) return false;

  // If this is a suspend block, we're about to exit the resumption function.
  if (isSuspendBlock(BB)) return true;

  // Recurse into the successors.
  for (auto Succ : successors(BB)) {
    if (!willLeaveFunctionImmediatelyAfter(Succ, depth - 1))
      return false;
  }

  // If none of the successors leads back in a loop, we're on an exit/abort.
  return true;
}

static bool localAllocaNeedsStackSave(CoroAllocaAllocInst *AI) {
  // Look for a free that isn't sufficiently obviously followed by
  // either a suspend or a termination, i.e. something that will leave
  // the coro resumption frame.
  for (auto U : AI->users()) {
    auto FI = dyn_cast<CoroAllocaFreeInst>(U);
    if (!FI) continue;

    if (!willLeaveFunctionImmediatelyAfter(FI->getParent()))
      return true;
  }

  // If we never found one, we don't need a stack save.
  return false;
}

/// Turn each of the given local allocas into a normal (dynamic) alloca
/// instruction.
static void lowerLocalAllocas(ArrayRef<CoroAllocaAllocInst*> LocalAllocas,
                              SmallVectorImpl<Instruction*> &DeadInsts) {
  for (auto AI : LocalAllocas) {
    auto M = AI->getModule();
    IRBuilder<> Builder(AI);

    // Save the stack depth.  Try to avoid doing this if the stackrestore
    // is going to immediately precede a return or something.
    Value *StackSave = nullptr;
    if (localAllocaNeedsStackSave(AI))
      StackSave = Builder.CreateCall(
                            Intrinsic::getDeclaration(M, Intrinsic::stacksave));

    // Allocate memory.
    auto Alloca = Builder.CreateAlloca(Builder.getInt8Ty(), AI->getSize());
    Alloca->setAlignment(AI->getAlignment());

    for (auto U : AI->users()) {
      // Replace gets with the allocation.
      if (isa<CoroAllocaGetInst>(U)) {
        U->replaceAllUsesWith(Alloca);

      // Replace frees with stackrestores.  This is safe because
      // alloca.alloc is required to obey a stack discipline, although we
      // don't enforce that structurally.
      } else {
        auto FI = cast<CoroAllocaFreeInst>(U);
        if (StackSave) {
          Builder.SetInsertPoint(FI);
          Builder.CreateCall(
                    Intrinsic::getDeclaration(M, Intrinsic::stackrestore),
                             StackSave);
        }
      }
      DeadInsts.push_back(cast<Instruction>(U));
    }

    DeadInsts.push_back(AI);
  }
}

/// Turn the given coro.alloca.alloc call into a dynamic allocation.
/// This happens during the all-instructions iteration, so it must not
/// delete the call.
static Instruction *lowerNonLocalAlloca(CoroAllocaAllocInst *AI,
                                        coro::Shape &Shape,
                                   SmallVectorImpl<Instruction*> &DeadInsts) {
  IRBuilder<> Builder(AI);
  auto Alloc = Shape.emitAlloc(Builder, AI->getSize(), nullptr);

  for (User *U : AI->users()) {
    if (isa<CoroAllocaGetInst>(U)) {
      U->replaceAllUsesWith(Alloc);
    } else {
      auto FI = cast<CoroAllocaFreeInst>(U);
      Builder.SetInsertPoint(FI);
      Shape.emitDealloc(Builder, Alloc, nullptr);
    }
    DeadInsts.push_back(cast<Instruction>(U));
  }

  // Push this on last so that it gets deleted after all the others.
  DeadInsts.push_back(AI);

  // Return the new allocation value so that we can check for needed spills.
  return cast<Instruction>(Alloc);
}

void coro::buildCoroutineFrame(Function &F, Shape &Shape) {
  // Lower coro.dbg.declare to coro.dbg.value, since we are going to rewrite
  // access to local variables.
  LowerDbgDeclare(F);

  if (Shape.ABI == coro::ABI::Switch &&
      Shape.SwitchLowering.PromiseAlloca) {
    Shape.getSwitchCoroId()->clearPromise();
  }

  // Make sure that all coro.save, coro.suspend and the fallthrough coro.end
  // intrinsics are in their own blocks to simplify the logic of building up
  // SuspendCrossing data.
  for (auto *CSI : Shape.CoroSuspends) {
    if (auto *Save = CSI->getCoroSave())
      splitAround(Save, "CoroSave");
    splitAround(CSI, "CoroSuspend");
  }

  // Put CoroEnds into their own blocks.
  for (CoroEndInst *CE : Shape.CoroEnds)
    splitAround(CE, "CoroEnd");

  // Transforms multi-edge PHI Nodes, so that any value feeding into a PHI will
  // never has its definition separated from the PHI by the suspend point.
  rewritePHIs(F);

  // Build suspend crossing info.
  SuspendCrossingInfo Checker(F, Shape);

  IRBuilder<> Builder(F.getContext());
  SpillInfo Spills;
  SmallVector<CoroAllocaAllocInst*, 4> LocalAllocas;
  SmallVector<Instruction*, 4> DeadInstructions;

  for (int Repeat = 0; Repeat < 4; ++Repeat) {
    // See if there are materializable instructions across suspend points.
    for (Instruction &I : instructions(F))
      if (materializable(I))
        for (User *U : I.users())
          if (Checker.isDefinitionAcrossSuspend(I, U))
            Spills.emplace_back(&I, U);

    if (Spills.empty())
      break;

    // Rewrite materializable instructions to be materialized at the use point.
    LLVM_DEBUG(dump("Materializations", Spills));
    rewriteMaterializableInstructions(Builder, Spills);
    Spills.clear();
  }

  // Collect the spills for arguments and other not-materializable values.
  for (Argument &A : F.args())
    for (User *U : A.users())
      if (Checker.isDefinitionAcrossSuspend(A, U))
        Spills.emplace_back(&A, U);

  for (Instruction &I : instructions(F)) {
    // Values returned from coroutine structure intrinsics should not be part
    // of the Coroutine Frame.
    if (isCoroutineStructureIntrinsic(I) || &I == Shape.CoroBegin)
      continue;

    // The Coroutine Promise always included into coroutine frame, no need to
    // check for suspend crossing.
    if (Shape.ABI == coro::ABI::Switch &&
        Shape.SwitchLowering.PromiseAlloca == &I)
<<<<<<< HEAD
=======
      continue;

    // Handle alloca.alloc specially here.
    if (auto AI = dyn_cast<CoroAllocaAllocInst>(&I)) {
      // Check whether the alloca's lifetime is bounded by suspend points.
      if (isLocalAlloca(AI)) {
        LocalAllocas.push_back(AI);
        continue;
      }

      // If not, do a quick rewrite of the alloca and then add spills of
      // the rewritten value.  The rewrite doesn't invalidate anything in
      // Spills because the other alloca intrinsics have no other operands
      // besides AI, and it doesn't invalidate the iteration because we delay
      // erasing AI.
      auto Alloc = lowerNonLocalAlloca(AI, Shape, DeadInstructions);

      for (User *U : Alloc->users()) {
        if (Checker.isDefinitionAcrossSuspend(*Alloc, U))
          Spills.emplace_back(Alloc, U);
      }
>>>>>>> d12f4ffa
      continue;
    }

    // Ignore alloca.get; we process this as part of coro.alloca.alloc.
    if (isa<CoroAllocaGetInst>(I)) {
      continue;
    }

    // Handle alloca.alloc specially here.
    if (auto AI = dyn_cast<CoroAllocaAllocInst>(&I)) {
      // Check whether the alloca's lifetime is bounded by suspend points.
      if (isLocalAlloca(AI)) {
        LocalAllocas.push_back(AI);
        continue;
      }

      // If not, do a quick rewrite of the alloca and then add spills of
      // the rewritten value.  The rewrite doesn't invalidate anything in
      // Spills because the other alloca intrinsics have no other operands
      // besides AI, and it doesn't invalidate the iteration because we delay
      // erasing AI.
      auto Alloc = lowerNonLocalAlloca(AI, Shape, DeadInstructions);

      for (User *U : Alloc->users()) {
        if (Checker.isDefinitionAcrossSuspend(*Alloc, U))
          Spills.emplace_back(Alloc, U);
      }
      continue;
    }

    // Ignore alloca.get; we process this as part of coro.alloca.alloc.
    if (isa<CoroAllocaGetInst>(I)) {
      continue;
    }

    for (User *U : I.users())
      if (Checker.isDefinitionAcrossSuspend(I, U)) {
        // We cannot spill a token.
        if (I.getType()->isTokenTy())
          report_fatal_error(
              "token definition is separated from the use by a suspend point");
        Spills.emplace_back(&I, U);
      }
  }
  LLVM_DEBUG(dump("Spills", Spills));
  moveSpillUsesAfterCoroBegin(F, Spills, Shape.CoroBegin);
  Shape.FrameTy = buildFrameType(F, Shape, Spills);
  Shape.FramePtr = insertSpills(Spills, Shape);
  lowerLocalAllocas(LocalAllocas, DeadInstructions);

  for (auto I : DeadInstructions)
    I->eraseFromParent();
}<|MERGE_RESOLUTION|>--- conflicted
+++ resolved
@@ -19,8 +19,6 @@
 
 #include "CoroInternal.h"
 #include "llvm/ADT/BitVector.h"
-#include "llvm/Transforms/Utils/Local.h"
-#include "llvm/Config/llvm-config.h"
 #include "llvm/IR/CFG.h"
 #include "llvm/IR/Dominators.h"
 #include "llvm/IR/IRBuilder.h"
@@ -29,6 +27,7 @@
 #include "llvm/Support/MathExtras.h"
 #include "llvm/Support/circular_raw_ostream.h"
 #include "llvm/Transforms/Utils/BasicBlockUtils.h"
+#include "llvm/Transforms/Utils/Local.h"
 
 using namespace llvm;
 
@@ -49,7 +48,7 @@
   BlockToIndexMapping(Function &F) {
     for (BasicBlock &BB : F)
       V.push_back(&BB);
-    llvm::sort(V.begin(), V.end());
+    std::sort(V.begin(), V.end());
   }
 
   size_t blockToIndex(BasicBlock *BB) const {
@@ -106,8 +105,8 @@
 
     assert(Block[UseIndex].Consumes[DefIndex] && "use must consume def");
     bool const Result = Block[UseIndex].Kills[DefIndex];
-    LLVM_DEBUG(dbgs() << UseBB->getName() << " => " << DefBB->getName()
-                      << " answer is " << Result << "\n");
+    DEBUG(dbgs() << UseBB->getName() << " => " << DefBB->getName()
+                 << " answer is " << Result << "\n");
     return Result;
   }
 
@@ -215,8 +214,8 @@
 
   bool Changed;
   do {
-    LLVM_DEBUG(dbgs() << "iteration " << ++Iteration);
-    LLVM_DEBUG(dbgs() << "==============\n");
+    DEBUG(dbgs() << "iteration " << ++Iteration);
+    DEBUG(dbgs() << "==============\n");
 
     Changed = false;
     for (size_t I = 0; I < N; ++I) {
@@ -260,20 +259,20 @@
         Changed |= (S.Kills != SavedKills) || (S.Consumes != SavedConsumes);
 
         if (S.Kills != SavedKills) {
-          LLVM_DEBUG(dbgs() << "\nblock " << I << " follower " << SI->getName()
-                            << "\n");
-          LLVM_DEBUG(dump("S.Kills", S.Kills));
-          LLVM_DEBUG(dump("SavedKills", SavedKills));
+          DEBUG(dbgs() << "\nblock " << I << " follower " << SI->getName()
+                       << "\n");
+          DEBUG(dump("S.Kills", S.Kills));
+          DEBUG(dump("SavedKills", SavedKills));
         }
         if (S.Consumes != SavedConsumes) {
-          LLVM_DEBUG(dbgs() << "\nblock " << I << " follower " << SI << "\n");
-          LLVM_DEBUG(dump("S.Consume", S.Consumes));
-          LLVM_DEBUG(dump("SavedCons", SavedConsumes));
+          DEBUG(dbgs() << "\nblock " << I << " follower " << SI << "\n");
+          DEBUG(dump("S.Consume", S.Consumes));
+          DEBUG(dump("SavedCons", SavedConsumes));
         }
       }
     }
   } while (Changed);
-  LLVM_DEBUG(dump());
+  DEBUG(dump());
 }
 
 #undef DEBUG_TYPE // "coro-suspend-crossing"
@@ -282,13 +281,10 @@
 // We build up the list of spills for every case where a use is separated
 // from the definition by a suspend point.
 
-static const unsigned InvalidField = ~0U;
-
 namespace {
 class Spill {
-  Value *Def = nullptr;
-  Instruction *User = nullptr;
-  unsigned FieldNo = InvalidField;
+  Value *Def;
+  Instruction *User;
 
 public:
   Spill(Value *Def, llvm::User *U) : Def(Def), User(cast<Instruction>(U)) {}
@@ -296,20 +292,6 @@
   Value *def() const { return Def; }
   Instruction *user() const { return User; }
   BasicBlock *userBlock() const { return User->getParent(); }
-
-  // Note that field index is stored in the first SpillEntry for a particular
-  // definition. Subsequent mentions of a defintion do not have fieldNo
-  // assigned. This works out fine as the users of Spills capture the info about
-  // the definition the first time they encounter it. Consider refactoring
-  // SpillInfo into two arrays to normalize the spill representation.
-  unsigned fieldIndex() const {
-    assert(FieldNo != InvalidField && "Accessing unassigned field");
-    return FieldNo;
-  }
-  void setFieldIndex(unsigned FieldNumber) {
-    assert(FieldNo == InvalidField && "Reassigning field number");
-    FieldNo = FieldNumber;
-  }
 };
 } // namespace
 
@@ -331,57 +313,6 @@
   }
 }
 #endif
-
-namespace {
-// We cannot rely solely on natural alignment of a type when building a
-// coroutine frame and if the alignment specified on the Alloca instruction
-// differs from the natural alignment of the alloca type we will need to insert
-// padding.
-struct PaddingCalculator {
-  const DataLayout &DL;
-  LLVMContext &Context;
-  unsigned StructSize = 0;
-
-  PaddingCalculator(LLVMContext &Context, DataLayout const &DL)
-      : DL(DL), Context(Context) {}
-
-  // Replicate the logic from IR/DataLayout.cpp to match field offset
-  // computation for LLVM structs.
-  void addType(Type *Ty) {
-    unsigned TyAlign = DL.getABITypeAlignment(Ty);
-    if ((StructSize & (TyAlign - 1)) != 0)
-      StructSize = alignTo(StructSize, TyAlign);
-
-    StructSize += DL.getTypeAllocSize(Ty); // Consume space for this data item.
-  }
-
-  void addTypes(SmallVectorImpl<Type *> const &Types) {
-    for (auto *Ty : Types)
-      addType(Ty);
-  }
-
-  unsigned computePadding(Type *Ty, unsigned ForcedAlignment) {
-    unsigned TyAlign = DL.getABITypeAlignment(Ty);
-    auto Natural = alignTo(StructSize, TyAlign);
-    auto Forced = alignTo(StructSize, ForcedAlignment);
-
-    // Return how many bytes of padding we need to insert.
-    if (Natural != Forced)
-      return std::max(Natural, Forced) - StructSize;
-
-    // Rely on natural alignment.
-    return 0;
-  }
-
-  // If padding required, return the padding field type to insert.
-  ArrayType *getPaddingType(Type *Ty, unsigned ForcedAlignment) {
-    if (auto Padding = computePadding(Ty, ForcedAlignment))
-      return ArrayType::get(Type::getInt8Ty(Context), Padding);
-
-    return nullptr;
-  }
-};
-} // namespace
 
 // Build a struct that will keep state for an active coroutine.
 //   struct f.frame {
@@ -394,8 +325,6 @@
 static StructType *buildFrameType(Function &F, coro::Shape &Shape,
                                   SpillInfo &Spills) {
   LLVMContext &C = F.getContext();
-  const DataLayout &DL = F.getParent()->getDataLayout();
-  PaddingCalculator Padder(C, DL);
   SmallString<32> Name(F.getName());
   Name.append(".Frame");
   StructType *FrameTy = StructType::create(C, Name);
@@ -425,10 +354,8 @@
 
   Value *CurrentDef = nullptr;
 
-  Padder.addTypes(Types);
-
   // Create an entry for every spilled value.
-  for (auto &S : Spills) {
+  for (auto const &S : Spills) {
     if (CurrentDef == S.def())
       continue;
 
@@ -438,22 +365,12 @@
       continue;
 
     Type *Ty = nullptr;
-    if (auto *AI = dyn_cast<AllocaInst>(CurrentDef)) {
+    if (auto *AI = dyn_cast<AllocaInst>(CurrentDef))
       Ty = AI->getAllocatedType();
-      if (unsigned AllocaAlignment = AI->getAlignment()) {
-        // If alignment is specified in alloca, see if we need to insert extra
-        // padding.
-        if (auto PaddingTy = Padder.getPaddingType(Ty, AllocaAlignment)) {
-          Types.push_back(PaddingTy);
-          Padder.addType(PaddingTy);
-        }
-      }
-    } else {
+    else
       Ty = CurrentDef->getType();
-    }
-    S.setFieldIndex(Types.size());
+
     Types.push_back(Ty);
-    Padder.addType(Ty);
   }
   FrameTy->setBody(Types);
 
@@ -530,11 +447,7 @@
   Value *CurrentValue = nullptr;
   BasicBlock *CurrentBlock = nullptr;
   Value *CurrentReload = nullptr;
-<<<<<<< HEAD
-  unsigned Index = 0; // Proper field number will be read from field definition.
-=======
   unsigned Index = Shape.getFirstSpillFieldIndex() - 1;
->>>>>>> d12f4ffa
 
   // We need to keep track of any allocas that need "spilling"
   // since they will live in the coroutine frame now, all access to them
@@ -551,7 +464,6 @@
   // Create a load instruction to reload the spilled value from the coroutine
   // frame.
   auto CreateReload = [&](Instruction *InsertBefore) {
-    assert(Index != InvalidField && "accessing unassigned field number");
     Builder.SetInsertPoint(InsertBefore);
     auto *G = Builder.CreateConstInBoundsGEP2_32(FrameTy, FramePtr, 0, Index,
                                                  CurrentValue->getName() +
@@ -569,11 +481,7 @@
       CurrentBlock = nullptr;
       CurrentReload = nullptr;
 
-<<<<<<< HEAD
-      Index = E.fieldIndex();
-=======
       Index++;
->>>>>>> d12f4ffa
 
       if (auto *AI = dyn_cast<AllocaInst>(CurrentValue)) {
         // Spilled AllocaInst will be replaced with GEP from the coroutine frame
@@ -892,8 +800,6 @@
     for (User *U : CurrentValue->users()) {
       Instruction *I = cast<Instruction>(U);
       if (!DT.dominates(CoroBegin, I)) {
-        LLVM_DEBUG(dbgs() << "will move: " << *I << "\n");
-
         // TODO: Make this more robust. Currently if we run into a situation
         // where simple instruction move won't work we panic and
         // report_fatal_error.
@@ -903,6 +809,7 @@
                                " dominated by CoroBegin");
         }
 
+        DEBUG(dbgs() << "will move: " << *I << "\n");
         NeedsMoving.push_back(I);
       }
     }
@@ -1130,7 +1037,7 @@
       break;
 
     // Rewrite materializable instructions to be materialized at the use point.
-    LLVM_DEBUG(dump("Materializations", Spills));
+    DEBUG(dump("Materializations", Spills));
     rewriteMaterializableInstructions(Builder, Spills);
     Spills.clear();
   }
@@ -1151,37 +1058,7 @@
     // check for suspend crossing.
     if (Shape.ABI == coro::ABI::Switch &&
         Shape.SwitchLowering.PromiseAlloca == &I)
-<<<<<<< HEAD
-=======
       continue;
-
-    // Handle alloca.alloc specially here.
-    if (auto AI = dyn_cast<CoroAllocaAllocInst>(&I)) {
-      // Check whether the alloca's lifetime is bounded by suspend points.
-      if (isLocalAlloca(AI)) {
-        LocalAllocas.push_back(AI);
-        continue;
-      }
-
-      // If not, do a quick rewrite of the alloca and then add spills of
-      // the rewritten value.  The rewrite doesn't invalidate anything in
-      // Spills because the other alloca intrinsics have no other operands
-      // besides AI, and it doesn't invalidate the iteration because we delay
-      // erasing AI.
-      auto Alloc = lowerNonLocalAlloca(AI, Shape, DeadInstructions);
-
-      for (User *U : Alloc->users()) {
-        if (Checker.isDefinitionAcrossSuspend(*Alloc, U))
-          Spills.emplace_back(Alloc, U);
-      }
->>>>>>> d12f4ffa
-      continue;
-    }
-
-    // Ignore alloca.get; we process this as part of coro.alloca.alloc.
-    if (isa<CoroAllocaGetInst>(I)) {
-      continue;
-    }
 
     // Handle alloca.alloc specially here.
     if (auto AI = dyn_cast<CoroAllocaAllocInst>(&I)) {
@@ -1219,7 +1096,7 @@
         Spills.emplace_back(&I, U);
       }
   }
-  LLVM_DEBUG(dump("Spills", Spills));
+  DEBUG(dump("Spills", Spills));
   moveSpillUsesAfterCoroBegin(F, Spills, Shape.CoroBegin);
   Shape.FrameTy = buildFrameType(F, Shape, Spills);
   Shape.FramePtr = insertSpills(Spills, Shape);
