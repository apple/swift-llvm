//===- CoroEarly.cpp - Coroutine Early Function Pass ----------------------===//
//
// Part of the LLVM Project, under the Apache License v2.0 with LLVM Exceptions.
// See https://llvm.org/LICENSE.txt for license information.
// SPDX-License-Identifier: Apache-2.0 WITH LLVM-exception
//
//===----------------------------------------------------------------------===//
// This pass lowers coroutine intrinsics that hide the details of the exact
// calling convention for coroutine resume and destroy functions and details of
// the structure of the coroutine frame.
//===----------------------------------------------------------------------===//

#include "CoroInternal.h"
#include "llvm/IR/CallSite.h"
#include "llvm/IR/IRBuilder.h"
#include "llvm/IR/InstIterator.h"
#include "llvm/IR/Module.h"
#include "llvm/Pass.h"

using namespace llvm;

#define DEBUG_TYPE "coro-early"

namespace {
// Created on demand if CoroEarly pass has work to do.
class Lowerer : public coro::LowererBase {
  IRBuilder<> Builder;
  PointerType *const AnyResumeFnPtrTy;
  Constant *NoopCoro = nullptr;

  void lowerResumeOrDestroy(CallSite CS, CoroSubFnInst::ResumeKind);
  void lowerCoroPromise(CoroPromiseInst *Intrin);
  void lowerCoroDone(IntrinsicInst *II);
  void lowerCoroNoop(IntrinsicInst *II);

public:
  Lowerer(Module &M)
      : LowererBase(M), Builder(Context),
        AnyResumeFnPtrTy(FunctionType::get(Type::getVoidTy(Context), Int8Ptr,
                                           /*isVarArg=*/false)
                             ->getPointerTo()) {}
  bool lowerEarlyIntrinsics(Function &F);
};
}

// Replace a direct call to coro.resume or coro.destroy with an indirect call to
// an address returned by coro.subfn.addr intrinsic. This is done so that
// CGPassManager recognizes devirtualization when CoroElide pass replaces a call
// to coro.subfn.addr with an appropriate function address.
void Lowerer::lowerResumeOrDestroy(CallSite CS,
                                   CoroSubFnInst::ResumeKind Index) {
  Value *ResumeAddr =
      makeSubFnCall(CS.getArgOperand(0), Index, CS.getInstruction());
  CS.setCalledFunction(ResumeAddr);
  CS.setCallingConv(CallingConv::Fast);
}

// Coroutine promise field is always at the fixed offset from the beginning of
// the coroutine frame. i8* coro.promise(i8*, i1 from) intrinsic adds an offset
// to a passed pointer to move from coroutine frame to coroutine promise and
// vice versa. Since we don't know exactly which coroutine frame it is, we build
// a coroutine frame mock up starting with two function pointers, followed by a
// properly aligned coroutine promise field.
// TODO: Handle the case when coroutine promise alloca has align override.
void Lowerer::lowerCoroPromise(CoroPromiseInst *Intrin) {
  Value *Operand = Intrin->getArgOperand(0);
  unsigned Alignement = Intrin->getAlignment();
  Type *Int8Ty = Builder.getInt8Ty();

  auto *SampleStruct =
      StructType::get(Context, {AnyResumeFnPtrTy, AnyResumeFnPtrTy, Int8Ty});
  const DataLayout &DL = TheModule.getDataLayout();
  int64_t Offset = alignTo(
      DL.getStructLayout(SampleStruct)->getElementOffset(2), Alignement);
  if (Intrin->isFromPromise())
    Offset = -Offset;

  Builder.SetInsertPoint(Intrin);
  Value *Replacement =
      Builder.CreateConstInBoundsGEP1_32(Int8Ty, Operand, Offset);

  Intrin->replaceAllUsesWith(Replacement);
  Intrin->eraseFromParent();
}

// When a coroutine reaches final suspend point, it zeros out ResumeFnAddr in
// the coroutine frame (it is UB to resume from a final suspend point).
// The llvm.coro.done intrinsic is used to check whether a coroutine is
// suspended at the final suspend point or not.
void Lowerer::lowerCoroDone(IntrinsicInst *II) {
  Value *Operand = II->getArgOperand(0);

  // ResumeFnAddr is the first pointer sized element of the coroutine frame.
  static_assert(coro::Shape::SwitchFieldIndex::Resume == 0,
                "resume function not at offset zero");
  auto *FrameTy = Int8Ptr;
  PointerType *FramePtrTy = FrameTy->getPointerTo();

  Builder.SetInsertPoint(II);
  auto *BCI = Builder.CreateBitCast(Operand, FramePtrTy);
<<<<<<< HEAD
  auto *Load = Builder.CreateLoad(BCI);
=======
  auto *Gep = Builder.CreateConstInBoundsGEP1_32(FrameTy, BCI, 0);
  auto *Load = Builder.CreateLoad(FrameTy, Gep);
>>>>>>> edce282b
  auto *Cond = Builder.CreateICmpEQ(Load, NullPtr);

  II->replaceAllUsesWith(Cond);
  II->eraseFromParent();
}

void Lowerer::lowerCoroNoop(IntrinsicInst *II) {
  if (!NoopCoro) {
    LLVMContext &C = Builder.getContext();
    Module &M = *II->getModule();

    // Create a noop.frame struct type.
    StructType *FrameTy = StructType::create(C, "NoopCoro.Frame");
    auto *FramePtrTy = FrameTy->getPointerTo();
    auto *FnTy = FunctionType::get(Type::getVoidTy(C), FramePtrTy,
                                   /*IsVarArgs=*/false);
    auto *FnPtrTy = FnTy->getPointerTo();
    FrameTy->setBody({FnPtrTy, FnPtrTy});

    // Create a Noop function that does nothing.
    Function *NoopFn =
        Function::Create(FnTy, GlobalValue::LinkageTypes::PrivateLinkage,
                         "NoopCoro.ResumeDestroy", &M);
    NoopFn->setCallingConv(CallingConv::Fast);
    auto *Entry = BasicBlock::Create(C, "entry", NoopFn);
    ReturnInst::Create(C, Entry);

    // Create a constant struct for the frame.
    Constant* Values[] = {NoopFn, NoopFn};
    Constant* NoopCoroConst = ConstantStruct::get(FrameTy, Values);
    NoopCoro = new GlobalVariable(M, NoopCoroConst->getType(), /*isConstant=*/true,
                                GlobalVariable::PrivateLinkage, NoopCoroConst,
                                "NoopCoro.Frame.Const");
  }

  Builder.SetInsertPoint(II);
  auto *NoopCoroVoidPtr = Builder.CreateBitCast(NoopCoro, Int8Ptr);
  II->replaceAllUsesWith(NoopCoroVoidPtr);
  II->eraseFromParent();
}

// Prior to CoroSplit, calls to coro.begin needs to be marked as NoDuplicate,
// as CoroSplit assumes there is exactly one coro.begin. After CoroSplit,
// NoDuplicate attribute will be removed from coro.begin otherwise, it will
// interfere with inlining.
static void setCannotDuplicate(CoroIdInst *CoroId) {
  for (User *U : CoroId->users())
    if (auto *CB = dyn_cast<CoroBeginInst>(U))
      CB->setCannotDuplicate();
}

bool Lowerer::lowerEarlyIntrinsics(Function &F) {
  bool Changed = false;
  CoroIdInst *CoroId = nullptr;
  SmallVector<CoroFreeInst *, 4> CoroFrees;
  for (auto IB = inst_begin(F), IE = inst_end(F); IB != IE;) {
    Instruction &I = *IB++;
    if (auto CS = CallSite(&I)) {
      switch (CS.getIntrinsicID()) {
      default:
        continue;
      case Intrinsic::coro_free:
        CoroFrees.push_back(cast<CoroFreeInst>(&I));
        break;
      case Intrinsic::coro_suspend:
        // Make sure that final suspend point is not duplicated as CoroSplit
        // pass expects that there is at most one final suspend point.
        if (cast<CoroSuspendInst>(&I)->isFinal())
          CS.setCannotDuplicate();
        break;
      case Intrinsic::coro_end:
        // Make sure that fallthrough coro.end is not duplicated as CoroSplit
        // pass expects that there is at most one fallthrough coro.end.
        if (cast<CoroEndInst>(&I)->isFallthrough())
          CS.setCannotDuplicate();
        break;
      case Intrinsic::coro_noop:
        lowerCoroNoop(cast<IntrinsicInst>(&I));
        break;
      case Intrinsic::coro_id:
        // Mark a function that comes out of the frontend that has a coro.id
        // with a coroutine attribute.
        if (auto *CII = cast<CoroIdInst>(&I)) {
          if (CII->getInfo().isPreSplit()) {
            F.addFnAttr(CORO_PRESPLIT_ATTR, UNPREPARED_FOR_SPLIT);
            setCannotDuplicate(CII);
            CII->setCoroutineSelf();
            CoroId = cast<CoroIdInst>(&I);
          }
        }
        break;
      case Intrinsic::coro_id_retcon:
      case Intrinsic::coro_id_retcon_once:
        F.addFnAttr(CORO_PRESPLIT_ATTR, PREPARED_FOR_SPLIT);
        break;
      case Intrinsic::coro_resume:
        lowerResumeOrDestroy(CS, CoroSubFnInst::ResumeIndex);
        break;
      case Intrinsic::coro_destroy:
        lowerResumeOrDestroy(CS, CoroSubFnInst::DestroyIndex);
        break;
      case Intrinsic::coro_promise:
        lowerCoroPromise(cast<CoroPromiseInst>(&I));
        break;
      case Intrinsic::coro_done:
        lowerCoroDone(cast<IntrinsicInst>(&I));
        break;
      }
      Changed = true;
    }
  }
  // Make sure that all CoroFree reference the coro.id intrinsic.
  // Token type is not exposed through coroutine C/C++ builtins to plain C, so
  // we allow specifying none and fixing it up here.
  if (CoroId)
    for (CoroFreeInst *CF : CoroFrees)
      CF->setArgOperand(0, CoroId);
  return Changed;
}

//===----------------------------------------------------------------------===//
//                              Top Level Driver
//===----------------------------------------------------------------------===//

namespace {

struct CoroEarly : public FunctionPass {
  static char ID; // Pass identification, replacement for typeid.
  CoroEarly() : FunctionPass(ID) {
    initializeCoroEarlyPass(*PassRegistry::getPassRegistry());
  }

  std::unique_ptr<Lowerer> L;

  // This pass has work to do only if we find intrinsics we are going to lower
  // in the module.
  bool doInitialization(Module &M) override {
    if (coro::declaresIntrinsics(
            M, {"llvm.coro.id",
                "llvm.coro.id.retcon", "llvm.coro.id.retcon.once",
                "llvm.coro.destroy", "llvm.coro.done",
                "llvm.coro.end", "llvm.coro.noop", "llvm.coro.free",
                "llvm.coro.promise", "llvm.coro.resume", "llvm.coro.suspend"}))
      L = llvm::make_unique<Lowerer>(M);
    return false;
  }

  bool runOnFunction(Function &F) override {
    if (!L)
      return false;

    return L->lowerEarlyIntrinsics(F);
  }

  void getAnalysisUsage(AnalysisUsage &AU) const override {
    AU.setPreservesCFG();
  }
  StringRef getPassName() const override {
    return "Lower early coroutine intrinsics";
  }
};
}

char CoroEarly::ID = 0;
INITIALIZE_PASS(CoroEarly, "coro-early", "Lower early coroutine intrinsics",
                false, false)

Pass *llvm::createCoroEarlyPass() { return new CoroEarly(); }<|MERGE_RESOLUTION|>--- conflicted
+++ resolved
@@ -98,12 +98,8 @@
 
   Builder.SetInsertPoint(II);
   auto *BCI = Builder.CreateBitCast(Operand, FramePtrTy);
-<<<<<<< HEAD
-  auto *Load = Builder.CreateLoad(BCI);
-=======
   auto *Gep = Builder.CreateConstInBoundsGEP1_32(FrameTy, BCI, 0);
   auto *Load = Builder.CreateLoad(FrameTy, Gep);
->>>>>>> edce282b
   auto *Cond = Builder.CreateICmpEQ(Load, NullPtr);
 
   II->replaceAllUsesWith(Cond);
