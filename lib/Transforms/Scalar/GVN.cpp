--- conflicted
+++ resolved
@@ -38,9 +38,7 @@
 #include "llvm/Analysis/OptimizationRemarkEmitter.h"
 #include "llvm/Analysis/PHITransAddr.h"
 #include "llvm/Analysis/TargetLibraryInfo.h"
-#include "llvm/Transforms/Utils/Local.h"
 #include "llvm/Analysis/ValueTracking.h"
-#include "llvm/Config/llvm-config.h"
 #include "llvm/IR/Attributes.h"
 #include "llvm/IR/BasicBlock.h"
 #include "llvm/IR/CallSite.h"
@@ -71,6 +69,7 @@
 #include "llvm/Support/Debug.h"
 #include "llvm/Support/raw_ostream.h"
 #include "llvm/Transforms/Utils/BasicBlockUtils.h"
+#include "llvm/Transforms/Utils/Local.h"
 #include "llvm/Transforms/Utils/SSAUpdater.h"
 #include "llvm/Transforms/Utils/VNCoercion.h"
 #include <algorithm>
@@ -784,10 +783,9 @@
     if (Res->getType() != LoadTy) {
       Res = getStoreValueForLoad(Res, Offset, LoadTy, InsertPt, DL);
 
-      LLVM_DEBUG(dbgs() << "GVN COERCED NONLOCAL VAL:\nOffset: " << Offset
-                        << "  " << *getSimpleValue() << '\n'
-                        << *Res << '\n'
-                        << "\n\n\n");
+      DEBUG(dbgs() << "GVN COERCED NONLOCAL VAL:\nOffset: " << Offset << "  "
+                   << *getSimpleValue() << '\n'
+                   << *Res << '\n' << "\n\n\n");
     }
   } else if (isCoercedLoadValue()) {
     LoadInst *Load = getCoercedLoadValue();
@@ -801,21 +799,20 @@
       // but then there all of the operations based on it would need to be
       // rehashed.  Just leave the dead load around.
       gvn.getMemDep().removeInstruction(Load);
-      LLVM_DEBUG(dbgs() << "GVN COERCED NONLOCAL LOAD:\nOffset: " << Offset
-                        << "  " << *getCoercedLoadValue() << '\n'
-                        << *Res << '\n'
-                        << "\n\n\n");
+      DEBUG(dbgs() << "GVN COERCED NONLOCAL LOAD:\nOffset: " << Offset << "  "
+                   << *getCoercedLoadValue() << '\n'
+                   << *Res << '\n'
+                   << "\n\n\n");
     }
   } else if (isMemIntrinValue()) {
     Res = getMemInstValueForLoad(getMemIntrinValue(), Offset, LoadTy,
                                  InsertPt, DL);
-    LLVM_DEBUG(dbgs() << "GVN COERCED NONLOCAL MEM INTRIN:\nOffset: " << Offset
-                      << "  " << *getMemIntrinValue() << '\n'
-                      << *Res << '\n'
-                      << "\n\n\n");
+    DEBUG(dbgs() << "GVN COERCED NONLOCAL MEM INTRIN:\nOffset: " << Offset
+                 << "  " << *getMemIntrinValue() << '\n'
+                 << *Res << '\n' << "\n\n\n");
   } else {
     assert(isUndefValue() && "Should be UndefVal");
-    LLVM_DEBUG(dbgs() << "GVN COERCED NONLOCAL Undef:\n";);
+    DEBUG(dbgs() << "GVN COERCED NONLOCAL Undef:\n";);
     return UndefValue::get(LoadTy);
   }
   assert(Res && "failed to materialize?");
@@ -828,7 +825,7 @@
   return false;
 }
 
-/// Try to locate the three instruction involved in a missed
+/// \brief Try to locate the three instruction involved in a missed
 /// load-elimination case that is due to an intervening store.
 static void reportMayClobberedLoad(LoadInst *LI, MemDepResult DepInfo,
                                    DominatorTree *DT,
@@ -917,11 +914,13 @@
       }
     }
     // Nothing known about this clobber, have to be conservative
-    LLVM_DEBUG(
-        // fast print dep, using operator<< on instruction is too slow.
-        dbgs() << "GVN: load "; LI->printAsOperand(dbgs());
-        Instruction *I = DepInfo.getInst();
-        dbgs() << " is clobbered by " << *I << '\n';);
+    DEBUG(
+      // fast print dep, using operator<< on instruction is too slow.
+      dbgs() << "GVN: load ";
+      LI->printAsOperand(dbgs());
+      Instruction *I = DepInfo.getInst();
+      dbgs() << " is clobbered by " << *I << '\n';
+    );
     if (ORE->allowExtraAnalysis(DEBUG_TYPE))
       reportMayClobberedLoad(LI, DepInfo, DT, ORE);
 
@@ -979,10 +978,12 @@
   }
 
   // Unknown def - must be conservative
-  LLVM_DEBUG(
-      // fast print dep, using operator<< on instruction is too slow.
-      dbgs() << "GVN: load "; LI->printAsOperand(dbgs());
-      dbgs() << " has unknown def " << *DepInst << '\n';);
+  DEBUG(
+    // fast print dep, using operator<< on instruction is too slow.
+    dbgs() << "GVN: load ";
+    LI->printAsOperand(dbgs());
+    dbgs() << " has unknown def " << *DepInst << '\n';
+  );
   return false;
 }
 
@@ -1064,7 +1065,7 @@
   // It is illegal to move the array access to any point above the guard,
   // because if the index is out of bounds we should deoptimize rather than
   // access the array.
-  // Check that there is no guard in this block above our instruction.
+  // Check that there is no guard in this block above our intruction.
   if (!IsSafeToSpeculativelyExecute) {
     auto It = FirstImplicitControlFlowInsts.find(TmpBB);
     if (It != FirstImplicitControlFlowInsts.end()) {
@@ -1112,9 +1113,9 @@
     // If any predecessor block is an EH pad that does not allow non-PHI
     // instructions before the terminator, we can't PRE the load.
     if (Pred->getTerminator()->isEHPad()) {
-      LLVM_DEBUG(
-          dbgs() << "COULD NOT PRE LOAD BECAUSE OF AN EH PAD PREDECESSOR '"
-                 << Pred->getName() << "': " << *LI << '\n');
+      DEBUG(dbgs()
+            << "COULD NOT PRE LOAD BECAUSE OF AN EH PAD PREDECESSOR '"
+            << Pred->getName() << "': " << *LI << '\n');
       return false;
     }
 
@@ -1124,16 +1125,15 @@
 
     if (Pred->getTerminator()->getNumSuccessors() != 1) {
       if (isa<IndirectBrInst>(Pred->getTerminator())) {
-        LLVM_DEBUG(
-            dbgs() << "COULD NOT PRE LOAD BECAUSE OF INDBR CRITICAL EDGE '"
-                   << Pred->getName() << "': " << *LI << '\n');
+        DEBUG(dbgs() << "COULD NOT PRE LOAD BECAUSE OF INDBR CRITICAL EDGE '"
+              << Pred->getName() << "': " << *LI << '\n');
         return false;
       }
 
       if (LoadBB->isEHPad()) {
-        LLVM_DEBUG(
-            dbgs() << "COULD NOT PRE LOAD BECAUSE OF AN EH PAD CRITICAL EDGE '"
-                   << Pred->getName() << "': " << *LI << '\n');
+        DEBUG(dbgs()
+              << "COULD NOT PRE LOAD BECAUSE OF AN EH PAD CRITICAL EDGE '"
+              << Pred->getName() << "': " << *LI << '\n');
         return false;
       }
 
@@ -1161,8 +1161,8 @@
     BasicBlock *NewPred = splitCriticalEdges(OrigPred, LoadBB);
     assert(!PredLoads.count(OrigPred) && "Split edges shouldn't be in map!");
     PredLoads[NewPred] = nullptr;
-    LLVM_DEBUG(dbgs() << "Split critical edge " << OrigPred->getName() << "->"
-                      << LoadBB->getName() << '\n');
+    DEBUG(dbgs() << "Split critical edge " << OrigPred->getName() << "->"
+                 << LoadBB->getName() << '\n');
   }
 
   // Check if the load can safely be moved to all the unavailable predecessors.
@@ -1186,8 +1186,8 @@
     // If we couldn't find or insert a computation of this phi translated value,
     // we fail PRE.
     if (!LoadPtr) {
-      LLVM_DEBUG(dbgs() << "COULDN'T INSERT PHI TRANSLATED VALUE OF: "
-                        << *LI->getPointerOperand() << "\n");
+      DEBUG(dbgs() << "COULDN'T INSERT PHI TRANSLATED VALUE OF: "
+            << *LI->getPointerOperand() << "\n");
       CanDoPRE = false;
       break;
     }
@@ -1208,10 +1208,10 @@
   // Okay, we can eliminate this load by inserting a reload in the predecessor
   // and using PHI construction to get the value in the other predecessors, do
   // it.
-  LLVM_DEBUG(dbgs() << "GVN REMOVING PRE LOAD: " << *LI << '\n');
-  LLVM_DEBUG(if (!NewInsts.empty()) dbgs()
-             << "INSERTED " << NewInsts.size() << " INSTS: " << *NewInsts.back()
-             << '\n');
+  DEBUG(dbgs() << "GVN REMOVING PRE LOAD: " << *LI << '\n');
+  DEBUG(if (!NewInsts.empty())
+          dbgs() << "INSERTED " << NewInsts.size() << " INSTS: "
+                 << *NewInsts.back() << '\n');
 
   // Assign value numbers to the new instructions.
   for (Instruction *I : NewInsts) {
@@ -1262,7 +1262,7 @@
     ValuesPerBlock.push_back(AvailableValueInBlock::get(UnavailablePred,
                                                         NewLoad));
     MD->invalidateCachedPointerInfo(LoadPtr);
-    LLVM_DEBUG(dbgs() << "GVN INSERTED " << *NewLoad << '\n');
+    DEBUG(dbgs() << "GVN INSERTED " << *NewLoad << '\n');
   }
 
   // Perform PHI construction.
@@ -1320,8 +1320,11 @@
   // clobber in the current block.  Reject this early.
   if (NumDeps == 1 &&
       !Deps[0].getResult().isDef() && !Deps[0].getResult().isClobber()) {
-    LLVM_DEBUG(dbgs() << "GVN: non-local load "; LI->printAsOperand(dbgs());
-               dbgs() << " has unknown dependencies\n";);
+    DEBUG(
+      dbgs() << "GVN: non-local load ";
+      LI->printAsOperand(dbgs());
+      dbgs() << " has unknown dependencies\n";
+    );
     return false;
   }
 
@@ -1350,7 +1353,7 @@
   // load, then it is fully redundant and we can use PHI insertion to compute
   // its value.  Insert PHIs and remove the fully redundant value now.
   if (UnavailableBlocks.empty()) {
-    LLVM_DEBUG(dbgs() << "GVN REMOVING NONLOCAL LOAD: " << *LI << '\n');
+    DEBUG(dbgs() << "GVN REMOVING NONLOCAL LOAD: " << *LI << '\n');
 
     // Perform PHI construction.
     Value *V = ConstructSSAForLoadSet(LI, ValuesPerBlock, *this);
@@ -1503,10 +1506,12 @@
   // Only handle the local case below
   if (!Dep.isDef() && !Dep.isClobber()) {
     // This might be a NonFuncLocal or an Unknown
-    LLVM_DEBUG(
-        // fast print dep, using operator<< on instruction is too slow.
-        dbgs() << "GVN: load "; L->printAsOperand(dbgs());
-        dbgs() << " has unknown dependence\n";);
+    DEBUG(
+      // fast print dep, using operator<< on instruction is too slow.
+      dbgs() << "GVN: load ";
+      L->printAsOperand(dbgs());
+      dbgs() << " has unknown dependence\n";
+    );
     return false;
   }
 
@@ -1690,8 +1695,8 @@
     if (it != ReplaceWithConstMap.end()) {
       assert(!isa<Constant>(Operand) &&
              "Replacing constants with constants is invalid");
-      LLVM_DEBUG(dbgs() << "GVN replacing: " << *Operand << " with "
-                        << *it->second << " in instruction " << *Instr << '\n');
+      DEBUG(dbgs() << "GVN replacing: " << *Operand << " with " << *it->second
+                   << " in instruction " << *Instr << '\n');
       Instr->setOperand(OpNum, it->second);
       Changed = true;
     }
@@ -2033,7 +2038,7 @@
 
   unsigned Iteration = 0;
   while (ShouldContinue) {
-    LLVM_DEBUG(dbgs() << "GVN iteration: " << Iteration << "\n");
+    DEBUG(dbgs() << "GVN iteration: " << Iteration << "\n");
     ShouldContinue = iterateOnFunction(F);
     Changed |= ShouldContinue;
     ++Iteration;
@@ -2099,14 +2104,10 @@
     const Instruction *MaybeFirstICF = FirstImplicitControlFlowInsts.lookup(BB);
     for (auto *I : InstrsToErase) {
       assert(I->getParent() == BB && "Removing instruction from wrong block?");
-<<<<<<< HEAD
-      LLVM_DEBUG(dbgs() << "GVN removed: " << *I << '\n');
-=======
       DEBUG(dbgs() << "GVN removed: " << *I << '\n');
->>>>>>> d12f4ffa
       salvageDebugInfo(*I);
       if (MD) MD->removeInstruction(I);
-      LLVM_DEBUG(verifyRemoved(I));
+      DEBUG(verifyRemoved(I));
       if (MaybeFirstICF == I) {
         // We have erased the first ICF in block. The map needs to be updated.
         InvalidateImplicitCF = true;
@@ -2288,7 +2289,7 @@
     PREInstr = CurInst->clone();
     if (!performScalarPREInsertion(PREInstr, PREPred, CurrentBlock, ValNo)) {
       // If we failed insertion, make sure we remove the instruction.
-      LLVM_DEBUG(verifyRemoved(PREInstr));
+      DEBUG(verifyRemoved(PREInstr));
       PREInstr->deleteValue();
       return false;
     }
@@ -2326,10 +2327,10 @@
   VN.erase(CurInst);
   removeFromLeaderTable(ValNo, CurInst, CurrentBlock);
 
-  LLVM_DEBUG(dbgs() << "GVN PRE removed: " << *CurInst << '\n');
+  DEBUG(dbgs() << "GVN PRE removed: " << *CurInst << '\n');
   if (MD)
     MD->removeInstruction(CurInst);
-  LLVM_DEBUG(verifyRemoved(CurInst));
+  DEBUG(verifyRemoved(CurInst));
   bool InvalidateImplicitCF =
       FirstImplicitControlFlowInsts.lookup(CurInst->getParent()) == CurInst;
   // FIXME: Intended to be markInstructionForDeletion(CurInst), but it causes
