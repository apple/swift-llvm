//===- NewPMDriver.cpp - Driver for opt with new PM -----------------------===//
//
//                     The LLVM Compiler Infrastructure
//
// This file is distributed under the University of Illinois Open Source
// License. See LICENSE.TXT for details.
//
//===----------------------------------------------------------------------===//
/// \file
///
/// This file is just a split of the code that logically belongs in opt.cpp but
/// that includes the new pass manager headers.
///
//===----------------------------------------------------------------------===//

#include "NewPMDriver.h"
#include "PassPrinters.h"
#include "llvm/ADT/StringRef.h"
#include "llvm/Analysis/AliasAnalysis.h"
#include "llvm/Analysis/CGSCCPassManager.h"
#include "llvm/Bitcode/BitcodeWriterPass.h"
#include "llvm/Config/llvm-config.h"
#include "llvm/IR/Dominators.h"
#include "llvm/IR/IRPrintingPasses.h"
#include "llvm/IR/LLVMContext.h"
#include "llvm/IR/Module.h"
#include "llvm/IR/PassManager.h"
#include "llvm/IR/Verifier.h"
#include "llvm/Passes/PassBuilder.h"
#include "llvm/Passes/PassPlugin.h"
#include "llvm/Support/CommandLine.h"
#include "llvm/Support/ErrorHandling.h"
#include "llvm/Support/ToolOutputFile.h"
#include "llvm/Target/TargetMachine.h"
#include "llvm/Transforms/IPO/ThinLTOBitcodeWriter.h"
#include "llvm/Transforms/Scalar/LoopPassManager.h"

using namespace llvm;
using namespace opt_tool;

static cl::opt<bool>
    DebugPM("debug-pass-manager", cl::Hidden,
            cl::desc("Print pass management debugging information"));

static cl::list<std::string>
    PassPlugins("load-pass-plugin",
                cl::desc("Load passes from plugin library"));

// This flag specifies a textual description of the alias analysis pipeline to
// use when querying for aliasing information. It only works in concert with
// the "passes" flag above.
static cl::opt<std::string>
    AAPipeline("aa-pipeline",
               cl::desc("A textual description of the alias analysis "
                        "pipeline for handling managed aliasing queries"),
               cl::Hidden);

/// {{@ These options accept textual pipeline descriptions which will be
/// inserted into default pipelines at the respective extension points
static cl::opt<std::string> PeepholeEPPipeline(
    "passes-ep-peephole",
    cl::desc("A textual description of the function pass pipeline inserted at "
             "the Peephole extension points into default pipelines"),
    cl::Hidden);
static cl::opt<std::string> LateLoopOptimizationsEPPipeline(
    "passes-ep-late-loop-optimizations",
    cl::desc(
        "A textual description of the loop pass pipeline inserted at "
        "the LateLoopOptimizations extension point into default pipelines"),
    cl::Hidden);
static cl::opt<std::string> LoopOptimizerEndEPPipeline(
    "passes-ep-loop-optimizer-end",
    cl::desc("A textual description of the loop pass pipeline inserted at "
             "the LoopOptimizerEnd extension point into default pipelines"),
    cl::Hidden);
static cl::opt<std::string> ScalarOptimizerLateEPPipeline(
    "passes-ep-scalar-optimizer-late",
    cl::desc("A textual description of the function pass pipeline inserted at "
             "the ScalarOptimizerLate extension point into default pipelines"),
    cl::Hidden);
static cl::opt<std::string> CGSCCOptimizerLateEPPipeline(
    "passes-ep-cgscc-optimizer-late",
    cl::desc("A textual description of the cgscc pass pipeline inserted at "
             "the CGSCCOptimizerLate extension point into default pipelines"),
    cl::Hidden);
static cl::opt<std::string> VectorizerStartEPPipeline(
    "passes-ep-vectorizer-start",
    cl::desc("A textual description of the function pass pipeline inserted at "
             "the VectorizerStart extension point into default pipelines"),
    cl::Hidden);
static cl::opt<std::string> PipelineStartEPPipeline(
    "passes-ep-pipeline-start",
    cl::desc("A textual description of the function pass pipeline inserted at "
             "the PipelineStart extension point into default pipelines"),
    cl::Hidden);
enum PGOKind { NoPGO, InstrGen, InstrUse, SampleUse };
static cl::opt<PGOKind> PGOKindFlag(
    "pgo-kind", cl::init(NoPGO), cl::Hidden,
    cl::desc("The kind of profile guided optimization"),
    cl::values(clEnumValN(NoPGO, "nopgo", "Do not use PGO."),
               clEnumValN(InstrGen, "new-pm-pgo-instr-gen-pipeline",
                          "Instrument the IR to generate profile."),
               clEnumValN(InstrUse, "new-pm-pgo-instr-use-pipeline",
                          "Use instrumented profile to guide PGO."),
               clEnumValN(SampleUse, "new-pm-pgo-sample-use-pipeline",
                          "Use sampled profile to guide PGO.")));
static cl::opt<std::string> ProfileFile(
    "profile-file", cl::desc("Path to the profile."), cl::Hidden);
static cl::opt<bool> DebugInfoForProfiling(
    "new-pm-debug-info-for-profiling", cl::init(false), cl::Hidden,
    cl::desc("Emit special debug info to enable PGO profile generation."));
/// @}}

template <typename PassManagerT>
bool tryParsePipelineText(PassBuilder &PB, StringRef PipelineText) {
  if (PipelineText.empty())
    return false;

  // Verify the pipeline is parseable:
  PassManagerT PM;
  if (PB.parsePassPipeline(PM, PipelineText))
    return true;

  errs() << "Could not parse pipeline '" << PipelineText
         << "'. I'm going to igore it.\n";
  return false;
}

/// If one of the EPPipeline command line options was given, register callbacks
/// for parsing and inserting the given pipeline
static void registerEPCallbacks(PassBuilder &PB, bool VerifyEachPass,
                                bool DebugLogging) {
  if (tryParsePipelineText<FunctionPassManager>(PB, PeepholeEPPipeline))
    PB.registerPeepholeEPCallback([&PB, VerifyEachPass, DebugLogging](
        FunctionPassManager &PM, PassBuilder::OptimizationLevel Level) {
      PB.parsePassPipeline(PM, PeepholeEPPipeline, VerifyEachPass,
                           DebugLogging);
    });
  if (tryParsePipelineText<LoopPassManager>(PB,
                                            LateLoopOptimizationsEPPipeline))
    PB.registerLateLoopOptimizationsEPCallback(
        [&PB, VerifyEachPass, DebugLogging](
            LoopPassManager &PM, PassBuilder::OptimizationLevel Level) {
          PB.parsePassPipeline(PM, LateLoopOptimizationsEPPipeline,
                               VerifyEachPass, DebugLogging);
        });
  if (tryParsePipelineText<LoopPassManager>(PB, LoopOptimizerEndEPPipeline))
    PB.registerLoopOptimizerEndEPCallback([&PB, VerifyEachPass, DebugLogging](
        LoopPassManager &PM, PassBuilder::OptimizationLevel Level) {
      PB.parsePassPipeline(PM, LoopOptimizerEndEPPipeline, VerifyEachPass,
                           DebugLogging);
    });
  if (tryParsePipelineText<FunctionPassManager>(PB,
                                                ScalarOptimizerLateEPPipeline))
    PB.registerScalarOptimizerLateEPCallback(
        [&PB, VerifyEachPass, DebugLogging](
            FunctionPassManager &PM, PassBuilder::OptimizationLevel Level) {
          PB.parsePassPipeline(PM, ScalarOptimizerLateEPPipeline,
                               VerifyEachPass, DebugLogging);
        });
  if (tryParsePipelineText<CGSCCPassManager>(PB, CGSCCOptimizerLateEPPipeline))
    PB.registerCGSCCOptimizerLateEPCallback([&PB, VerifyEachPass, DebugLogging](
        CGSCCPassManager &PM, PassBuilder::OptimizationLevel Level) {
      PB.parsePassPipeline(PM, CGSCCOptimizerLateEPPipeline, VerifyEachPass,
                           DebugLogging);
    });
  if (tryParsePipelineText<FunctionPassManager>(PB, VectorizerStartEPPipeline))
    PB.registerVectorizerStartEPCallback([&PB, VerifyEachPass, DebugLogging](
        FunctionPassManager &PM, PassBuilder::OptimizationLevel Level) {
      PB.parsePassPipeline(PM, VectorizerStartEPPipeline, VerifyEachPass,
                           DebugLogging);
    });
  if (tryParsePipelineText<ModulePassManager>(PB, PipelineStartEPPipeline))
    PB.registerPipelineStartEPCallback(
        [&PB, VerifyEachPass, DebugLogging](ModulePassManager &PM) {
          PB.parsePassPipeline(PM, PipelineStartEPPipeline, VerifyEachPass,
                               DebugLogging);
        });
}

#ifdef LINK_POLLY_INTO_TOOLS
namespace polly {
void RegisterPollyPasses(PassBuilder &);
}
#endif

bool llvm::runPassPipeline(StringRef Arg0, Module &M, TargetMachine *TM,
                           ToolOutputFile *Out, ToolOutputFile *ThinLTOLinkOut,
                           ToolOutputFile *OptRemarkFile,
                           StringRef PassPipeline, OutputKind OK,
                           VerifierKind VK,
                           bool ShouldPreserveAssemblyUseListOrder,
                           bool ShouldPreserveBitcodeUseListOrder,
                           bool EmitSummaryIndex, bool EmitModuleHash,
                           bool EnableDebugify) {
  bool VerifyEachPass = VK == VK_VerifyEachPass;

  Optional<PGOOptions> P;
  switch (PGOKindFlag) {
    case InstrGen:
      P = PGOOptions(ProfileFile, "", "", true);
      break;
    case InstrUse:
      P = PGOOptions("", ProfileFile, "", false);
      break;
    case SampleUse:
      P = PGOOptions("", "", ProfileFile, false);
      break;
    case NoPGO:
      if (DebugInfoForProfiling)
        P = PGOOptions("", "", "", false, true);
      else
        P = None;
  }
  PassBuilder PB(TM, P);
  registerEPCallbacks(PB, VerifyEachPass, DebugPM);

<<<<<<< HEAD
  // Load requested pass plugins and let them register pass builder callbacks
  for (auto &PluginFN : PassPlugins) {
    auto PassPlugin = PassPlugin::Load(PluginFN);
    if (!PassPlugin) {
      errs() << "Failed to load passes from '" << PluginFN
             << "'. Request ignored.\n";
      continue;
    }

    PassPlugin->registerPassBuilderCallbacks(PB);
  }

=======
>>>>>>> d12f4ffa
  // Register a callback that creates the debugify passes as needed.
  PB.registerPipelineParsingCallback(
      [](StringRef Name, ModulePassManager &MPM,
         ArrayRef<PassBuilder::PipelineElement>) {
        if (Name == "debugify") {
          MPM.addPass(NewPMDebugifyPass());
          return true;
        } else if (Name == "check-debugify") {
          MPM.addPass(NewPMCheckDebugifyPass());
          return true;
        }
        return false;
      });

#ifdef LINK_POLLY_INTO_TOOLS
  polly::RegisterPollyPasses(PB);
#endif

  // Specially handle the alias analysis manager so that we can register
  // a custom pipeline of AA passes with it.
  AAManager AA;
  if (!PB.parseAAPipeline(AA, AAPipeline)) {
    errs() << Arg0 << ": unable to parse AA pipeline description.\n";
    return false;
  }

  LoopAnalysisManager LAM(DebugPM);
  FunctionAnalysisManager FAM(DebugPM);
  CGSCCAnalysisManager CGAM(DebugPM);
  ModuleAnalysisManager MAM(DebugPM);

  // Register the AA manager first so that our version is the one used.
  FAM.registerPass([&] { return std::move(AA); });

  // Register all the basic analyses with the managers.
  PB.registerModuleAnalyses(MAM);
  PB.registerCGSCCAnalyses(CGAM);
  PB.registerFunctionAnalyses(FAM);
  PB.registerLoopAnalyses(LAM);
  PB.crossRegisterProxies(LAM, FAM, CGAM, MAM);

  ModulePassManager MPM(DebugPM);
  if (VK > VK_NoVerifier)
    MPM.addPass(VerifierPass());
  if (EnableDebugify)
    MPM.addPass(NewPMDebugifyPass());

  if (!PB.parsePassPipeline(MPM, PassPipeline, VerifyEachPass, DebugPM)) {
    errs() << Arg0 << ": unable to parse pass pipeline description.\n";
    return false;
  }

  if (VK > VK_NoVerifier)
    MPM.addPass(VerifierPass());
  if (EnableDebugify)
    MPM.addPass(NewPMCheckDebugifyPass());

  // Add any relevant output pass at the end of the pipeline.
  switch (OK) {
  case OK_NoOutput:
    break; // No output pass needed.
  case OK_OutputAssembly:
    MPM.addPass(
        PrintModulePass(Out->os(), "", ShouldPreserveAssemblyUseListOrder));
    break;
  case OK_OutputBitcode:
    MPM.addPass(BitcodeWriterPass(Out->os(), ShouldPreserveBitcodeUseListOrder,
                                  EmitSummaryIndex, EmitModuleHash));
    break;
  case OK_OutputThinLTOBitcode:
    MPM.addPass(ThinLTOBitcodeWriterPass(
        Out->os(), ThinLTOLinkOut ? &ThinLTOLinkOut->os() : nullptr));
    break;
  }

  // Before executing passes, print the final values of the LLVM options.
  cl::PrintOptionValues();

  // Now that we have all of the passes ready, run them.
  MPM.run(M, MAM);

  // Declare success.
  if (OK != OK_NoOutput) {
    Out->keep();
    if (OK == OK_OutputThinLTOBitcode && ThinLTOLinkOut)
      ThinLTOLinkOut->keep();
  }

  if (OptRemarkFile)
    OptRemarkFile->keep();

  return true;
}<|MERGE_RESOLUTION|>--- conflicted
+++ resolved
@@ -19,7 +19,7 @@
 #include "llvm/Analysis/AliasAnalysis.h"
 #include "llvm/Analysis/CGSCCPassManager.h"
 #include "llvm/Bitcode/BitcodeWriterPass.h"
-#include "llvm/Config/llvm-config.h"
+#include "llvm/Config/config.h"
 #include "llvm/IR/Dominators.h"
 #include "llvm/IR/IRPrintingPasses.h"
 #include "llvm/IR/LLVMContext.h"
@@ -27,7 +27,6 @@
 #include "llvm/IR/PassManager.h"
 #include "llvm/IR/Verifier.h"
 #include "llvm/Passes/PassBuilder.h"
-#include "llvm/Passes/PassPlugin.h"
 #include "llvm/Support/CommandLine.h"
 #include "llvm/Support/ErrorHandling.h"
 #include "llvm/Support/ToolOutputFile.h"
@@ -41,10 +40,6 @@
 static cl::opt<bool>
     DebugPM("debug-pass-manager", cl::Hidden,
             cl::desc("Print pass management debugging information"));
-
-static cl::list<std::string>
-    PassPlugins("load-pass-plugin",
-                cl::desc("Load passes from plugin library"));
 
 // This flag specifies a textual description of the alias analysis pipeline to
 // use when querying for aliasing information. It only works in concert with
@@ -87,11 +82,6 @@
     "passes-ep-vectorizer-start",
     cl::desc("A textual description of the function pass pipeline inserted at "
              "the VectorizerStart extension point into default pipelines"),
-    cl::Hidden);
-static cl::opt<std::string> PipelineStartEPPipeline(
-    "passes-ep-pipeline-start",
-    cl::desc("A textual description of the function pass pipeline inserted at "
-             "the PipelineStart extension point into default pipelines"),
     cl::Hidden);
 enum PGOKind { NoPGO, InstrGen, InstrUse, SampleUse };
 static cl::opt<PGOKind> PGOKindFlag(
@@ -170,12 +160,6 @@
       PB.parsePassPipeline(PM, VectorizerStartEPPipeline, VerifyEachPass,
                            DebugLogging);
     });
-  if (tryParsePipelineText<ModulePassManager>(PB, PipelineStartEPPipeline))
-    PB.registerPipelineStartEPCallback(
-        [&PB, VerifyEachPass, DebugLogging](ModulePassManager &PM) {
-          PB.parsePassPipeline(PM, PipelineStartEPPipeline, VerifyEachPass,
-                               DebugLogging);
-        });
 }
 
 #ifdef LINK_POLLY_INTO_TOOLS
@@ -215,21 +199,6 @@
   PassBuilder PB(TM, P);
   registerEPCallbacks(PB, VerifyEachPass, DebugPM);
 
-<<<<<<< HEAD
-  // Load requested pass plugins and let them register pass builder callbacks
-  for (auto &PluginFN : PassPlugins) {
-    auto PassPlugin = PassPlugin::Load(PluginFN);
-    if (!PassPlugin) {
-      errs() << "Failed to load passes from '" << PluginFN
-             << "'. Request ignored.\n";
-      continue;
-    }
-
-    PassPlugin->registerPassBuilderCallbacks(PB);
-  }
-
-=======
->>>>>>> d12f4ffa
   // Register a callback that creates the debugify passes as needed.
   PB.registerPipelineParsingCallback(
       [](StringRef Name, ModulePassManager &MPM,
