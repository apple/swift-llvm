//===-- llvm/BinaryFormat/Dwarf.cpp - Dwarf Framework ------------*- C++-*-===//
//
//                     The LLVM Compiler Infrastructure
//
// This file is distributed under the University of Illinois Open Source
// License. See LICENSE.TXT for details.
//
//===----------------------------------------------------------------------===//
//
// This file contains support for generic dwarf information.
//
//===----------------------------------------------------------------------===//

#include "llvm/BinaryFormat/Dwarf.h"
#include "llvm/ADT/StringSwitch.h"
#include "llvm/Support/ErrorHandling.h"

using namespace llvm;
using namespace dwarf;

StringRef llvm::dwarf::TagString(unsigned Tag) {
  switch (Tag) {
  default:
    return StringRef();
#define HANDLE_DW_TAG(ID, NAME, VERSION, VENDOR)                               \
  case DW_TAG_##NAME:                                                          \
    return "DW_TAG_" #NAME;
#include "llvm/BinaryFormat/Dwarf.def"
  }
}

unsigned llvm::dwarf::getTag(StringRef TagString) {
  return StringSwitch<unsigned>(TagString)
#define HANDLE_DW_TAG(ID, NAME, VERSION, VENDOR)                               \
  .Case("DW_TAG_" #NAME, DW_TAG_##NAME)
#include "llvm/BinaryFormat/Dwarf.def"
      .Default(DW_TAG_invalid);
}

unsigned llvm::dwarf::TagVersion(dwarf::Tag Tag) {
  switch (Tag) {
  default:
    return 0;
#define HANDLE_DW_TAG(ID, NAME, VERSION, VENDOR)                               \
  case DW_TAG_##NAME:                                                          \
    return VERSION;
#include "llvm/BinaryFormat/Dwarf.def"
  }
}

unsigned llvm::dwarf::TagVendor(dwarf::Tag Tag) {
  switch (Tag) {
  default:
    return 0;
#define HANDLE_DW_TAG(ID, NAME, VERSION, VENDOR)                               \
  case DW_TAG_##NAME:                                                          \
    return DWARF_VENDOR_##VENDOR;
#include "llvm/BinaryFormat/Dwarf.def"
  }
}

StringRef llvm::dwarf::ChildrenString(unsigned Children) {
  switch (Children) {
  case DW_CHILDREN_no:
    return "DW_CHILDREN_no";
  case DW_CHILDREN_yes:
    return "DW_CHILDREN_yes";
  }
  return StringRef();
}

StringRef llvm::dwarf::AttributeString(unsigned Attribute) {
  switch (Attribute) {
  default:
    return StringRef();
#define HANDLE_DW_AT(ID, NAME, VERSION, VENDOR)                                \
  case DW_AT_##NAME:                                                           \
    return "DW_AT_" #NAME;
#include "llvm/BinaryFormat/Dwarf.def"
  }
}

unsigned llvm::dwarf::AttributeVersion(dwarf::Attribute Attribute) {
  switch (Attribute) {
  default:
    return 0;
#define HANDLE_DW_AT(ID, NAME, VERSION, VENDOR)                                \
  case DW_AT_##NAME:                                                           \
    return VERSION;
#include "llvm/BinaryFormat/Dwarf.def"
  }
}

unsigned llvm::dwarf::AttributeVendor(dwarf::Attribute Attribute) {
  switch (Attribute) {
  default:
    return 0;
#define HANDLE_DW_AT(ID, NAME, VERSION, VENDOR)                                \
  case DW_AT_##NAME:                                                           \
    return DWARF_VENDOR_##VENDOR;
#include "llvm/BinaryFormat/Dwarf.def"
  }
}

StringRef llvm::dwarf::FormEncodingString(unsigned Encoding) {
  switch (Encoding) {
  default:
    return StringRef();
#define HANDLE_DW_FORM(ID, NAME, VERSION, VENDOR)                              \
  case DW_FORM_##NAME:                                                         \
    return "DW_FORM_" #NAME;
#include "llvm/BinaryFormat/Dwarf.def"
  }
}

unsigned llvm::dwarf::FormVersion(dwarf::Form Form) {
  switch (Form) {
  default:
    return 0;
#define HANDLE_DW_FORM(ID, NAME, VERSION, VENDOR)                              \
  case DW_FORM_##NAME:                                                         \
    return VERSION;
#include "llvm/BinaryFormat/Dwarf.def"
  }
}

unsigned llvm::dwarf::FormVendor(dwarf::Form Form) {
  switch (Form) {
  default:
    return 0;
#define HANDLE_DW_FORM(ID, NAME, VERSION, VENDOR)                              \
  case DW_FORM_##NAME:                                                         \
    return DWARF_VENDOR_##VENDOR;
#include "llvm/BinaryFormat/Dwarf.def"
  }
}

StringRef llvm::dwarf::OperationEncodingString(unsigned Encoding) {
  switch (Encoding) {
  default:
    return StringRef();
#define HANDLE_DW_OP(ID, NAME, VERSION, VENDOR)                                \
  case DW_OP_##NAME:                                                           \
    return "DW_OP_" #NAME;
#include "llvm/BinaryFormat/Dwarf.def"
  case DW_OP_LLVM_fragment:
    return "DW_OP_LLVM_fragment";
  }
}

unsigned llvm::dwarf::getOperationEncoding(StringRef OperationEncodingString) {
  return StringSwitch<unsigned>(OperationEncodingString)
#define HANDLE_DW_OP(ID, NAME, VERSION, VENDOR)                                \
  .Case("DW_OP_" #NAME, DW_OP_##NAME)
#include "llvm/BinaryFormat/Dwarf.def"
      .Case("DW_OP_LLVM_fragment", DW_OP_LLVM_fragment)
      .Default(0);
}

unsigned llvm::dwarf::OperationVersion(dwarf::LocationAtom Op) {
  switch (Op) {
  default:
    return 0;
#define HANDLE_DW_OP(ID, NAME, VERSION, VENDOR)                                \
  case DW_OP_##NAME:                                                           \
    return VERSION;
#include "llvm/BinaryFormat/Dwarf.def"
  }
}

unsigned llvm::dwarf::OperationVendor(dwarf::LocationAtom Op) {
  switch (Op) {
  default:
    return 0;
#define HANDLE_DW_OP(ID, NAME, VERSION, VENDOR)                                \
  case DW_OP_##NAME:                                                           \
    return DWARF_VENDOR_##VENDOR;
#include "llvm/BinaryFormat/Dwarf.def"
  }
}

StringRef llvm::dwarf::AttributeEncodingString(unsigned Encoding) {
  switch (Encoding) {
  default:
    return StringRef();
#define HANDLE_DW_ATE(ID, NAME, VERSION, VENDOR)                               \
  case DW_ATE_##NAME:                                                          \
    return "DW_ATE_" #NAME;
#include "llvm/BinaryFormat/Dwarf.def"
  }
}

unsigned llvm::dwarf::getAttributeEncoding(StringRef EncodingString) {
  return StringSwitch<unsigned>(EncodingString)
#define HANDLE_DW_ATE(ID, NAME, VERSION, VENDOR)                               \
  .Case("DW_ATE_" #NAME, DW_ATE_##NAME)
#include "llvm/BinaryFormat/Dwarf.def"
      .Default(0);
}

unsigned llvm::dwarf::AttributeEncodingVersion(dwarf::TypeKind ATE) {
  switch (ATE) {
  default:
    return 0;
#define HANDLE_DW_ATE(ID, NAME, VERSION, VENDOR)                               \
  case DW_ATE_##NAME:                                                          \
    return VERSION;
#include "llvm/BinaryFormat/Dwarf.def"
  }
}

unsigned llvm::dwarf::AttributeEncodingVendor(dwarf::TypeKind ATE) {
  switch (ATE) {
  default:
    return 0;
#define HANDLE_DW_ATE(ID, NAME, VERSION, VENDOR)                               \
  case DW_ATE_##NAME:                                                          \
    return DWARF_VENDOR_##VENDOR;
#include "llvm/BinaryFormat/Dwarf.def"
  }
}

StringRef llvm::dwarf::DecimalSignString(unsigned Sign) {
  switch (Sign) {
  case DW_DS_unsigned:
    return "DW_DS_unsigned";
  case DW_DS_leading_overpunch:
    return "DW_DS_leading_overpunch";
  case DW_DS_trailing_overpunch:
    return "DW_DS_trailing_overpunch";
  case DW_DS_leading_separate:
    return "DW_DS_leading_separate";
  case DW_DS_trailing_separate:
    return "DW_DS_trailing_separate";
  }
  return StringRef();
}

StringRef llvm::dwarf::EndianityString(unsigned Endian) {
  switch (Endian) {
  case DW_END_default:
    return "DW_END_default";
  case DW_END_big:
    return "DW_END_big";
  case DW_END_little:
    return "DW_END_little";
  case DW_END_lo_user:
    return "DW_END_lo_user";
  case DW_END_hi_user:
    return "DW_END_hi_user";
  }
  return StringRef();
}

StringRef llvm::dwarf::AccessibilityString(unsigned Access) {
  switch (Access) {
  // Accessibility codes
  case DW_ACCESS_public:
    return "DW_ACCESS_public";
  case DW_ACCESS_protected:
    return "DW_ACCESS_protected";
  case DW_ACCESS_private:
    return "DW_ACCESS_private";
  }
  return StringRef();
}

StringRef llvm::dwarf::VisibilityString(unsigned Visibility) {
  switch (Visibility) {
  case DW_VIS_local:
    return "DW_VIS_local";
  case DW_VIS_exported:
    return "DW_VIS_exported";
  case DW_VIS_qualified:
    return "DW_VIS_qualified";
  }
  return StringRef();
}

StringRef llvm::dwarf::VirtualityString(unsigned Virtuality) {
  switch (Virtuality) {
  default:
    return StringRef();
#define HANDLE_DW_VIRTUALITY(ID, NAME)                                         \
  case DW_VIRTUALITY_##NAME:                                                   \
    return "DW_VIRTUALITY_" #NAME;
#include "llvm/BinaryFormat/Dwarf.def"
  }
}

unsigned llvm::dwarf::getVirtuality(StringRef VirtualityString) {
  return StringSwitch<unsigned>(VirtualityString)
#define HANDLE_DW_VIRTUALITY(ID, NAME)                                         \
  .Case("DW_VIRTUALITY_" #NAME, DW_VIRTUALITY_##NAME)
#include "llvm/BinaryFormat/Dwarf.def"
      .Default(DW_VIRTUALITY_invalid);
}

StringRef llvm::dwarf::LanguageString(unsigned Language) {
  switch (Language) {
  default:
    return StringRef();
#define HANDLE_DW_LANG(ID, NAME, VERSION, VENDOR)                              \
  case DW_LANG_##NAME:                                                         \
    return "DW_LANG_" #NAME;
#include "llvm/BinaryFormat/Dwarf.def"
  }
}

unsigned llvm::dwarf::getLanguage(StringRef LanguageString) {
  return StringSwitch<unsigned>(LanguageString)
#define HANDLE_DW_LANG(ID, NAME, VERSION, VENDOR)                              \
  .Case("DW_LANG_" #NAME, DW_LANG_##NAME)
#include "llvm/BinaryFormat/Dwarf.def"
      .Default(0);
}

unsigned llvm::dwarf::LanguageVersion(dwarf::SourceLanguage Lang) {
  switch (Lang) {
  default:
    return 0;
#define HANDLE_DW_LANG(ID, NAME, VERSION, VENDOR)                              \
  case DW_LANG_##NAME:                                                         \
    return VERSION;
#include "llvm/BinaryFormat/Dwarf.def"
  }
}

unsigned llvm::dwarf::LanguageVendor(dwarf::SourceLanguage Lang) {
  switch (Lang) {
  default:
    return 0;
#define HANDLE_DW_LANG(ID, NAME, VERSION, VENDOR)                              \
  case DW_LANG_##NAME:                                                         \
    return DWARF_VENDOR_##VENDOR;
#include "llvm/BinaryFormat/Dwarf.def"
  }
}

StringRef llvm::dwarf::CaseString(unsigned Case) {
  switch (Case) {
  case DW_ID_case_sensitive:
    return "DW_ID_case_sensitive";
  case DW_ID_up_case:
    return "DW_ID_up_case";
  case DW_ID_down_case:
    return "DW_ID_down_case";
  case DW_ID_case_insensitive:
    return "DW_ID_case_insensitive";
  }
  return StringRef();
}

StringRef llvm::dwarf::ConventionString(unsigned CC) {
  switch (CC) {
  default:
    return StringRef();
#define HANDLE_DW_CC(ID, NAME)                                                 \
  case DW_CC_##NAME:                                                           \
    return "DW_CC_" #NAME;
#include "llvm/BinaryFormat/Dwarf.def"
  }
}

unsigned llvm::dwarf::getCallingConvention(StringRef CCString) {
  return StringSwitch<unsigned>(CCString)
#define HANDLE_DW_CC(ID, NAME) .Case("DW_CC_" #NAME, DW_CC_##NAME)
#include "llvm/BinaryFormat/Dwarf.def"
      .Default(0);
}

StringRef llvm::dwarf::InlineCodeString(unsigned Code) {
  switch (Code) {
  case DW_INL_not_inlined:
    return "DW_INL_not_inlined";
  case DW_INL_inlined:
    return "DW_INL_inlined";
  case DW_INL_declared_not_inlined:
    return "DW_INL_declared_not_inlined";
  case DW_INL_declared_inlined:
    return "DW_INL_declared_inlined";
  }
  return StringRef();
}

StringRef llvm::dwarf::ArrayOrderString(unsigned Order) {
  switch (Order) {
  case DW_ORD_row_major:
    return "DW_ORD_row_major";
  case DW_ORD_col_major:
    return "DW_ORD_col_major";
  }
  return StringRef();
}

StringRef llvm::dwarf::LNStandardString(unsigned Standard) {
  switch (Standard) {
  default:
    return StringRef();
#define HANDLE_DW_LNS(ID, NAME)                                                \
  case DW_LNS_##NAME:                                                          \
    return "DW_LNS_" #NAME;
#include "llvm/BinaryFormat/Dwarf.def"
  }
}

StringRef llvm::dwarf::LNExtendedString(unsigned Encoding) {
  switch (Encoding) {
  default:
    return StringRef();
#define HANDLE_DW_LNE(ID, NAME)                                                \
  case DW_LNE_##NAME:                                                          \
    return "DW_LNE_" #NAME;
#include "llvm/BinaryFormat/Dwarf.def"
  }
}

StringRef llvm::dwarf::MacinfoString(unsigned Encoding) {
  switch (Encoding) {
  // Macinfo Type Encodings
  case DW_MACINFO_define:
    return "DW_MACINFO_define";
  case DW_MACINFO_undef:
    return "DW_MACINFO_undef";
  case DW_MACINFO_start_file:
    return "DW_MACINFO_start_file";
  case DW_MACINFO_end_file:
    return "DW_MACINFO_end_file";
  case DW_MACINFO_vendor_ext:
    return "DW_MACINFO_vendor_ext";
  case DW_MACINFO_invalid:
    return "DW_MACINFO_invalid";
  }
  return StringRef();
}

unsigned llvm::dwarf::getMacinfo(StringRef MacinfoString) {
  return StringSwitch<unsigned>(MacinfoString)
      .Case("DW_MACINFO_define", DW_MACINFO_define)
      .Case("DW_MACINFO_undef", DW_MACINFO_undef)
      .Case("DW_MACINFO_start_file", DW_MACINFO_start_file)
      .Case("DW_MACINFO_end_file", DW_MACINFO_end_file)
      .Case("DW_MACINFO_vendor_ext", DW_MACINFO_vendor_ext)
      .Default(DW_MACINFO_invalid);
}

StringRef llvm::dwarf::RangeListEncodingString(unsigned Encoding) {
  switch (Encoding) {
  default:
    return StringRef();
#define HANDLE_DW_RLE(ID, NAME)                                                \
  case DW_RLE_##NAME:                                                          \
    return "DW_RLE_" #NAME;
#include "llvm/BinaryFormat/Dwarf.def"
  }
}

StringRef llvm::dwarf::CallFrameString(unsigned Encoding) {
  switch (Encoding) {
  default:
    return StringRef();
#define HANDLE_DW_CFA(ID, NAME)                                                \
  case DW_CFA_##NAME:                                                          \
    return "DW_CFA_" #NAME;
#include "llvm/BinaryFormat/Dwarf.def"
  }
}

StringRef llvm::dwarf::ApplePropertyString(unsigned Prop) {
  switch (Prop) {
  default:
    return StringRef();
#define HANDLE_DW_APPLE_PROPERTY(ID, NAME)                                     \
  case DW_APPLE_PROPERTY_##NAME:                                               \
    return "DW_APPLE_PROPERTY_" #NAME;
#include "llvm/BinaryFormat/Dwarf.def"
  }
}

StringRef llvm::dwarf::UnitTypeString(unsigned UT) {
  switch (UT) {
  default:
    return StringRef();
#define HANDLE_DW_UT(ID, NAME)                                                 \
  case DW_UT_##NAME:                                                           \
    return "DW_UT_" #NAME;
#include "llvm/BinaryFormat/Dwarf.def"
  }
}

StringRef llvm::dwarf::AtomTypeString(unsigned AT) {
  switch (AT) {
  case dwarf::DW_ATOM_null:
    return "DW_ATOM_null";
  case dwarf::DW_ATOM_die_offset:
    return "DW_ATOM_die_offset";
  case DW_ATOM_cu_offset:
    return "DW_ATOM_cu_offset";
  case DW_ATOM_die_tag:
    return "DW_ATOM_die_tag";
  case DW_ATOM_type_flags:
  case DW_ATOM_type_type_flags:
    return "DW_ATOM_type_flags";
  case DW_ATOM_qual_name_hash:
    return "DW_ATOM_qual_name_hash";
  }
  return StringRef();
}

StringRef llvm::dwarf::GDBIndexEntryKindString(GDBIndexEntryKind Kind) {
  switch (Kind) {
  case GIEK_NONE:
    return "NONE";
  case GIEK_TYPE:
    return "TYPE";
  case GIEK_VARIABLE:
    return "VARIABLE";
  case GIEK_FUNCTION:
    return "FUNCTION";
  case GIEK_OTHER:
    return "OTHER";
  case GIEK_UNUSED5:
    return "UNUSED5";
  case GIEK_UNUSED6:
    return "UNUSED6";
  case GIEK_UNUSED7:
    return "UNUSED7";
  }
  llvm_unreachable("Unknown GDBIndexEntryKind value");
}

StringRef
llvm::dwarf::GDBIndexEntryLinkageString(GDBIndexEntryLinkage Linkage) {
  switch (Linkage) {
  case GIEL_EXTERNAL:
    return "EXTERNAL";
  case GIEL_STATIC:
    return "STATIC";
  }
  llvm_unreachable("Unknown GDBIndexEntryLinkage value");
}

StringRef llvm::dwarf::AttributeValueString(uint16_t Attr, unsigned Val) {
  switch (Attr) {
  case DW_AT_accessibility:
    return AccessibilityString(Val);
  case DW_AT_virtuality:
    return VirtualityString(Val);
  case DW_AT_language:
    return LanguageString(Val);
  case DW_AT_encoding:
    return AttributeEncodingString(Val);
  case DW_AT_decimal_sign:
    return DecimalSignString(Val);
  case DW_AT_endianity:
    return EndianityString(Val);
  case DW_AT_visibility:
    return VisibilityString(Val);
  case DW_AT_identifier_case:
    return CaseString(Val);
  case DW_AT_calling_convention:
    return ConventionString(Val);
  case DW_AT_inline:
    return InlineCodeString(Val);
  case DW_AT_ordering:
    return ArrayOrderString(Val);
<<<<<<< HEAD
  case DW_AT_APPLE_runtime_class:
    return LanguageString(Val);
  }

  return StringRef();
}

StringRef llvm::dwarf::AtomValueString(uint16_t Atom, unsigned Val) {
  switch (Atom) {
  case DW_ATOM_null:
    return "NULL";
  case DW_ATOM_die_tag:
    return TagString(Val);
=======
>>>>>>> d12f4ffa
  }

  return StringRef();
}

StringRef llvm::dwarf::IndexString(unsigned Idx) {
  switch (Idx) {
  default:
    return StringRef();
#define HANDLE_DW_IDX(ID, NAME)                                                \
  case DW_IDX_##NAME:                                                          \
    return "DW_IDX_" #NAME;
#include "llvm/BinaryFormat/Dwarf.def"
  }
}

<<<<<<< HEAD
Optional<uint8_t> llvm::dwarf::getFixedFormByteSize(dwarf::Form Form,
                                                    FormParams Params) {
  switch (Form) {
  case DW_FORM_addr:
    if (Params)
      return Params.AddrSize;
    return None;

  case DW_FORM_block:          // ULEB128 length L followed by L bytes.
  case DW_FORM_block1:         // 1 byte length L followed by L bytes.
  case DW_FORM_block2:         // 2 byte length L followed by L bytes.
  case DW_FORM_block4:         // 4 byte length L followed by L bytes.
  case DW_FORM_string:         // C-string with null terminator.
  case DW_FORM_sdata:          // SLEB128.
  case DW_FORM_udata:          // ULEB128.
  case DW_FORM_ref_udata:      // ULEB128.
  case DW_FORM_indirect:       // ULEB128.
  case DW_FORM_exprloc:        // ULEB128 length L followed by L bytes.
  case DW_FORM_strx:           // ULEB128.
  case DW_FORM_addrx:          // ULEB128.
  case DW_FORM_loclistx:       // ULEB128.
  case DW_FORM_rnglistx:       // ULEB128.
  case DW_FORM_GNU_addr_index: // ULEB128.
  case DW_FORM_GNU_str_index:  // ULEB128.
    return None;

  case DW_FORM_ref_addr:
    if (Params)
      return Params.getRefAddrByteSize();
    return None;

  case DW_FORM_flag:
  case DW_FORM_data1:
  case DW_FORM_ref1:
  case DW_FORM_strx1:
  case DW_FORM_addrx1:
    return 1;

  case DW_FORM_data2:
  case DW_FORM_ref2:
  case DW_FORM_strx2:
  case DW_FORM_addrx2:
    return 2;

  case DW_FORM_strx3:
    return 3;

  case DW_FORM_data4:
  case DW_FORM_ref4:
  case DW_FORM_ref_sup4:
  case DW_FORM_strx4:
  case DW_FORM_addrx4:
    return 4;

  case DW_FORM_strp:
  case DW_FORM_GNU_ref_alt:
  case DW_FORM_GNU_strp_alt:
  case DW_FORM_line_strp:
  case DW_FORM_sec_offset:
  case DW_FORM_strp_sup:
    if (Params)
      return Params.getDwarfOffsetByteSize();
    return None;

  case DW_FORM_data8:
  case DW_FORM_ref8:
  case DW_FORM_ref_sig8:
  case DW_FORM_ref_sup8:
    return 8;

  case DW_FORM_flag_present:
    return 0;

  case DW_FORM_data16:
    return 16;

  case DW_FORM_implicit_const:
    // The implicit value is stored in the abbreviation as a SLEB128, and
    // there no data in debug info.
    return 0;

  default:
    break;
  }
  return None;
}

=======
>>>>>>> d12f4ffa
bool llvm::dwarf::isValidFormForVersion(Form F, unsigned Version,
                                        bool ExtensionsOk) {
  if (FormVendor(F) == DWARF_VENDOR_DWARF) {
    unsigned FV = FormVersion(F);
    return FV > 0 && FV <= Version;
  }
  return ExtensionsOk;
<<<<<<< HEAD
}

constexpr char llvm::dwarf::EnumTraits<Attribute>::Type[];
constexpr char llvm::dwarf::EnumTraits<Form>::Type[];
constexpr char llvm::dwarf::EnumTraits<Index>::Type[];
constexpr char llvm::dwarf::EnumTraits<Tag>::Type[];
=======
}
>>>>>>> d12f4ffa
<|MERGE_RESOLUTION|>--- conflicted
+++ resolved
@@ -442,17 +442,6 @@
       .Case("DW_MACINFO_end_file", DW_MACINFO_end_file)
       .Case("DW_MACINFO_vendor_ext", DW_MACINFO_vendor_ext)
       .Default(DW_MACINFO_invalid);
-}
-
-StringRef llvm::dwarf::RangeListEncodingString(unsigned Encoding) {
-  switch (Encoding) {
-  default:
-    return StringRef();
-#define HANDLE_DW_RLE(ID, NAME)                                                \
-  case DW_RLE_##NAME:                                                          \
-    return "DW_RLE_" #NAME;
-#include "llvm/BinaryFormat/Dwarf.def"
-  }
 }
 
 StringRef llvm::dwarf::CallFrameString(unsigned Encoding) {
@@ -564,22 +553,6 @@
     return InlineCodeString(Val);
   case DW_AT_ordering:
     return ArrayOrderString(Val);
-<<<<<<< HEAD
-  case DW_AT_APPLE_runtime_class:
-    return LanguageString(Val);
-  }
-
-  return StringRef();
-}
-
-StringRef llvm::dwarf::AtomValueString(uint16_t Atom, unsigned Val) {
-  switch (Atom) {
-  case DW_ATOM_null:
-    return "NULL";
-  case DW_ATOM_die_tag:
-    return TagString(Val);
-=======
->>>>>>> d12f4ffa
   }
 
   return StringRef();
@@ -596,96 +569,6 @@
   }
 }
 
-<<<<<<< HEAD
-Optional<uint8_t> llvm::dwarf::getFixedFormByteSize(dwarf::Form Form,
-                                                    FormParams Params) {
-  switch (Form) {
-  case DW_FORM_addr:
-    if (Params)
-      return Params.AddrSize;
-    return None;
-
-  case DW_FORM_block:          // ULEB128 length L followed by L bytes.
-  case DW_FORM_block1:         // 1 byte length L followed by L bytes.
-  case DW_FORM_block2:         // 2 byte length L followed by L bytes.
-  case DW_FORM_block4:         // 4 byte length L followed by L bytes.
-  case DW_FORM_string:         // C-string with null terminator.
-  case DW_FORM_sdata:          // SLEB128.
-  case DW_FORM_udata:          // ULEB128.
-  case DW_FORM_ref_udata:      // ULEB128.
-  case DW_FORM_indirect:       // ULEB128.
-  case DW_FORM_exprloc:        // ULEB128 length L followed by L bytes.
-  case DW_FORM_strx:           // ULEB128.
-  case DW_FORM_addrx:          // ULEB128.
-  case DW_FORM_loclistx:       // ULEB128.
-  case DW_FORM_rnglistx:       // ULEB128.
-  case DW_FORM_GNU_addr_index: // ULEB128.
-  case DW_FORM_GNU_str_index:  // ULEB128.
-    return None;
-
-  case DW_FORM_ref_addr:
-    if (Params)
-      return Params.getRefAddrByteSize();
-    return None;
-
-  case DW_FORM_flag:
-  case DW_FORM_data1:
-  case DW_FORM_ref1:
-  case DW_FORM_strx1:
-  case DW_FORM_addrx1:
-    return 1;
-
-  case DW_FORM_data2:
-  case DW_FORM_ref2:
-  case DW_FORM_strx2:
-  case DW_FORM_addrx2:
-    return 2;
-
-  case DW_FORM_strx3:
-    return 3;
-
-  case DW_FORM_data4:
-  case DW_FORM_ref4:
-  case DW_FORM_ref_sup4:
-  case DW_FORM_strx4:
-  case DW_FORM_addrx4:
-    return 4;
-
-  case DW_FORM_strp:
-  case DW_FORM_GNU_ref_alt:
-  case DW_FORM_GNU_strp_alt:
-  case DW_FORM_line_strp:
-  case DW_FORM_sec_offset:
-  case DW_FORM_strp_sup:
-    if (Params)
-      return Params.getDwarfOffsetByteSize();
-    return None;
-
-  case DW_FORM_data8:
-  case DW_FORM_ref8:
-  case DW_FORM_ref_sig8:
-  case DW_FORM_ref_sup8:
-    return 8;
-
-  case DW_FORM_flag_present:
-    return 0;
-
-  case DW_FORM_data16:
-    return 16;
-
-  case DW_FORM_implicit_const:
-    // The implicit value is stored in the abbreviation as a SLEB128, and
-    // there no data in debug info.
-    return 0;
-
-  default:
-    break;
-  }
-  return None;
-}
-
-=======
->>>>>>> d12f4ffa
 bool llvm::dwarf::isValidFormForVersion(Form F, unsigned Version,
                                         bool ExtensionsOk) {
   if (FormVendor(F) == DWARF_VENDOR_DWARF) {
@@ -693,13 +576,4 @@
     return FV > 0 && FV <= Version;
   }
   return ExtensionsOk;
-<<<<<<< HEAD
-}
-
-constexpr char llvm::dwarf::EnumTraits<Attribute>::Type[];
-constexpr char llvm::dwarf::EnumTraits<Form>::Type[];
-constexpr char llvm::dwarf::EnumTraits<Index>::Type[];
-constexpr char llvm::dwarf::EnumTraits<Tag>::Type[];
-=======
-}
->>>>>>> d12f4ffa
+}