--- conflicted
+++ resolved
@@ -18,8 +18,8 @@
 #include "llvm/ADT/SmallVector.h"
 #include "llvm/ADT/Statistic.h"
 #include "llvm/ADT/StringMap.h"
+#include "llvm/ADT/StringSet.h"
 #include "llvm/ADT/StringRef.h"
-#include "llvm/ADT/StringSet.h"
 #include "llvm/Bitcode/BitcodeReader.h"
 #include "llvm/IR/AutoUpgrade.h"
 #include "llvm/IR/Constants.h"
@@ -61,7 +61,6 @@
 #define DEBUG_TYPE "function-import"
 
 STATISTIC(NumImportedFunctions, "Number of functions imported");
-STATISTIC(NumImportedGlobalVars, "Number of global variables imported");
 STATISTIC(NumImportedModules, "Number of modules imported from");
 STATISTIC(NumDeadSymbols, "Number of dead stripped symbols in index");
 STATISTIC(NumLiveSymbols, "Number of live symbols in index");
@@ -70,10 +69,6 @@
 static cl::opt<unsigned> ImportInstrLimit(
     "import-instr-limit", cl::init(100), cl::Hidden, cl::value_desc("N"),
     cl::desc("Only import functions with less than N instructions"));
-
-static cl::opt<int> ImportCutoff(
-    "import-cutoff", cl::init(-1), cl::Hidden, cl::value_desc("N"),
-    cl::desc("Only import first N functions if N>=0 (default -1)"));
 
 static cl::opt<float>
     ImportInstrFactor("import-instr-evolution-factor", cl::init(0.7),
@@ -136,7 +131,7 @@
 static std::unique_ptr<Module> loadFile(const std::string &FileName,
                                         LLVMContext &Context) {
   SMDiagnostic Err;
-  LLVM_DEBUG(dbgs() << "Loading '" << FileName << "'\n");
+  DEBUG(dbgs() << "Loading '" << FileName << "'\n");
   // Metadata isn't loaded until functions are imported, to minimize
   // the memory overhead.
   std::unique_ptr<Module> Result =
@@ -168,9 +163,6 @@
       CalleeSummaryList,
       [&](const std::unique_ptr<GlobalValueSummary> &SummaryPtr) {
         auto *GVSummary = SummaryPtr.get();
-        if (!Index.isGlobalValueLive(GVSummary))
-          return false;
-
         // For SamplePGO, in computeImportForFunction the OriginalId
         // may have been used to locate the callee summary list (See
         // comment there).
@@ -239,35 +231,8 @@
   // it, rather than needing to perform this mapping on each walk.
   auto GUID = Index.getGUIDFromOriginalID(VI.getGUID());
   if (GUID == 0)
-    return ValueInfo();
+    return nullptr;
   return Index.getValueInfo(GUID);
-}
-
-static void computeImportForReferencedGlobals(
-    const FunctionSummary &Summary, const GVSummaryMapTy &DefinedGVSummaries,
-    FunctionImporter::ImportMapTy &ImportList,
-    StringMap<FunctionImporter::ExportSetTy> *ExportLists) {
-  for (auto &VI : Summary.refs()) {
-    if (DefinedGVSummaries.count(VI.getGUID())) {
-      LLVM_DEBUG(
-          dbgs() << "Ref ignored! Target already in destination module.\n");
-      continue;
-    }
-
-    LLVM_DEBUG(dbgs() << " ref -> " << VI << "\n");
-
-    for (auto &RefSummary : VI.getSummaryList())
-      if (RefSummary->getSummaryKind() == GlobalValueSummary::GlobalVarKind &&
-          // Don't try to import regular LTO summaries added to dummy module.
-          !RefSummary->modulePath().empty() &&
-          !GlobalValue::isInterposableLinkage(RefSummary->linkage()) &&
-          RefSummary->refs().empty()) {
-        ImportList[RefSummary->modulePath()].insert(VI.getGUID());
-        if (ExportLists)
-          (*ExportLists)[RefSummary->modulePath()].insert(VI.getGUID());
-        break;
-      }
-  }
 }
 
 /// Compute the list of functions to import for a given caller. Mark these
@@ -278,28 +243,18 @@
     const unsigned Threshold, const GVSummaryMapTy &DefinedGVSummaries,
     SmallVectorImpl<EdgeInfo> &Worklist,
     FunctionImporter::ImportMapTy &ImportList,
-    StringMap<FunctionImporter::ExportSetTy> *ExportLists,
-    FunctionImporter::ImportThresholdsTy &ImportThresholds) {
-  computeImportForReferencedGlobals(Summary, DefinedGVSummaries, ImportList,
-                                    ExportLists);
-  static int ImportCount = 0;
+    StringMap<FunctionImporter::ExportSetTy> *ExportLists = nullptr) {
   for (auto &Edge : Summary.calls()) {
     ValueInfo VI = Edge.first;
-    LLVM_DEBUG(dbgs() << " edge -> " << VI << " Threshold:" << Threshold
-                      << "\n");
-
-    if (ImportCutoff >= 0 && ImportCount >= ImportCutoff) {
-      LLVM_DEBUG(dbgs() << "ignored! import-cutoff value of " << ImportCutoff
-                        << " reached.\n");
-      continue;
-    }
+    DEBUG(dbgs() << " edge -> " << VI.getGUID() << " Threshold:" << Threshold
+                 << "\n");
 
     VI = updateValueInfoForIndirectCalls(Index, VI);
     if (!VI)
       continue;
 
     if (DefinedGVSummaries.count(VI.getGUID())) {
-      LLVM_DEBUG(dbgs() << "ignored! Target already in destination module.\n");
+      DEBUG(dbgs() << "ignored! Target already in destination module.\n");
       continue;
     }
 
@@ -314,87 +269,20 @@
     };
 
     const auto NewThreshold =
-        Threshold * GetBonusMultiplier(Edge.second.getHotness());
-
-    auto IT = ImportThresholds.insert(
-        std::make_pair(VI.getGUID(), std::make_pair(NewThreshold, nullptr)));
-    bool PreviouslyVisited = !IT.second;
-    auto &ProcessedThreshold = IT.first->second.first;
-    auto &CalleeSummary = IT.first->second.second;
-
-    const FunctionSummary *ResolvedCalleeSummary = nullptr;
-    if (CalleeSummary) {
-      assert(PreviouslyVisited);
-      // Since the traversal of the call graph is DFS, we can revisit a function
-      // a second time with a higher threshold. In this case, it is added back
-      // to the worklist with the new threshold (so that its own callee chains
-      // can be considered with the higher threshold).
-      if (NewThreshold <= ProcessedThreshold) {
-        LLVM_DEBUG(
-            dbgs() << "ignored! Target was already imported with Threshold "
-                   << ProcessedThreshold << "\n");
-        continue;
-      }
-      // Update with new larger threshold.
-      ProcessedThreshold = NewThreshold;
-      ResolvedCalleeSummary = cast<FunctionSummary>(CalleeSummary);
-    } else {
-      // If we already rejected importing a callee at the same or higher
-      // threshold, don't waste time calling selectCallee.
-      if (PreviouslyVisited && NewThreshold <= ProcessedThreshold) {
-        LLVM_DEBUG(
-            dbgs() << "ignored! Target was already rejected with Threshold "
-            << ProcessedThreshold << "\n");
-        continue;
-      }
-
-      CalleeSummary = selectCallee(Index, VI.getSummaryList(), NewThreshold,
-                                   Summary.modulePath());
-      if (!CalleeSummary) {
-        // Update with new larger threshold if this was a retry (otherwise
-        // we would have already inserted with NewThreshold above).
-        if (PreviouslyVisited)
-          ProcessedThreshold = NewThreshold;
-        LLVM_DEBUG(
-            dbgs() << "ignored! No qualifying callee with summary found.\n");
-        continue;
-      }
-
-      // "Resolve" the summary
-      CalleeSummary = CalleeSummary->getBaseObject();
-      ResolvedCalleeSummary = cast<FunctionSummary>(CalleeSummary);
-
-      assert(ResolvedCalleeSummary->instCount() <= NewThreshold &&
-             "selectCallee() didn't honor the threshold");
-
-      auto ExportModulePath = ResolvedCalleeSummary->modulePath();
-      auto ILI = ImportList[ExportModulePath].insert(VI.getGUID());
-      // We previously decided to import this GUID definition if it was already
-      // inserted in the set of imports from the exporting module.
-      bool PreviouslyImported = !ILI.second;
-
-      // Make exports in the source module.
-      if (ExportLists) {
-        auto &ExportList = (*ExportLists)[ExportModulePath];
-        ExportList.insert(VI.getGUID());
-        if (!PreviouslyImported) {
-          // This is the first time this function was exported from its source
-          // module, so mark all functions and globals it references as exported
-          // to the outside if they are defined in the same source module.
-          // For efficiency, we unconditionally add all the referenced GUIDs
-          // to the ExportList for this module, and will prune out any not
-          // defined in the module later in a single pass.
-          for (auto &Edge : ResolvedCalleeSummary->calls()) {
-            auto CalleeGUID = Edge.first.getGUID();
-            ExportList.insert(CalleeGUID);
-          }
-          for (auto &Ref : ResolvedCalleeSummary->refs()) {
-            auto GUID = Ref.getGUID();
-            ExportList.insert(GUID);
-          }
-        }
-      }
-    }
+        Threshold * GetBonusMultiplier(Edge.second.Hotness);
+
+    auto *CalleeSummary = selectCallee(Index, VI.getSummaryList(), NewThreshold,
+                                       Summary.modulePath());
+    if (!CalleeSummary) {
+      DEBUG(dbgs() << "ignored! No qualifying callee with summary found.\n");
+      continue;
+    }
+
+    // "Resolve" the summary
+    const auto *ResolvedCalleeSummary = cast<FunctionSummary>(CalleeSummary->getBaseObject());
+
+    assert(ResolvedCalleeSummary->instCount() <= NewThreshold &&
+           "selectCallee() didn't honor the threshold");
 
     auto GetAdjustedThreshold = [](unsigned Threshold, bool IsHotCallsite) {
       // Adjust the threshold for next level of imported functions.
@@ -405,11 +293,44 @@
       return Threshold * ImportInstrFactor;
     };
 
-    bool IsHotCallsite =
-        Edge.second.getHotness() == CalleeInfo::HotnessType::Hot;
+    bool IsHotCallsite = Edge.second.Hotness == CalleeInfo::HotnessType::Hot;
     const auto AdjThreshold = GetAdjustedThreshold(Threshold, IsHotCallsite);
 
-    ImportCount++;
+    auto ExportModulePath = ResolvedCalleeSummary->modulePath();
+    auto &ProcessedThreshold = ImportList[ExportModulePath][VI.getGUID()];
+    /// Since the traversal of the call graph is DFS, we can revisit a function
+    /// a second time with a higher threshold. In this case, it is added back to
+    /// the worklist with the new threshold.
+    if (ProcessedThreshold && ProcessedThreshold >= AdjThreshold) {
+      DEBUG(dbgs() << "ignored! Target was already seen with Threshold "
+                   << ProcessedThreshold << "\n");
+      continue;
+    }
+    bool PreviouslyImported = ProcessedThreshold != 0;
+    // Mark this function as imported in this module, with the current Threshold
+    ProcessedThreshold = AdjThreshold;
+
+    // Make exports in the source module.
+    if (ExportLists) {
+      auto &ExportList = (*ExportLists)[ExportModulePath];
+      ExportList.insert(VI.getGUID());
+      if (!PreviouslyImported) {
+        // This is the first time this function was exported from its source
+        // module, so mark all functions and globals it references as exported
+        // to the outside if they are defined in the same source module.
+        // For efficiency, we unconditionally add all the referenced GUIDs
+        // to the ExportList for this module, and will prune out any not
+        // defined in the module later in a single pass.
+        for (auto &Edge : ResolvedCalleeSummary->calls()) {
+          auto CalleeGUID = Edge.first.getGUID();
+          ExportList.insert(CalleeGUID);
+        }
+        for (auto &Ref : ResolvedCalleeSummary->refs()) {
+          auto GUID = Ref.getGUID();
+          ExportList.insert(GUID);
+        }
+      }
+    }
 
     // Insert the newly imported function to the worklist.
     Worklist.emplace_back(ResolvedCalleeSummary, AdjThreshold, VI.getGUID());
@@ -426,18 +347,12 @@
   // Worklist contains the list of function imported in this module, for which
   // we will analyse the callees and may import further down the callgraph.
   SmallVector<EdgeInfo, 128> Worklist;
-  FunctionImporter::ImportThresholdsTy ImportThresholds;
 
   // Populate the worklist with the import for the functions in the current
   // module
   for (auto &GVSummary : DefinedGVSummaries) {
-#ifndef NDEBUG
-    // FIXME: Change the GVSummaryMapTy to hold ValueInfo instead of GUID
-    // so this map look up (and possibly others) can be avoided.
-    auto VI = Index.getValueInfo(GVSummary.first);
-#endif
     if (!Index.isGlobalValueLive(GVSummary.second)) {
-      LLVM_DEBUG(dbgs() << "Ignores Dead GUID: " << VI << "\n");
+      DEBUG(dbgs() << "Ignores Dead GUID: " << GVSummary.first << "\n");
       continue;
     }
     auto *FuncSummary =
@@ -445,10 +360,10 @@
     if (!FuncSummary)
       // Skip import for global variables
       continue;
-    LLVM_DEBUG(dbgs() << "Initialize import for " << VI << "\n");
+    DEBUG(dbgs() << "Initialize import for " << GVSummary.first << "\n");
     computeImportForFunction(*FuncSummary, Index, ImportInstrLimit,
                              DefinedGVSummaries, Worklist, ImportList,
-                             ExportLists, ImportThresholds);
+                             ExportLists);
   }
 
   // Process the newly imported functions and add callees to the worklist.
@@ -456,36 +371,19 @@
     auto FuncInfo = Worklist.pop_back_val();
     auto *Summary = std::get<0>(FuncInfo);
     auto Threshold = std::get<1>(FuncInfo);
+    auto GUID = std::get<2>(FuncInfo);
+
+    // Check if we later added this summary with a higher threshold.
+    // If so, skip this entry.
+    auto ExportModulePath = Summary->modulePath();
+    auto &LatestProcessedThreshold = ImportList[ExportModulePath][GUID];
+    if (LatestProcessedThreshold > Threshold)
+      continue;
 
     computeImportForFunction(*Summary, Index, Threshold, DefinedGVSummaries,
-                             Worklist, ImportList, ExportLists,
-                             ImportThresholds);
-  }
-}
-
-#ifndef NDEBUG
-static bool isGlobalVarSummary(const ModuleSummaryIndex &Index,
-                               GlobalValue::GUID G) {
-  if (const auto &VI = Index.getValueInfo(G)) {
-    auto SL = VI.getSummaryList();
-    if (!SL.empty())
-      return SL[0]->getSummaryKind() == GlobalValueSummary::GlobalVarKind;
-  }
-  return false;
-}
-
-static GlobalValue::GUID getGUID(GlobalValue::GUID G) { return G; }
-
-template <class T>
-static unsigned numGlobalVarSummaries(const ModuleSummaryIndex &Index,
-                                      T &Cont) {
-  unsigned NumGVS = 0;
-  for (auto &V : Cont)
-    if (isGlobalVarSummary(Index, getGUID(V)))
-      ++NumGVS;
-  return NumGVS;
-}
-#endif
+                             Worklist, ImportList, ExportLists);
+  }
+}
 
 /// Compute all the import and export for every module using the Index.
 void llvm::ComputeCrossModuleImport(
@@ -496,8 +394,8 @@
   // For each module that has function defined, compute the import/export lists.
   for (auto &DefinedGVSummaries : ModuleToDefinedGVSummaries) {
     auto &ImportList = ImportLists[DefinedGVSummaries.first()];
-    LLVM_DEBUG(dbgs() << "Computing import for Module '"
-                      << DefinedGVSummaries.first() << "'\n");
+    DEBUG(dbgs() << "Computing import for Module '"
+                 << DefinedGVSummaries.first() << "'\n");
     ComputeImportForModule(DefinedGVSummaries.second, Index, ImportList,
                            &ExportLists);
   }
@@ -519,41 +417,32 @@
   }
 
 #ifndef NDEBUG
-  LLVM_DEBUG(dbgs() << "Import/Export lists for " << ImportLists.size()
-                    << " modules:\n");
+  DEBUG(dbgs() << "Import/Export lists for " << ImportLists.size()
+               << " modules:\n");
   for (auto &ModuleImports : ImportLists) {
     auto ModName = ModuleImports.first();
     auto &Exports = ExportLists[ModName];
-    unsigned NumGVS = numGlobalVarSummaries(Index, Exports);
-    LLVM_DEBUG(dbgs() << "* Module " << ModName << " exports "
-                      << Exports.size() - NumGVS << " functions and " << NumGVS
-                      << " vars. Imports from " << ModuleImports.second.size()
-                      << " modules.\n");
+    DEBUG(dbgs() << "* Module " << ModName << " exports " << Exports.size()
+                 << " functions. Imports from " << ModuleImports.second.size()
+                 << " modules.\n");
     for (auto &Src : ModuleImports.second) {
       auto SrcModName = Src.first();
-      unsigned NumGVSPerMod = numGlobalVarSummaries(Index, Src.second);
-      LLVM_DEBUG(dbgs() << " - " << Src.second.size() - NumGVSPerMod
-                        << " functions imported from " << SrcModName << "\n");
-      LLVM_DEBUG(dbgs() << " - " << NumGVSPerMod
-                        << " global vars imported from " << SrcModName << "\n");
+      DEBUG(dbgs() << " - " << Src.second.size() << " functions imported from "
+                   << SrcModName << "\n");
     }
   }
 #endif
 }
 
 #ifndef NDEBUG
-static void dumpImportListForModule(const ModuleSummaryIndex &Index,
-                                    StringRef ModulePath,
+static void dumpImportListForModule(StringRef ModulePath,
                                     FunctionImporter::ImportMapTy &ImportList) {
-  LLVM_DEBUG(dbgs() << "* Module " << ModulePath << " imports from "
-                    << ImportList.size() << " modules.\n");
+  DEBUG(dbgs() << "* Module " << ModulePath << " imports from "
+               << ImportList.size() << " modules.\n");
   for (auto &Src : ImportList) {
     auto SrcModName = Src.first();
-    unsigned NumGVSPerMod = numGlobalVarSummaries(Index, Src.second);
-    LLVM_DEBUG(dbgs() << " - " << Src.second.size() - NumGVSPerMod
-                      << " functions imported from " << SrcModName << "\n");
-    LLVM_DEBUG(dbgs() << " - " << NumGVSPerMod << " vars imported from "
-                      << SrcModName << "\n");
+    DEBUG(dbgs() << " - " << Src.second.size() << " functions imported from "
+                 << SrcModName << "\n");
   }
 }
 #endif
@@ -568,11 +457,11 @@
   Index.collectDefinedFunctionsForModule(ModulePath, FunctionSummaryMap);
 
   // Compute the import list for this module.
-  LLVM_DEBUG(dbgs() << "Computing import for Module '" << ModulePath << "'\n");
+  DEBUG(dbgs() << "Computing import for Module '" << ModulePath << "'\n");
   ComputeImportForModule(FunctionSummaryMap, Index, ImportList);
 
 #ifndef NDEBUG
-  dumpImportListForModule(Index, ModulePath, ImportList);
+  dumpImportListForModule(ModulePath, ImportList);
 #endif
 }
 
@@ -594,18 +483,18 @@
     // e.g. record required linkage changes.
     if (Summary->modulePath() == ModulePath)
       continue;
-    // Add an entry to provoke importing by thinBackend.
-    ImportList[Summary->modulePath()].insert(GUID);
+    // Doesn't matter what value we plug in to the map, just needs an entry
+    // to provoke importing by thinBackend.
+    ImportList[Summary->modulePath()][GUID] = 1;
   }
 #ifndef NDEBUG
-  dumpImportListForModule(Index, ModulePath, ImportList);
+  dumpImportListForModule(ModulePath, ImportList);
 #endif
 }
 
 void llvm::computeDeadSymbols(
     ModuleSummaryIndex &Index,
-    const DenseSet<GlobalValue::GUID> &GUIDPreservedSymbols,
-    function_ref<PrevailingType(GlobalValue::GUID)> isPrevailing) {
+    const DenseSet<GlobalValue::GUID> &GUIDPreservedSymbols) {
   assert(!Index.withGlobalValueDeadStripping());
   if (!ComputeDead)
     return;
@@ -624,18 +513,17 @@
   }
 
   // Add values flagged in the index as live roots to the worklist.
-  for (const auto &Entry : Index) {
-    auto VI = Index.getValueInfo(Entry);
+  for (const auto &Entry : Index)
     for (auto &S : Entry.second.SummaryList)
       if (S->isLive()) {
-        LLVM_DEBUG(dbgs() << "Live root: " << VI << "\n");
-        Worklist.push_back(VI);
+        DEBUG(dbgs() << "Live root: " << Entry.first << "\n");
+        Worklist.push_back(ValueInfo(&Entry));
         ++LiveSymbols;
         break;
       }
-  }
 
   // Make value live and add it to the worklist if it was not live before.
+  // FIXME: we should only make the prevailing copy live here
   auto visit = [&](ValueInfo VI) {
     // FIXME: If we knew which edges were created for indirect call profiles,
     // we could skip them here. Any that are live should be reached via
@@ -651,28 +539,6 @@
     for (auto &S : VI.getSummaryList())
       if (S->isLive())
         return;
-
-    // We only keep live symbols that are known to be non-prevailing if any are
-    // available_externally. Those symbols are discarded later in the
-    // EliminateAvailableExternally pass and setting them to not-live breaks
-    // downstreams users of liveness information (PR36483).
-    if (isPrevailing(VI.getGUID()) == PrevailingType::No) {
-      bool AvailableExternally = false;
-      bool Interposable = false;
-      for (auto &S : VI.getSummaryList()) {
-        if (S->linkage() == GlobalValue::AvailableExternallyLinkage)
-          AvailableExternally = true;
-        else if (GlobalValue::isInterposableLinkage(S->linkage()))
-          Interposable = true;
-      }
-
-      if (!AvailableExternally)
-        return;
-
-      if (Interposable)
-        report_fatal_error("Interposable and available_externally symbol");
-    }
-
     for (auto &S : VI.getSummaryList())
       S->setLive(true);
     ++LiveSymbols;
@@ -683,8 +549,6 @@
     auto VI = Worklist.pop_back_val();
     for (auto &Summary : VI.getSummaryList()) {
       GlobalValueSummary *Base = Summary->getBaseObject();
-      // Set base value live in case it is an alias.
-      Base->setLive(true);
       for (auto Ref : Base->refs())
         visit(Ref);
       if (auto *FS = dyn_cast<FunctionSummary>(Base))
@@ -695,8 +559,8 @@
   Index.setWithGlobalValueDeadStripping();
 
   unsigned DeadSymbols = Index.size() - LiveSymbols;
-  LLVM_DEBUG(dbgs() << LiveSymbols << " symbols Live, and " << DeadSymbols
-                    << " symbols Dead \n");
+  DEBUG(dbgs() << LiveSymbols << " symbols Live, and " << DeadSymbols
+               << " symbols Dead \n");
   NumDeadSymbols += DeadSymbols;
   NumLiveSymbols += LiveSymbols;
 }
@@ -717,66 +581,47 @@
     const auto &DefinedGVSummaries =
         ModuleToDefinedGVSummaries.lookup(ILI.first());
     for (auto &GI : ILI.second) {
-      const auto &DS = DefinedGVSummaries.find(GI);
+      const auto &DS = DefinedGVSummaries.find(GI.first);
       assert(DS != DefinedGVSummaries.end() &&
              "Expected a defined summary for imported global value");
-      SummariesForIndex[GI] = DS->second;
+      SummariesForIndex[GI.first] = DS->second;
     }
   }
 }
 
 /// Emit the files \p ModulePath will import from into \p OutputFilename.
-std::error_code llvm::EmitImportsFiles(
-    StringRef ModulePath, StringRef OutputFilename,
-    const std::map<std::string, GVSummaryMapTy> &ModuleToSummariesForIndex) {
+std::error_code
+llvm::EmitImportsFiles(StringRef ModulePath, StringRef OutputFilename,
+                       const FunctionImporter::ImportMapTy &ModuleImports) {
   std::error_code EC;
   raw_fd_ostream ImportsOS(OutputFilename, EC, sys::fs::OpenFlags::F_None);
   if (EC)
     return EC;
-  for (auto &ILI : ModuleToSummariesForIndex)
-    // The ModuleToSummariesForIndex map includes an entry for the current
-    // Module (needed for writing out the index files). We don't want to
-    // include it in the imports file, however, so filter it out.
-    if (ILI.first != ModulePath)
-      ImportsOS << ILI.first << "\n";
+  for (auto &ILI : ModuleImports)
+    ImportsOS << ILI.first() << "\n";
   return std::error_code();
-}
-
-bool llvm::convertToDeclaration(GlobalValue &GV) {
-  LLVM_DEBUG(dbgs() << "Converting to a declaration: `" << GV.getName()
-                    << "\n");
-  if (Function *F = dyn_cast<Function>(&GV)) {
-    F->deleteBody();
-    F->clearMetadata();
-    F->setComdat(nullptr);
-  } else if (GlobalVariable *V = dyn_cast<GlobalVariable>(&GV)) {
-    V->setInitializer(nullptr);
-    V->setLinkage(GlobalValue::ExternalLinkage);
-    V->clearMetadata();
-    V->setComdat(nullptr);
-  } else {
-    GlobalValue *NewGV;
-    if (GV.getValueType()->isFunctionTy())
-      NewGV =
-          Function::Create(cast<FunctionType>(GV.getValueType()),
-                           GlobalValue::ExternalLinkage, "", GV.getParent());
-    else
-      NewGV =
-          new GlobalVariable(*GV.getParent(), GV.getValueType(),
-                             /*isConstant*/ false, GlobalValue::ExternalLinkage,
-                             /*init*/ nullptr, "",
-                             /*insertbefore*/ nullptr, GV.getThreadLocalMode(),
-                             GV.getType()->getAddressSpace());
-    NewGV->takeName(&GV);
-    GV.replaceAllUsesWith(NewGV);
-    return false;
-  }
-  return true;
 }
 
 /// Fixup WeakForLinker linkages in \p TheModule based on summary analysis.
 void llvm::thinLTOResolveWeakForLinkerModule(
     Module &TheModule, const GVSummaryMapTy &DefinedGlobals) {
+  auto ConvertToDeclaration = [](GlobalValue &GV) {
+    DEBUG(dbgs() << "Converting to a declaration: `" << GV.getName() << "\n");
+    if (Function *F = dyn_cast<Function>(&GV)) {
+      F->deleteBody();
+      F->clearMetadata();
+    } else if (GlobalVariable *V = dyn_cast<GlobalVariable>(&GV)) {
+      V->setInitializer(nullptr);
+      V->setLinkage(GlobalValue::ExternalLinkage);
+      V->clearMetadata();
+    } else
+      // For now we don't resolve or drop aliases. Once we do we'll
+      // need to add support here for creating either a function or
+      // variable declaration, and return the new GlobalValue* for
+      // the caller to use.
+      llvm_unreachable("Expected function or variable");
+  };
+
   auto updateLinkage = [&](GlobalValue &GV) {
     // See if the global summary analysis computed a new resolved linkage.
     const auto &GS = DefinedGlobals.find(GV.getGUID());
@@ -806,19 +651,9 @@
     // interposable property and possibly get inlined. Simply drop
     // the definition in that case.
     if (GlobalValue::isAvailableExternallyLinkage(NewLinkage) &&
-<<<<<<< HEAD
-        GlobalValue::isInterposableLinkage(GV.getLinkage())) {
-      if (!convertToDeclaration(GV))
-        // FIXME: Change this to collect replaced GVs and later erase
-        // them from the parent module once thinLTOResolveWeakForLinkerGUID is
-        // changed to enable this for aliases.
-        llvm_unreachable("Expected GV to be converted");
-    } else {
-=======
         GlobalValue::isInterposableLinkage(GV.getLinkage()))
       ConvertToDeclaration(GV);
     else {
->>>>>>> d12f4ffa
       // If the original symbols has global unnamed addr and linkonce_odr linkage,
       // it should be an auto hide symbol. Add hidden visibility to the symbol to
       // preserve the property.
@@ -826,14 +661,8 @@
           NewLinkage == GlobalValue::WeakODRLinkage)
         GV.setVisibility(GlobalValue::HiddenVisibility);
 
-<<<<<<< HEAD
-      LLVM_DEBUG(dbgs() << "ODR fixing up linkage for `" << GV.getName()
-                        << "` from " << GV.getLinkage() << " to " << NewLinkage
-                        << "\n");
-=======
       DEBUG(dbgs() << "ODR fixing up linkage for `" << GV.getName() << "` from "
                    << GV.getLinkage() << " to " << NewLinkage << "\n");
->>>>>>> d12f4ffa
       GV.setLinkage(NewLinkage);
     }
     // Remove declarations from comdats, including available_externally
@@ -910,9 +739,9 @@
 // index.
 Expected<bool> FunctionImporter::importFunctions(
     Module &DestModule, const FunctionImporter::ImportMapTy &ImportList) {
-  LLVM_DEBUG(dbgs() << "Starting import for Module "
-                    << DestModule.getModuleIdentifier() << "\n");
-  unsigned ImportedCount = 0, ImportedGVCount = 0;
+  DEBUG(dbgs() << "Starting import for Module "
+               << DestModule.getModuleIdentifier() << "\n");
+  unsigned ImportedCount = 0;
 
   IRMover Mover(DestModule);
   // Do the actual import of functions now, one Module at a time
@@ -944,9 +773,9 @@
         continue;
       auto GUID = F.getGUID();
       auto Import = ImportGUIDs.count(GUID);
-      LLVM_DEBUG(dbgs() << (Import ? "Is" : "Not") << " importing function "
-                        << GUID << " " << F.getName() << " from "
-                        << SrcModule->getSourceFileName() << "\n");
+      DEBUG(dbgs() << (Import ? "Is" : "Not") << " importing function " << GUID
+                   << " " << F.getName() << " from "
+                   << SrcModule->getSourceFileName() << "\n");
       if (Import) {
         if (Error Err = F.materialize())
           return std::move(Err);
@@ -966,13 +795,13 @@
         continue;
       auto GUID = GV.getGUID();
       auto Import = ImportGUIDs.count(GUID);
-      LLVM_DEBUG(dbgs() << (Import ? "Is" : "Not") << " importing global "
-                        << GUID << " " << GV.getName() << " from "
-                        << SrcModule->getSourceFileName() << "\n");
+      DEBUG(dbgs() << (Import ? "Is" : "Not") << " importing global " << GUID
+                   << " " << GV.getName() << " from "
+                   << SrcModule->getSourceFileName() << "\n");
       if (Import) {
         if (Error Err = GV.materialize())
           return std::move(Err);
-        ImportedGVCount += GlobalsToImport.insert(&GV);
+        GlobalsToImport.insert(&GV);
       }
     }
     for (GlobalAlias &GA : SrcModule->aliases()) {
@@ -980,9 +809,9 @@
         continue;
       auto GUID = GA.getGUID();
       auto Import = ImportGUIDs.count(GUID);
-      LLVM_DEBUG(dbgs() << (Import ? "Is" : "Not") << " importing alias "
-                        << GUID << " " << GA.getName() << " from "
-                        << SrcModule->getSourceFileName() << "\n");
+      DEBUG(dbgs() << (Import ? "Is" : "Not") << " importing alias " << GUID
+                   << " " << GA.getName() << " from "
+                   << SrcModule->getSourceFileName() << "\n");
       if (Import) {
         if (Error Err = GA.materialize())
           return std::move(Err);
@@ -991,9 +820,9 @@
         if (Error Err = Base->materialize())
           return std::move(Err);
         auto *Fn = replaceAliasWithAliasee(SrcModule.get(), &GA);
-        LLVM_DEBUG(dbgs() << "Is importing aliasee fn " << Base->getGUID()
-                          << " " << Base->getName() << " from "
-                          << SrcModule->getSourceFileName() << "\n");
+        DEBUG(dbgs() << "Is importing aliasee fn " << Base->getGUID()
+              << " " << Base->getName() << " from "
+              << SrcModule->getSourceFileName() << "\n");
         if (EnableImportMetadata) {
           // Add 'thinlto_src_module' metadata for statistics and debugging.
           Fn->setMetadata(
@@ -1029,15 +858,10 @@
     NumImportedModules++;
   }
 
-  NumImportedFunctions += (ImportedCount - ImportedGVCount);
-  NumImportedGlobalVars += ImportedGVCount;
-
-  LLVM_DEBUG(dbgs() << "Imported " << ImportedCount - ImportedGVCount
-                    << " functions for Module "
-                    << DestModule.getModuleIdentifier() << "\n");
-  LLVM_DEBUG(dbgs() << "Imported " << ImportedGVCount
-                    << " global variables for Module "
-                    << DestModule.getModuleIdentifier() << "\n");
+  NumImportedFunctions += ImportedCount;
+
+  DEBUG(dbgs() << "Imported " << ImportedCount << " functions for Module "
+               << DestModule.getModuleIdentifier() << "\n");
   return ImportedCount;
 }
 
