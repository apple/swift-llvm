--- conflicted
+++ resolved
@@ -521,17 +521,6 @@
   CheckRelation<GreaterEqual>(InequalityLhs, InequalityRhs, !IsLess);
 }
 
-<<<<<<< HEAD
-#if __has_feature(is_trivially_copyable) && defined(_LIBCPP_VERSION)
-static_assert(std::is_trivially_copyable<Optional<int>>::value,
-              "Should be trivially copyable");
-static_assert(
-    !std::is_trivially_copyable<Optional<NonDefaultConstructible>>::value,
-    "Shouldn't be trivially copyable");
-#endif
-
-} // end anonymous namespace
-=======
 struct ComparableAndStreamable {
   friend bool operator==(ComparableAndStreamable,
                          ComparableAndStreamable) LLVM_ATTRIBUTE_USED {
@@ -580,5 +569,12 @@
   EXPECT_NONFATAL_FAILURE(EXPECT_EQ(llvm::None, Comparable::get()), "object");
 }
 
-} // end anonymous namespace
->>>>>>> 524e2585
+#if __has_feature(is_trivially_copyable) && defined(_LIBCPP_VERSION)
+static_assert(std::is_trivially_copyable<Optional<int>>::value,
+              "Should be trivially copyable");
+static_assert(
+    !std::is_trivially_copyable<Optional<NonDefaultConstructible>>::value,
+    "Shouldn't be trivially copyable");
+#endif
+
+} // end anonymous namespace