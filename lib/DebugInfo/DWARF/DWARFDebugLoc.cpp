//===- DWARFDebugLoc.cpp --------------------------------------------------===//
//
//                     The LLVM Compiler Infrastructure
//
// This file is distributed under the University of Illinois Open Source
// License. See LICENSE.TXT for details.
//
//===----------------------------------------------------------------------===//

#include "llvm/DebugInfo/DWARF/DWARFDebugLoc.h"
#include "llvm/ADT/StringRef.h"
#include "llvm/BinaryFormat/Dwarf.h"
#include "llvm/DebugInfo/DWARF/DWARFContext.h"
#include "llvm/DebugInfo/DWARF/DWARFExpression.h"
#include "llvm/DebugInfo/DWARF/DWARFRelocMap.h"
#include "llvm/DebugInfo/DWARF/DWARFUnit.h"
#include "llvm/Support/Compiler.h"
#include "llvm/Support/Format.h"
#include "llvm/Support/WithColor.h"
#include "llvm/Support/raw_ostream.h"
#include <algorithm>
#include <cinttypes>
#include <cstdint>

using namespace llvm;

// When directly dumping the .debug_loc without a compile unit, we have to guess
// at the DWARF version. This only affects DW_OP_call_ref, which is a rare
// expression that LLVM doesn't produce. Guessing the wrong version means we
// won't be able to pretty print expressions in DWARF2 binaries produced by
// non-LLVM tools.
static void dumpExpression(raw_ostream &OS, ArrayRef<char> Data,
                           bool IsLittleEndian, unsigned AddressSize,
                           const MCRegisterInfo *MRI) {
  DWARFDataExtractor Extractor(StringRef(Data.data(), Data.size()),
                               IsLittleEndian, AddressSize);
  DWARFExpression(Extractor, dwarf::DWARF_VERSION, AddressSize).print(OS, MRI);
}

void DWARFDebugLoc::LocationList::dump(raw_ostream &OS, bool IsLittleEndian,
                                       unsigned AddressSize,
                                       const MCRegisterInfo *MRI,
                                       uint64_t BaseAddress,
                                       unsigned Indent) const {
  for (const Entry &E : Entries) {
    OS << '\n';
    OS.indent(Indent);
    OS << format("[0x%*.*" PRIx64 ", ", AddressSize * 2, AddressSize * 2,
<<<<<<< HEAD
                 BaseAddress + E.Begin);
    OS << format(" 0x%*.*" PRIx64 ")", AddressSize * 2, AddressSize * 2,
                 BaseAddress + E.End);
=======
                 E.Begin)
       << format(" 0x%*.*" PRIx64 ")", AddressSize * 2, AddressSize * 2, E.End);
>>>>>>> d12f4ffa
    OS << ": ";

    dumpExpression(OS, E.Loc, IsLittleEndian, AddressSize, MRI);
  }
}

DWARFDebugLoc::LocationList const *
DWARFDebugLoc::getLocationListAtOffset(uint64_t Offset) const {
  auto It = std::lower_bound(
      Locations.begin(), Locations.end(), Offset,
      [](const LocationList &L, uint64_t Offset) { return L.Offset < Offset; });
  if (It != Locations.end() && It->Offset == Offset)
    return &(*It);
  return nullptr;
}

void DWARFDebugLoc::dump(raw_ostream &OS, const MCRegisterInfo *MRI,
                         Optional<uint64_t> Offset) const {
  auto DumpLocationList = [&](const LocationList &L) {
    OS << format("0x%8.8x: ", L.Offset);
    L.dump(OS, IsLittleEndian, AddressSize, MRI, 0, 12);
    OS << "\n\n";
  };

  if (Offset) {
    if (auto *L = getLocationListAtOffset(*Offset))
      DumpLocationList(*L);
    return;
  }

  for (const LocationList &L : Locations) {
    DumpLocationList(L);
  }
}

Optional<DWARFDebugLoc::LocationList>
DWARFDebugLoc::parseOneLocationList(DWARFDataExtractor Data, unsigned *Offset) {
  LocationList LL;
  LL.Offset = *Offset;

  // 2.6.2 Location Lists
  // A location list entry consists of:
  while (true) {
    Entry E;
    if (!Data.isValidOffsetForDataOfSize(*Offset, 2 * Data.getAddressSize())) {
      WithColor::error() << "location list overflows the debug_loc section.\n";
      return None;
    }

    // 1. A beginning address offset. ...
    E.Begin = Data.getRelocatedAddress(Offset);

    // 2. An ending address offset. ...
    E.End = Data.getRelocatedAddress(Offset);

    // The end of any given location list is marked by an end of list entry,
    // which consists of a 0 for the beginning address offset and a 0 for the
    // ending address offset.
    if (E.Begin == 0 && E.End == 0)
      return LL;

    if (!Data.isValidOffsetForDataOfSize(*Offset, 2)) {
      WithColor::error() << "location list overflows the debug_loc section.\n";
      return None;
    }

    unsigned Bytes = Data.getU16(Offset);
    if (!Data.isValidOffsetForDataOfSize(*Offset, Bytes)) {
      WithColor::error() << "location list overflows the debug_loc section.\n";
      return None;
    }
    // A single location description describing the location of the object...
    StringRef str = Data.getData().substr(*Offset, Bytes);
    *Offset += Bytes;
    E.Loc.reserve(str.size());
    std::copy(str.begin(), str.end(), std::back_inserter(E.Loc));
    LL.Entries.push_back(std::move(E));
  }
}

void DWARFDebugLoc::parse(const DWARFDataExtractor &data) {
  IsLittleEndian = data.isLittleEndian();
  AddressSize = data.getAddressSize();

  uint32_t Offset = 0;
  while (data.isValidOffset(Offset + data.getAddressSize() - 1)) {
    if (auto LL = parseOneLocationList(data, &Offset))
      Locations.push_back(std::move(*LL));
    else
      break;
  }
  if (data.isValidOffset(Offset))
    WithColor::error() << "failed to consume entire .debug_loc section\n";
}

Optional<DWARFDebugLocDWO::LocationList>
DWARFDebugLocDWO::parseOneLocationList(DataExtractor Data, unsigned *Offset) {
  LocationList LL;
  LL.Offset = *Offset;

  // dwarf::DW_LLE_end_of_list_entry is 0 and indicates the end of the list.
  while (auto Kind =
             static_cast<dwarf::LocationListEntry>(Data.getU8(Offset))) {
    if (Kind != dwarf::DW_LLE_startx_length) {
      WithColor::error() << "dumping support for LLE of kind " << (int)Kind
                         << " not implemented\n";
      return None;
    }

    Entry E;
    E.Start = Data.getULEB128(Offset);
    E.Length = Data.getU32(Offset);

    unsigned Bytes = Data.getU16(Offset);
    // A single location description describing the location of the object...
    StringRef str = Data.getData().substr(*Offset, Bytes);
    *Offset += Bytes;
    E.Loc.resize(str.size());
    std::copy(str.begin(), str.end(), E.Loc.begin());

    LL.Entries.push_back(std::move(E));
  }
  return LL;
}

void DWARFDebugLocDWO::parse(DataExtractor data) {
  IsLittleEndian = data.isLittleEndian();
  AddressSize = data.getAddressSize();

  uint32_t Offset = 0;
  while (data.isValidOffset(Offset)) {
    if (auto LL = parseOneLocationList(data, &Offset))
      Locations.push_back(std::move(*LL));
    else
      return;
  }
}

DWARFDebugLocDWO::LocationList const *
DWARFDebugLocDWO::getLocationListAtOffset(uint64_t Offset) const {
  auto It = std::lower_bound(
      Locations.begin(), Locations.end(), Offset,
      [](const LocationList &L, uint64_t Offset) { return L.Offset < Offset; });
  if (It != Locations.end() && It->Offset == Offset)
    return &(*It);
  return nullptr;
}

void DWARFDebugLocDWO::LocationList::dump(raw_ostream &OS, bool IsLittleEndian,
                                          unsigned AddressSize,
                                          const MCRegisterInfo *MRI,
                                          unsigned Indent) const {
  for (const Entry &E : Entries) {
    OS << '\n';
    OS.indent(Indent);
    OS << "Addr idx " << E.Start << " (w/ length " << E.Length << "): ";
    dumpExpression(OS, E.Loc, IsLittleEndian, AddressSize, MRI);
  }
}

void DWARFDebugLocDWO::dump(raw_ostream &OS, const MCRegisterInfo *MRI,
                            Optional<uint64_t> Offset) const {
  auto DumpLocationList = [&](const LocationList &L) {
    OS << format("0x%8.8x: ", L.Offset);
    L.dump(OS, IsLittleEndian, AddressSize, MRI, /*Indent=*/12);
    OS << "\n\n";
  };

  if (Offset) {
    if (auto *L = getLocationListAtOffset(*Offset))
      DumpLocationList(*L);
    return;
  }

  for (const LocationList &L : Locations) {
    DumpLocationList(L);
  }
}<|MERGE_RESOLUTION|>--- conflicted
+++ resolved
@@ -16,7 +16,6 @@
 #include "llvm/DebugInfo/DWARF/DWARFUnit.h"
 #include "llvm/Support/Compiler.h"
 #include "llvm/Support/Format.h"
-#include "llvm/Support/WithColor.h"
 #include "llvm/Support/raw_ostream.h"
 #include <algorithm>
 #include <cinttypes>
@@ -34,26 +33,19 @@
                            const MCRegisterInfo *MRI) {
   DWARFDataExtractor Extractor(StringRef(Data.data(), Data.size()),
                                IsLittleEndian, AddressSize);
-  DWARFExpression(Extractor, dwarf::DWARF_VERSION, AddressSize).print(OS, MRI);
+  DWARFExpression(Extractor, AddressSize, dwarf::DWARF_VERSION).print(OS, MRI);
 }
 
 void DWARFDebugLoc::LocationList::dump(raw_ostream &OS, bool IsLittleEndian,
                                        unsigned AddressSize,
                                        const MCRegisterInfo *MRI,
-                                       uint64_t BaseAddress,
                                        unsigned Indent) const {
   for (const Entry &E : Entries) {
     OS << '\n';
     OS.indent(Indent);
     OS << format("[0x%*.*" PRIx64 ", ", AddressSize * 2, AddressSize * 2,
-<<<<<<< HEAD
-                 BaseAddress + E.Begin);
-    OS << format(" 0x%*.*" PRIx64 ")", AddressSize * 2, AddressSize * 2,
-                 BaseAddress + E.End);
-=======
                  E.Begin)
        << format(" 0x%*.*" PRIx64 ")", AddressSize * 2, AddressSize * 2, E.End);
->>>>>>> d12f4ffa
     OS << ": ";
 
     dumpExpression(OS, E.Loc, IsLittleEndian, AddressSize, MRI);
@@ -74,7 +66,7 @@
                          Optional<uint64_t> Offset) const {
   auto DumpLocationList = [&](const LocationList &L) {
     OS << format("0x%8.8x: ", L.Offset);
-    L.dump(OS, IsLittleEndian, AddressSize, MRI, 0, 12);
+    L.dump(OS, IsLittleEndian, AddressSize, MRI, 12);
     OS << "\n\n";
   };
 
@@ -99,7 +91,7 @@
   while (true) {
     Entry E;
     if (!Data.isValidOffsetForDataOfSize(*Offset, 2 * Data.getAddressSize())) {
-      WithColor::error() << "location list overflows the debug_loc section.\n";
+      llvm::errs() << "Location list overflows the debug_loc section.\n";
       return None;
     }
 
@@ -116,13 +108,13 @@
       return LL;
 
     if (!Data.isValidOffsetForDataOfSize(*Offset, 2)) {
-      WithColor::error() << "location list overflows the debug_loc section.\n";
+      llvm::errs() << "Location list overflows the debug_loc section.\n";
       return None;
     }
 
     unsigned Bytes = Data.getU16(Offset);
     if (!Data.isValidOffsetForDataOfSize(*Offset, Bytes)) {
-      WithColor::error() << "location list overflows the debug_loc section.\n";
+      llvm::errs() << "Location list overflows the debug_loc section.\n";
       return None;
     }
     // A single location description describing the location of the object...
@@ -146,7 +138,7 @@
       break;
   }
   if (data.isValidOffset(Offset))
-    WithColor::error() << "failed to consume entire .debug_loc section\n";
+    errs() << "error: failed to consume entire .debug_loc section\n";
 }
 
 Optional<DWARFDebugLocDWO::LocationList>
@@ -158,8 +150,8 @@
   while (auto Kind =
              static_cast<dwarf::LocationListEntry>(Data.getU8(Offset))) {
     if (Kind != dwarf::DW_LLE_startx_length) {
-      WithColor::error() << "dumping support for LLE of kind " << (int)Kind
-                         << " not implemented\n";
+      llvm::errs() << "error: dumping support for LLE of kind " << (int)Kind
+                   << " not implemented\n";
       return None;
     }
 
