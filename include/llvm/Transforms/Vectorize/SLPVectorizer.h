--- conflicted
+++ resolved
@@ -82,7 +82,7 @@
                OptimizationRemarkEmitter *ORE_);
 
 private:
-  /// Collect store and getelementptr instructions and organize them
+  /// \brief Collect store and getelementptr instructions and organize them
   /// according to the underlying object of their pointer operands. We sort the
   /// instructions by their underlying objects to reduce the cost of
   /// consecutive access queries.
@@ -91,30 +91,21 @@
   ///       every time we run into a memory barrier.
   void collectSeedInstructions(BasicBlock *BB);
 
-  /// Try to vectorize a chain that starts at two arithmetic instrs.
+  /// \brief Try to vectorize a chain that starts at two arithmetic instrs.
   bool tryToVectorizePair(Value *A, Value *B, slpvectorizer::BoUpSLP &R);
 
-<<<<<<< HEAD
-  /// Try to vectorize a list of operands.
-  /// \param UserCost Cost of the user operations of \p VL if they may affect
-  /// the cost of the vectorization.
-  /// \returns true if a value was vectorized.
-  bool tryToVectorizeList(ArrayRef<Value *> VL, slpvectorizer::BoUpSLP &R,
-                          int UserCost = 0, bool AllowReorder = false);
-=======
   /// \brief Try to vectorize a list of operands.
   /// \returns true if a value was vectorized.
   bool tryToVectorizeList(ArrayRef<Value *> VL, slpvectorizer::BoUpSLP &R,
                           bool AllowReorder = false);
->>>>>>> d12f4ffa
 
-  /// Try to vectorize a chain that may start at the operands of \p I.
+  /// \brief Try to vectorize a chain that may start at the operands of \p I.
   bool tryToVectorize(Instruction *I, slpvectorizer::BoUpSLP &R);
 
-  /// Vectorize the store instructions collected in Stores.
+  /// \brief Vectorize the store instructions collected in Stores.
   bool vectorizeStoreChains(slpvectorizer::BoUpSLP &R);
 
-  /// Vectorize the index computations of the getelementptr instructions
+  /// \brief Vectorize the index computations of the getelementptr instructions
   /// collected in GEPs.
   bool vectorizeGEPIndices(BasicBlock *BB, slpvectorizer::BoUpSLP &R);
 
@@ -140,7 +131,7 @@
   bool vectorizeSimpleInstructions(SmallVectorImpl<WeakVH> &Instructions,
                                    BasicBlock *BB, slpvectorizer::BoUpSLP &R);
 
-  /// Scan the basic block and look for patterns that are likely to start
+  /// \brief Scan the basic block and look for patterns that are likely to start
   /// a vectorization chain.
   bool vectorizeChainsInBlock(BasicBlock *BB, slpvectorizer::BoUpSLP &R);
 
