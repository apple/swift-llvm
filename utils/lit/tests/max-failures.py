# Check the behavior of --max-failures option.
#
# RUN: not %{lit} -j 1 -v %{inputs}/max-failures > %t.out
# RUN: not %{lit} --max-failures=1 -j 1 -v %{inputs}/max-failures >> %t.out
# RUN: not %{lit} --max-failures=2 -j 1 -v %{inputs}/max-failures >> %t.out
# RUN: not %{lit} --max-failures=0 -j 1 -v %{inputs}/max-failures 2>> %t.out
# RUN: FileCheck < %t.out %s
#
# END.

<<<<<<< HEAD
# CHECK: Failing Tests (27)
=======
# CHECK: Failing Tests (24)
>>>>>>> d12f4ffa
# CHECK: Failing Tests (1)
# CHECK: Failing Tests (2)
# CHECK: error: Setting --max-failures to 0 does not have any effect.<|MERGE_RESOLUTION|>--- conflicted
+++ resolved
@@ -8,11 +8,7 @@
 #
 # END.
 
-<<<<<<< HEAD
-# CHECK: Failing Tests (27)
-=======
 # CHECK: Failing Tests (24)
->>>>>>> d12f4ffa
 # CHECK: Failing Tests (1)
 # CHECK: Failing Tests (2)
 # CHECK: error: Setting --max-failures to 0 does not have any effect.