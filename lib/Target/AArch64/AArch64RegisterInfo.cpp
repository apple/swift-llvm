--- conflicted
+++ resolved
@@ -72,41 +72,24 @@
   return nullptr;
 }
 
-const TargetRegisterClass *
-AArch64RegisterInfo::getSubClassWithSubReg(const TargetRegisterClass *RC,
-                                       unsigned Idx) const {
-  // edge case for GPR/FPR register classes
-  if (RC == &AArch64::GPR32allRegClass && Idx == AArch64::hsub)
-    return &AArch64::FPR32RegClass;
-  else if (RC == &AArch64::GPR64allRegClass && Idx == AArch64::hsub)
-    return &AArch64::FPR64RegClass;
-
-  // Forward to TableGen's default version.
-  return AArch64GenRegisterInfo::getSubClassWithSubReg(RC, Idx);
-}
-
 const uint32_t *
 AArch64RegisterInfo::getCallPreservedMask(const MachineFunction &MF,
                                           CallingConv::ID CC) const {
-  bool SCS = MF.getFunction().hasFnAttribute(Attribute::ShadowCallStack);
   if (CC == CallingConv::GHC)
     // This is academic because all GHC calls are (supposed to be) tail calls
-    return SCS ? CSR_AArch64_NoRegs_SCS_RegMask : CSR_AArch64_NoRegs_RegMask;
+    return CSR_AArch64_NoRegs_RegMask;
   if (CC == CallingConv::AnyReg)
-    return SCS ? CSR_AArch64_AllRegs_SCS_RegMask : CSR_AArch64_AllRegs_RegMask;
+    return CSR_AArch64_AllRegs_RegMask;
   if (CC == CallingConv::CXX_FAST_TLS)
-    return SCS ? CSR_AArch64_CXX_TLS_Darwin_SCS_RegMask
-               : CSR_AArch64_CXX_TLS_Darwin_RegMask;
+    return CSR_AArch64_CXX_TLS_Darwin_RegMask;
   if (MF.getSubtarget<AArch64Subtarget>().getTargetLowering()
           ->supportSwiftError() &&
       MF.getFunction().getAttributes().hasAttrSomewhere(Attribute::SwiftError))
-    return SCS ? CSR_AArch64_AAPCS_SwiftError_SCS_RegMask
-               : CSR_AArch64_AAPCS_SwiftError_RegMask;
+    return CSR_AArch64_AAPCS_SwiftError_RegMask;
   if (CC == CallingConv::PreserveMost)
-    return SCS ? CSR_AArch64_RT_MostRegs_SCS_RegMask
-               : CSR_AArch64_RT_MostRegs_RegMask;
+    return CSR_AArch64_RT_MostRegs_RegMask;
   else
-    return SCS ? CSR_AArch64_AAPCS_SCS_RegMask : CSR_AArch64_AAPCS_RegMask;
+    return CSR_AArch64_AAPCS_RegMask;
 }
 
 const uint32_t *AArch64RegisterInfo::getTLSCallPreservedMask() const {
@@ -131,10 +114,6 @@
   return CSR_AArch64_AAPCS_ThisReturn_RegMask;
 }
 
-const uint32_t *AArch64RegisterInfo::getWindowsStackProbePreservedMask() const {
-  return CSR_AArch64_StackProbe_Windows_RegMask;
-}
-
 BitVector
 AArch64RegisterInfo::getReservedRegs(const MachineFunction &MF) const {
   const AArch64FrameLowering *TFI = getFrameLowering(MF);
@@ -155,9 +134,6 @@
     for (unsigned Reg = AArch64::B16; Reg <= AArch64::B31; ++Reg)
       markSuperRegs(Reserved, Reg);
   }
-
-  if (MF.getSubtarget<AArch64Subtarget>().isX20Reserved())
-    markSuperRegs(Reserved, AArch64::W20); // Platform register
 
   if (hasBasePointer(MF))
     markSuperRegs(Reserved, AArch64::W19);
@@ -181,15 +157,12 @@
   case AArch64::X18:
   case AArch64::W18:
     return MF.getSubtarget<AArch64Subtarget>().isX18Reserved();
-  case AArch64::X19:
-  case AArch64::W19:
-    return hasBasePointer(MF);
-  case AArch64::X20:
-  case AArch64::W20:
-    return MF.getSubtarget<AArch64Subtarget>().isX20Reserved();
   case AArch64::FP:
   case AArch64::W29:
     return TFI->hasFP(MF) || TT.isOSDarwin();
+  case AArch64::W19:
+  case AArch64::X19:
+    return hasBasePointer(MF);
   }
 
   return false;
@@ -258,15 +231,6 @@
 
 bool
 AArch64RegisterInfo::useFPForScavengingIndex(const MachineFunction &MF) const {
-<<<<<<< HEAD
-  // This function indicates whether the emergency spillslot should be placed
-  // close to the beginning of the stackframe (closer to FP) or the end
-  // (closer to SP).
-  //
-  // The beginning works most reliably if we have a frame pointer.
-  const AArch64FrameLowering &TFI = *getFrameLowering(MF);
-  return TFI.hasFP(MF);
-=======
   const MachineFrameInfo &MFI = MF.getFrameInfo();
   // See also AArch64FrameLowering::hasFP().
   if (MFI.getMaxCallFrameSize() > 255)
@@ -275,7 +239,6 @@
   // to the stack pointer, so only put the emergency spill slot next to the
   // FP when there's no better way to access it (SP or base pointer).
   return MFI.hasVarSizedObjects() && !hasBasePointer(MF);
->>>>>>> d12f4ffa
 }
 
 bool AArch64RegisterInfo::requiresFrameIndexScavenging(
@@ -468,8 +431,6 @@
               - (TFI->hasFP(MF) || TT.isOSDarwin()) // FP
               - MF.getSubtarget<AArch64Subtarget>()
                     .isX18Reserved() // X18 reserved as platform register
-              - MF.getSubtarget<AArch64Subtarget>()
-                    .isX20Reserved() // X20 reserved as platform register
               - hasBasePointer(MF);  // X19
   case AArch64::FPR8RegClassID:
   case AArch64::FPR16RegClassID:
