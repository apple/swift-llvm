//===- GlobalOpt.cpp - Optimize Global Variables --------------------------===//
//
//                     The LLVM Compiler Infrastructure
//
// This file is distributed under the University of Illinois Open Source
// License. See LICENSE.TXT for details.
//
//===----------------------------------------------------------------------===//
//
// This pass transforms simple global variables that never have their address
// taken.  If obviously true, it marks read/write globals as constant, deletes
// variables only stored to, etc.
//
//===----------------------------------------------------------------------===//

#include "llvm/Transforms/IPO/GlobalOpt.h"
#include "llvm/ADT/DenseMap.h"
#include "llvm/ADT/STLExtras.h"
#include "llvm/ADT/SmallPtrSet.h"
#include "llvm/ADT/SmallVector.h"
#include "llvm/ADT/Statistic.h"
#include "llvm/ADT/Twine.h"
#include "llvm/ADT/iterator_range.h"
#include "llvm/Analysis/BlockFrequencyInfo.h"
#include "llvm/Analysis/ConstantFolding.h"
#include "llvm/Analysis/MemoryBuiltins.h"
#include "llvm/Analysis/TargetLibraryInfo.h"
#include "llvm/Analysis/TargetTransformInfo.h"
#include "llvm/Transforms/Utils/Local.h"
#include "llvm/BinaryFormat/Dwarf.h"
#include "llvm/IR/Attributes.h"
#include "llvm/IR/BasicBlock.h"
#include "llvm/IR/CallSite.h"
#include "llvm/IR/CallingConv.h"
#include "llvm/IR/Constant.h"
#include "llvm/IR/Constants.h"
#include "llvm/IR/DataLayout.h"
#include "llvm/IR/DebugInfoMetadata.h"
#include "llvm/IR/DerivedTypes.h"
#include "llvm/IR/Dominators.h"
#include "llvm/IR/Function.h"
#include "llvm/IR/GetElementPtrTypeIterator.h"
#include "llvm/IR/GlobalAlias.h"
#include "llvm/IR/GlobalValue.h"
#include "llvm/IR/GlobalVariable.h"
#include "llvm/IR/InstrTypes.h"
#include "llvm/IR/Instruction.h"
#include "llvm/IR/Instructions.h"
#include "llvm/IR/IntrinsicInst.h"
#include "llvm/IR/Module.h"
#include "llvm/IR/Operator.h"
#include "llvm/IR/Type.h"
#include "llvm/IR/Use.h"
#include "llvm/IR/User.h"
#include "llvm/IR/Value.h"
#include "llvm/IR/ValueHandle.h"
#include "llvm/Pass.h"
#include "llvm/Support/AtomicOrdering.h"
#include "llvm/Support/Casting.h"
#include "llvm/Support/CommandLine.h"
#include "llvm/Support/Debug.h"
#include "llvm/Support/ErrorHandling.h"
#include "llvm/Support/MathExtras.h"
#include "llvm/Support/raw_ostream.h"
#include "llvm/Transforms/IPO.h"
#include "llvm/Transforms/Utils/CtorUtils.h"
#include "llvm/Transforms/Utils/Evaluator.h"
#include "llvm/Transforms/Utils/GlobalStatus.h"
#include <cassert>
#include <cstdint>
#include <utility>
#include <vector>

using namespace llvm;

#define DEBUG_TYPE "globalopt"

STATISTIC(NumMarked    , "Number of globals marked constant");
STATISTIC(NumUnnamed   , "Number of globals marked unnamed_addr");
STATISTIC(NumSRA       , "Number of aggregate globals broken into scalars");
STATISTIC(NumHeapSRA   , "Number of heap objects SRA'd");
STATISTIC(NumSubstitute,"Number of globals with initializers stored into them");
STATISTIC(NumDeleted   , "Number of globals deleted");
STATISTIC(NumGlobUses  , "Number of global uses devirtualized");
STATISTIC(NumLocalized , "Number of globals localized");
STATISTIC(NumShrunkToBool  , "Number of global vars shrunk to booleans");
STATISTIC(NumFastCallFns   , "Number of functions converted to fastcc");
STATISTIC(NumCtorsEvaluated, "Number of static ctors evaluated");
STATISTIC(NumNestRemoved   , "Number of nest attributes removed");
STATISTIC(NumAliasesResolved, "Number of global aliases resolved");
STATISTIC(NumAliasesRemoved, "Number of global aliases eliminated");
STATISTIC(NumCXXDtorsRemoved, "Number of global C++ destructors removed");
STATISTIC(NumInternalFunc, "Number of internal functions");
STATISTIC(NumColdCC, "Number of functions marked coldcc");

static cl::opt<bool>
    EnableColdCCStressTest("enable-coldcc-stress-test",
                           cl::desc("Enable stress test of coldcc by adding "
                                    "calling conv to all internal functions."),
                           cl::init(false), cl::Hidden);

static cl::opt<int> ColdCCRelFreq(
    "coldcc-rel-freq", cl::Hidden, cl::init(2), cl::ZeroOrMore,
    cl::desc(
        "Maximum block frequency, expressed as a percentage of caller's "
        "entry frequency, for a call site to be considered cold for enabling"
        "coldcc"));

/// Is this global variable possibly used by a leak checker as a root?  If so,
/// we might not really want to eliminate the stores to it.
static bool isLeakCheckerRoot(GlobalVariable *GV) {
  // A global variable is a root if it is a pointer, or could plausibly contain
  // a pointer.  There are two challenges; one is that we could have a struct
  // the has an inner member which is a pointer.  We recurse through the type to
  // detect these (up to a point).  The other is that we may actually be a union
  // of a pointer and another type, and so our LLVM type is an integer which
  // gets converted into a pointer, or our type is an [i8 x #] with a pointer
  // potentially contained here.

  if (GV->hasPrivateLinkage())
    return false;

  SmallVector<Type *, 4> Types;
  Types.push_back(GV->getValueType());

  unsigned Limit = 20;
  do {
    Type *Ty = Types.pop_back_val();
    switch (Ty->getTypeID()) {
      default: break;
      case Type::PointerTyID: return true;
      case Type::ArrayTyID:
      case Type::VectorTyID: {
        SequentialType *STy = cast<SequentialType>(Ty);
        Types.push_back(STy->getElementType());
        break;
      }
      case Type::StructTyID: {
        StructType *STy = cast<StructType>(Ty);
        if (STy->isOpaque()) return true;
        for (StructType::element_iterator I = STy->element_begin(),
                 E = STy->element_end(); I != E; ++I) {
          Type *InnerTy = *I;
          if (isa<PointerType>(InnerTy)) return true;
          if (isa<CompositeType>(InnerTy))
            Types.push_back(InnerTy);
        }
        break;
      }
    }
    if (--Limit == 0) return true;
  } while (!Types.empty());
  return false;
}

/// Given a value that is stored to a global but never read, determine whether
/// it's safe to remove the store and the chain of computation that feeds the
/// store.
static bool IsSafeComputationToRemove(Value *V, const TargetLibraryInfo *TLI) {
  do {
    if (isa<Constant>(V))
      return true;
    if (!V->hasOneUse())
      return false;
    if (isa<LoadInst>(V) || isa<InvokeInst>(V) || isa<Argument>(V) ||
        isa<GlobalValue>(V))
      return false;
    if (isAllocationFn(V, TLI))
      return true;

    Instruction *I = cast<Instruction>(V);
    if (I->mayHaveSideEffects())
      return false;
    if (GetElementPtrInst *GEP = dyn_cast<GetElementPtrInst>(I)) {
      if (!GEP->hasAllConstantIndices())
        return false;
    } else if (I->getNumOperands() != 1) {
      return false;
    }

    V = I->getOperand(0);
  } while (true);
}

/// This GV is a pointer root.  Loop over all users of the global and clean up
/// any that obviously don't assign the global a value that isn't dynamically
/// allocated.
static bool CleanupPointerRootUsers(GlobalVariable *GV,
                                    const TargetLibraryInfo *TLI) {
  // A brief explanation of leak checkers.  The goal is to find bugs where
  // pointers are forgotten, causing an accumulating growth in memory
  // usage over time.  The common strategy for leak checkers is to whitelist the
  // memory pointed to by globals at exit.  This is popular because it also
  // solves another problem where the main thread of a C++ program may shut down
  // before other threads that are still expecting to use those globals.  To
  // handle that case, we expect the program may create a singleton and never
  // destroy it.

  bool Changed = false;

  // If Dead[n].first is the only use of a malloc result, we can delete its
  // chain of computation and the store to the global in Dead[n].second.
  SmallVector<std::pair<Instruction *, Instruction *>, 32> Dead;

  // Constants can't be pointers to dynamically allocated memory.
  for (Value::user_iterator UI = GV->user_begin(), E = GV->user_end();
       UI != E;) {
    User *U = *UI++;
    if (StoreInst *SI = dyn_cast<StoreInst>(U)) {
      Value *V = SI->getValueOperand();
      if (isa<Constant>(V)) {
        Changed = true;
        SI->eraseFromParent();
      } else if (Instruction *I = dyn_cast<Instruction>(V)) {
        if (I->hasOneUse())
          Dead.push_back(std::make_pair(I, SI));
      }
    } else if (MemSetInst *MSI = dyn_cast<MemSetInst>(U)) {
      if (isa<Constant>(MSI->getValue())) {
        Changed = true;
        MSI->eraseFromParent();
      } else if (Instruction *I = dyn_cast<Instruction>(MSI->getValue())) {
        if (I->hasOneUse())
          Dead.push_back(std::make_pair(I, MSI));
      }
    } else if (MemTransferInst *MTI = dyn_cast<MemTransferInst>(U)) {
      GlobalVariable *MemSrc = dyn_cast<GlobalVariable>(MTI->getSource());
      if (MemSrc && MemSrc->isConstant()) {
        Changed = true;
        MTI->eraseFromParent();
      } else if (Instruction *I = dyn_cast<Instruction>(MemSrc)) {
        if (I->hasOneUse())
          Dead.push_back(std::make_pair(I, MTI));
      }
    } else if (ConstantExpr *CE = dyn_cast<ConstantExpr>(U)) {
      if (CE->use_empty()) {
        CE->destroyConstant();
        Changed = true;
      }
    } else if (Constant *C = dyn_cast<Constant>(U)) {
      if (isSafeToDestroyConstant(C)) {
        C->destroyConstant();
        // This could have invalidated UI, start over from scratch.
        Dead.clear();
        CleanupPointerRootUsers(GV, TLI);
        return true;
      }
    }
  }

  for (int i = 0, e = Dead.size(); i != e; ++i) {
    if (IsSafeComputationToRemove(Dead[i].first, TLI)) {
      Dead[i].second->eraseFromParent();
      Instruction *I = Dead[i].first;
      do {
        if (isAllocationFn(I, TLI))
          break;
        Instruction *J = dyn_cast<Instruction>(I->getOperand(0));
        if (!J)
          break;
        I->eraseFromParent();
        I = J;
      } while (true);
      I->eraseFromParent();
    }
  }

  return Changed;
}

/// We just marked GV constant.  Loop over all users of the global, cleaning up
/// the obvious ones.  This is largely just a quick scan over the use list to
/// clean up the easy and obvious cruft.  This returns true if it made a change.
static bool CleanupConstantGlobalUsers(Value *V, Constant *Init,
                                       const DataLayout &DL,
                                       TargetLibraryInfo *TLI) {
  bool Changed = false;
  // Note that we need to use a weak value handle for the worklist items. When
  // we delete a constant array, we may also be holding pointer to one of its
  // elements (or an element of one of its elements if we're dealing with an
  // array of arrays) in the worklist.
  SmallVector<WeakTrackingVH, 8> WorkList(V->user_begin(), V->user_end());
  while (!WorkList.empty()) {
    Value *UV = WorkList.pop_back_val();
    if (!UV)
      continue;

    User *U = cast<User>(UV);

    if (LoadInst *LI = dyn_cast<LoadInst>(U)) {
      if (Init) {
        // Replace the load with the initializer.
        LI->replaceAllUsesWith(Init);
        LI->eraseFromParent();
        Changed = true;
      }
    } else if (StoreInst *SI = dyn_cast<StoreInst>(U)) {
      // Store must be unreachable or storing Init into the global.
      SI->eraseFromParent();
      Changed = true;
    } else if (ConstantExpr *CE = dyn_cast<ConstantExpr>(U)) {
      if (CE->getOpcode() == Instruction::GetElementPtr) {
        Constant *SubInit = nullptr;
        if (Init)
          SubInit = ConstantFoldLoadThroughGEPConstantExpr(Init, CE);
        Changed |= CleanupConstantGlobalUsers(CE, SubInit, DL, TLI);
      } else if ((CE->getOpcode() == Instruction::BitCast &&
                  CE->getType()->isPointerTy()) ||
                 CE->getOpcode() == Instruction::AddrSpaceCast) {
        // Pointer cast, delete any stores and memsets to the global.
        Changed |= CleanupConstantGlobalUsers(CE, nullptr, DL, TLI);
      }

      if (CE->use_empty()) {
        CE->destroyConstant();
        Changed = true;
      }
    } else if (GetElementPtrInst *GEP = dyn_cast<GetElementPtrInst>(U)) {
      // Do not transform "gepinst (gep constexpr (GV))" here, because forming
      // "gepconstexpr (gep constexpr (GV))" will cause the two gep's to fold
      // and will invalidate our notion of what Init is.
      Constant *SubInit = nullptr;
      if (!isa<ConstantExpr>(GEP->getOperand(0))) {
        ConstantExpr *CE = dyn_cast_or_null<ConstantExpr>(
            ConstantFoldInstruction(GEP, DL, TLI));
        if (Init && CE && CE->getOpcode() == Instruction::GetElementPtr)
          SubInit = ConstantFoldLoadThroughGEPConstantExpr(Init, CE);

        // If the initializer is an all-null value and we have an inbounds GEP,
        // we already know what the result of any load from that GEP is.
        // TODO: Handle splats.
        if (Init && isa<ConstantAggregateZero>(Init) && GEP->isInBounds())
          SubInit = Constant::getNullValue(GEP->getResultElementType());
      }
      Changed |= CleanupConstantGlobalUsers(GEP, SubInit, DL, TLI);

      if (GEP->use_empty()) {
        GEP->eraseFromParent();
        Changed = true;
      }
    } else if (MemIntrinsic *MI = dyn_cast<MemIntrinsic>(U)) { // memset/cpy/mv
      if (MI->getRawDest() == V) {
        MI->eraseFromParent();
        Changed = true;
      }

    } else if (Constant *C = dyn_cast<Constant>(U)) {
      // If we have a chain of dead constantexprs or other things dangling from
      // us, and if they are all dead, nuke them without remorse.
      if (isSafeToDestroyConstant(C)) {
        C->destroyConstant();
        CleanupConstantGlobalUsers(V, Init, DL, TLI);
        return true;
      }
    }
  }
  return Changed;
}

/// Return true if the specified instruction is a safe user of a derived
/// expression from a global that we want to SROA.
static bool isSafeSROAElementUse(Value *V) {
  // We might have a dead and dangling constant hanging off of here.
  if (Constant *C = dyn_cast<Constant>(V))
    return isSafeToDestroyConstant(C);

  Instruction *I = dyn_cast<Instruction>(V);
  if (!I) return false;

  // Loads are ok.
  if (isa<LoadInst>(I)) return true;

  // Stores *to* the pointer are ok.
  if (StoreInst *SI = dyn_cast<StoreInst>(I))
    return SI->getOperand(0) != V;

  // Otherwise, it must be a GEP.
  GetElementPtrInst *GEPI = dyn_cast<GetElementPtrInst>(I);
  if (!GEPI) return false;

  if (GEPI->getNumOperands() < 3 || !isa<Constant>(GEPI->getOperand(1)) ||
      !cast<Constant>(GEPI->getOperand(1))->isNullValue())
    return false;

  for (User *U : GEPI->users())
    if (!isSafeSROAElementUse(U))
      return false;
  return true;
}

/// U is a direct user of the specified global value.  Look at it and its uses
/// and decide whether it is safe to SROA this global.
static bool IsUserOfGlobalSafeForSRA(User *U, GlobalValue *GV) {
  // The user of the global must be a GEP Inst or a ConstantExpr GEP.
  if (!isa<GetElementPtrInst>(U) &&
      (!isa<ConstantExpr>(U) ||
       cast<ConstantExpr>(U)->getOpcode() != Instruction::GetElementPtr))
    return false;

  // Check to see if this ConstantExpr GEP is SRA'able.  In particular, we
  // don't like < 3 operand CE's, and we don't like non-constant integer
  // indices.  This enforces that all uses are 'gep GV, 0, C, ...' for some
  // value of C.
  if (U->getNumOperands() < 3 || !isa<Constant>(U->getOperand(1)) ||
      !cast<Constant>(U->getOperand(1))->isNullValue() ||
      !isa<ConstantInt>(U->getOperand(2)))
    return false;

  gep_type_iterator GEPI = gep_type_begin(U), E = gep_type_end(U);
  ++GEPI;  // Skip over the pointer index.

  // If this is a use of an array allocation, do a bit more checking for sanity.
  if (GEPI.isSequential()) {
    ConstantInt *Idx = cast<ConstantInt>(U->getOperand(2));

    // Check to make sure that index falls within the array.  If not,
    // something funny is going on, so we won't do the optimization.
    //
    if (GEPI.isBoundedSequential() &&
        Idx->getZExtValue() >= GEPI.getSequentialNumElements())
      return false;

    // We cannot scalar repl this level of the array unless any array
    // sub-indices are in-range constants.  In particular, consider:
    // A[0][i].  We cannot know that the user isn't doing invalid things like
    // allowing i to index an out-of-range subscript that accesses A[1].
    //
    // Scalar replacing *just* the outer index of the array is probably not
    // going to be a win anyway, so just give up.
    for (++GEPI; // Skip array index.
         GEPI != E;
         ++GEPI) {
      if (GEPI.isStruct())
        continue;

      ConstantInt *IdxVal = dyn_cast<ConstantInt>(GEPI.getOperand());
      if (!IdxVal ||
          (GEPI.isBoundedSequential() &&
           IdxVal->getZExtValue() >= GEPI.getSequentialNumElements()))
        return false;
    }
  }

  return llvm::all_of(U->users(),
                      [](User *UU) { return isSafeSROAElementUse(UU); });
}

/// Look at all uses of the global and decide whether it is safe for us to
/// perform this transformation.
static bool GlobalUsersSafeToSRA(GlobalValue *GV) {
  for (User *U : GV->users())
    if (!IsUserOfGlobalSafeForSRA(U, GV))
      return false;

  return true;
}

/// Copy over the debug info for a variable to its SRA replacements.
static void transferSRADebugInfo(GlobalVariable *GV, GlobalVariable *NGV,
                                 uint64_t FragmentOffsetInBits,
                                 uint64_t FragmentSizeInBits,
                                 unsigned NumElements) {
  SmallVector<DIGlobalVariableExpression *, 1> GVs;
  GV->getDebugInfo(GVs);
  for (auto *GVE : GVs) {
    DIVariable *Var = GVE->getVariable();
    DIExpression *Expr = GVE->getExpression();
    if (NumElements > 1) {
      if (auto E = DIExpression::createFragmentExpression(
              Expr, FragmentOffsetInBits, FragmentSizeInBits))
        Expr = *E;
      else
        return;
    }
    auto *NGVE = DIGlobalVariableExpression::get(GVE->getContext(), Var, Expr);
    NGV->addDebugInfo(NGVE);
  }
}

/// Perform scalar replacement of aggregates on the specified global variable.
/// This opens the door for other optimizations by exposing the behavior of the
/// program in a more fine-grained way.  We have determined that this
/// transformation is safe already.  We return the first global variable we
/// insert so that the caller can reprocess it.
static GlobalVariable *SRAGlobal(GlobalVariable *GV, const DataLayout &DL) {
  // Make sure this global only has simple uses that we can SRA.
  if (!GlobalUsersSafeToSRA(GV))
    return nullptr;

  assert(GV->hasLocalLinkage());
  Constant *Init = GV->getInitializer();
  Type *Ty = Init->getType();

  std::vector<GlobalVariable *> NewGlobals;
  Module::GlobalListType &Globals = GV->getParent()->getGlobalList();

  // Get the alignment of the global, either explicit or target-specific.
  unsigned StartAlignment = GV->getAlignment();
  if (StartAlignment == 0)
    StartAlignment = DL.getABITypeAlignment(GV->getType());

  if (StructType *STy = dyn_cast<StructType>(Ty)) {
    unsigned NumElements = STy->getNumElements();
    NewGlobals.reserve(NumElements);
    const StructLayout &Layout = *DL.getStructLayout(STy);
    for (unsigned i = 0, e = NumElements; i != e; ++i) {
      Constant *In = Init->getAggregateElement(i);
      assert(In && "Couldn't get element of initializer?");
      GlobalVariable *NGV = new GlobalVariable(STy->getElementType(i), false,
                                               GlobalVariable::InternalLinkage,
                                               In, GV->getName()+"."+Twine(i),
                                               GV->getThreadLocalMode(),
                                              GV->getType()->getAddressSpace());
      NGV->setExternallyInitialized(GV->isExternallyInitialized());
      NGV->copyAttributesFrom(GV);
      Globals.push_back(NGV);
      NewGlobals.push_back(NGV);

      // Calculate the known alignment of the field.  If the original aggregate
      // had 256 byte alignment for example, something might depend on that:
      // propagate info to each field.
      uint64_t FieldOffset = Layout.getElementOffset(i);
      unsigned NewAlign = (unsigned)MinAlign(StartAlignment, FieldOffset);
      if (NewAlign > DL.getABITypeAlignment(STy->getElementType(i)))
        NGV->setAlignment(NewAlign);

      // Copy over the debug info for the variable.
<<<<<<< HEAD
      uint64_t Size = DL.getTypeAllocSizeInBits(NGV->getValueType());
=======
      uint64_t Size = DL.getTypeSizeInBits(NGV->getValueType());
>>>>>>> d12f4ffa
      uint64_t FragmentOffsetInBits = Layout.getElementOffsetInBits(i);
      transferSRADebugInfo(GV, NGV, FragmentOffsetInBits, Size, NumElements);
    }
  } else if (SequentialType *STy = dyn_cast<SequentialType>(Ty)) {
    unsigned NumElements = STy->getNumElements();
    if (NumElements > 16 && GV->hasNUsesOrMore(16))
      return nullptr; // It's not worth it.
    NewGlobals.reserve(NumElements);
    auto ElTy = STy->getElementType();
    uint64_t EltSize = DL.getTypeAllocSize(ElTy);
    unsigned EltAlign = DL.getABITypeAlignment(ElTy);
    uint64_t FragmentSizeInBits = DL.getTypeAllocSizeInBits(ElTy);
    for (unsigned i = 0, e = NumElements; i != e; ++i) {
      Constant *In = Init->getAggregateElement(i);
      assert(In && "Couldn't get element of initializer?");

      GlobalVariable *NGV = new GlobalVariable(STy->getElementType(), false,
                                               GlobalVariable::InternalLinkage,
                                               In, GV->getName()+"."+Twine(i),
                                               GV->getThreadLocalMode(),
                                              GV->getType()->getAddressSpace());
      NGV->setExternallyInitialized(GV->isExternallyInitialized());
      NGV->copyAttributesFrom(GV);
      Globals.push_back(NGV);
      NewGlobals.push_back(NGV);

      // Calculate the known alignment of the field.  If the original aggregate
      // had 256 byte alignment for example, something might depend on that:
      // propagate info to each field.
      unsigned NewAlign = (unsigned)MinAlign(StartAlignment, EltSize*i);
      if (NewAlign > EltAlign)
        NGV->setAlignment(NewAlign);
      transferSRADebugInfo(GV, NGV, FragmentSizeInBits * i, FragmentSizeInBits,
                           NumElements);
    }
  }

  if (NewGlobals.empty())
    return nullptr;

  LLVM_DEBUG(dbgs() << "PERFORMING GLOBAL SRA ON: " << *GV << "\n");

  Constant *NullInt =Constant::getNullValue(Type::getInt32Ty(GV->getContext()));

  // Loop over all of the uses of the global, replacing the constantexpr geps,
  // with smaller constantexpr geps or direct references.
  while (!GV->use_empty()) {
    User *GEP = GV->user_back();
    assert(((isa<ConstantExpr>(GEP) &&
             cast<ConstantExpr>(GEP)->getOpcode()==Instruction::GetElementPtr)||
            isa<GetElementPtrInst>(GEP)) && "NonGEP CE's are not SRAable!");

    // Ignore the 1th operand, which has to be zero or else the program is quite
    // broken (undefined).  Get the 2nd operand, which is the structure or array
    // index.
    unsigned Val = cast<ConstantInt>(GEP->getOperand(2))->getZExtValue();
    if (Val >= NewGlobals.size()) Val = 0; // Out of bound array access.

    Value *NewPtr = NewGlobals[Val];
    Type *NewTy = NewGlobals[Val]->getValueType();

    // Form a shorter GEP if needed.
    if (GEP->getNumOperands() > 3) {
      if (ConstantExpr *CE = dyn_cast<ConstantExpr>(GEP)) {
        SmallVector<Constant*, 8> Idxs;
        Idxs.push_back(NullInt);
        for (unsigned i = 3, e = CE->getNumOperands(); i != e; ++i)
          Idxs.push_back(CE->getOperand(i));
        NewPtr =
            ConstantExpr::getGetElementPtr(NewTy, cast<Constant>(NewPtr), Idxs);
      } else {
        GetElementPtrInst *GEPI = cast<GetElementPtrInst>(GEP);
        SmallVector<Value*, 8> Idxs;
        Idxs.push_back(NullInt);
        for (unsigned i = 3, e = GEPI->getNumOperands(); i != e; ++i)
          Idxs.push_back(GEPI->getOperand(i));
        NewPtr = GetElementPtrInst::Create(
            NewTy, NewPtr, Idxs, GEPI->getName() + "." + Twine(Val), GEPI);
      }
    }
    GEP->replaceAllUsesWith(NewPtr);

    if (GetElementPtrInst *GEPI = dyn_cast<GetElementPtrInst>(GEP))
      GEPI->eraseFromParent();
    else
      cast<ConstantExpr>(GEP)->destroyConstant();
  }

  // Delete the old global, now that it is dead.
  Globals.erase(GV);
  ++NumSRA;

  // Loop over the new globals array deleting any globals that are obviously
  // dead.  This can arise due to scalarization of a structure or an array that
  // has elements that are dead.
  unsigned FirstGlobal = 0;
  for (unsigned i = 0, e = NewGlobals.size(); i != e; ++i)
    if (NewGlobals[i]->use_empty()) {
      Globals.erase(NewGlobals[i]);
      if (FirstGlobal == i) ++FirstGlobal;
    }

  return FirstGlobal != NewGlobals.size() ? NewGlobals[FirstGlobal] : nullptr;
}

/// Return true if all users of the specified value will trap if the value is
/// dynamically null.  PHIs keeps track of any phi nodes we've seen to avoid
/// reprocessing them.
static bool AllUsesOfValueWillTrapIfNull(const Value *V,
                                        SmallPtrSetImpl<const PHINode*> &PHIs) {
  for (const User *U : V->users()) {
    if (const Instruction *I = dyn_cast<Instruction>(U)) {
      // If null pointer is considered valid, then all uses are non-trapping.
      // Non address-space 0 globals have already been pruned by the caller.
      if (NullPointerIsDefined(I->getFunction()))
        return false;
    }
    if (isa<LoadInst>(U)) {
      // Will trap.
    } else if (const StoreInst *SI = dyn_cast<StoreInst>(U)) {
      if (SI->getOperand(0) == V) {
        //cerr << "NONTRAPPING USE: " << *U;
        return false;  // Storing the value.
      }
    } else if (const CallInst *CI = dyn_cast<CallInst>(U)) {
      if (CI->getCalledValue() != V) {
        //cerr << "NONTRAPPING USE: " << *U;
        return false;  // Not calling the ptr
      }
    } else if (const InvokeInst *II = dyn_cast<InvokeInst>(U)) {
      if (II->getCalledValue() != V) {
        //cerr << "NONTRAPPING USE: " << *U;
        return false;  // Not calling the ptr
      }
    } else if (const BitCastInst *CI = dyn_cast<BitCastInst>(U)) {
      if (!AllUsesOfValueWillTrapIfNull(CI, PHIs)) return false;
    } else if (const GetElementPtrInst *GEPI = dyn_cast<GetElementPtrInst>(U)) {
      if (!AllUsesOfValueWillTrapIfNull(GEPI, PHIs)) return false;
    } else if (const PHINode *PN = dyn_cast<PHINode>(U)) {
      // If we've already seen this phi node, ignore it, it has already been
      // checked.
      if (PHIs.insert(PN).second && !AllUsesOfValueWillTrapIfNull(PN, PHIs))
        return false;
    } else if (isa<ICmpInst>(U) &&
               isa<ConstantPointerNull>(U->getOperand(1))) {
      // Ignore icmp X, null
    } else {
      //cerr << "NONTRAPPING USE: " << *U;
      return false;
    }
  }
  return true;
}

/// Return true if all uses of any loads from GV will trap if the loaded value
/// is null.  Note that this also permits comparisons of the loaded value
/// against null, as a special case.
static bool AllUsesOfLoadedValueWillTrapIfNull(const GlobalVariable *GV) {
  for (const User *U : GV->users())
    if (const LoadInst *LI = dyn_cast<LoadInst>(U)) {
      SmallPtrSet<const PHINode*, 8> PHIs;
      if (!AllUsesOfValueWillTrapIfNull(LI, PHIs))
        return false;
    } else if (isa<StoreInst>(U)) {
      // Ignore stores to the global.
    } else {
      // We don't know or understand this user, bail out.
      //cerr << "UNKNOWN USER OF GLOBAL!: " << *U;
      return false;
    }
  return true;
}

static bool OptimizeAwayTrappingUsesOfValue(Value *V, Constant *NewV) {
  bool Changed = false;
  for (auto UI = V->user_begin(), E = V->user_end(); UI != E; ) {
    Instruction *I = cast<Instruction>(*UI++);
    // Uses are non-trapping if null pointer is considered valid.
    // Non address-space 0 globals are already pruned by the caller.
    if (NullPointerIsDefined(I->getFunction()))
      return false;
    if (LoadInst *LI = dyn_cast<LoadInst>(I)) {
      LI->setOperand(0, NewV);
      Changed = true;
    } else if (StoreInst *SI = dyn_cast<StoreInst>(I)) {
      if (SI->getOperand(1) == V) {
        SI->setOperand(1, NewV);
        Changed = true;
      }
    } else if (isa<CallInst>(I) || isa<InvokeInst>(I)) {
      CallSite CS(I);
      if (CS.getCalledValue() == V) {
        // Calling through the pointer!  Turn into a direct call, but be careful
        // that the pointer is not also being passed as an argument.
        CS.setCalledFunction(NewV);
        Changed = true;
        bool PassedAsArg = false;
        for (unsigned i = 0, e = CS.arg_size(); i != e; ++i)
          if (CS.getArgument(i) == V) {
            PassedAsArg = true;
            CS.setArgument(i, NewV);
          }

        if (PassedAsArg) {
          // Being passed as an argument also.  Be careful to not invalidate UI!
          UI = V->user_begin();
        }
      }
    } else if (CastInst *CI = dyn_cast<CastInst>(I)) {
      Changed |= OptimizeAwayTrappingUsesOfValue(CI,
                                ConstantExpr::getCast(CI->getOpcode(),
                                                      NewV, CI->getType()));
      if (CI->use_empty()) {
        Changed = true;
        CI->eraseFromParent();
      }
    } else if (GetElementPtrInst *GEPI = dyn_cast<GetElementPtrInst>(I)) {
      // Should handle GEP here.
      SmallVector<Constant*, 8> Idxs;
      Idxs.reserve(GEPI->getNumOperands()-1);
      for (User::op_iterator i = GEPI->op_begin() + 1, e = GEPI->op_end();
           i != e; ++i)
        if (Constant *C = dyn_cast<Constant>(*i))
          Idxs.push_back(C);
        else
          break;
      if (Idxs.size() == GEPI->getNumOperands()-1)
        Changed |= OptimizeAwayTrappingUsesOfValue(
            GEPI, ConstantExpr::getGetElementPtr(nullptr, NewV, Idxs));
      if (GEPI->use_empty()) {
        Changed = true;
        GEPI->eraseFromParent();
      }
    }
  }

  return Changed;
}

/// The specified global has only one non-null value stored into it.  If there
/// are uses of the loaded value that would trap if the loaded value is
/// dynamically null, then we know that they cannot be reachable with a null
/// optimize away the load.
static bool OptimizeAwayTrappingUsesOfLoads(GlobalVariable *GV, Constant *LV,
                                            const DataLayout &DL,
                                            TargetLibraryInfo *TLI) {
  bool Changed = false;

  // Keep track of whether we are able to remove all the uses of the global
  // other than the store that defines it.
  bool AllNonStoreUsesGone = true;

  // Replace all uses of loads with uses of uses of the stored value.
  for (Value::user_iterator GUI = GV->user_begin(), E = GV->user_end(); GUI != E;){
    User *GlobalUser = *GUI++;
    if (LoadInst *LI = dyn_cast<LoadInst>(GlobalUser)) {
      Changed |= OptimizeAwayTrappingUsesOfValue(LI, LV);
      // If we were able to delete all uses of the loads
      if (LI->use_empty()) {
        LI->eraseFromParent();
        Changed = true;
      } else {
        AllNonStoreUsesGone = false;
      }
    } else if (isa<StoreInst>(GlobalUser)) {
      // Ignore the store that stores "LV" to the global.
      assert(GlobalUser->getOperand(1) == GV &&
             "Must be storing *to* the global");
    } else {
      AllNonStoreUsesGone = false;

      // If we get here we could have other crazy uses that are transitively
      // loaded.
      assert((isa<PHINode>(GlobalUser) || isa<SelectInst>(GlobalUser) ||
              isa<ConstantExpr>(GlobalUser) || isa<CmpInst>(GlobalUser) ||
              isa<BitCastInst>(GlobalUser) ||
              isa<GetElementPtrInst>(GlobalUser)) &&
             "Only expect load and stores!");
    }
  }

  if (Changed) {
    LLVM_DEBUG(dbgs() << "OPTIMIZED LOADS FROM STORED ONCE POINTER: " << *GV
                      << "\n");
    ++NumGlobUses;
  }

  // If we nuked all of the loads, then none of the stores are needed either,
  // nor is the global.
  if (AllNonStoreUsesGone) {
    if (isLeakCheckerRoot(GV)) {
      Changed |= CleanupPointerRootUsers(GV, TLI);
    } else {
      Changed = true;
      CleanupConstantGlobalUsers(GV, nullptr, DL, TLI);
    }
    if (GV->use_empty()) {
      LLVM_DEBUG(dbgs() << "  *** GLOBAL NOW DEAD!\n");
      Changed = true;
      GV->eraseFromParent();
      ++NumDeleted;
    }
  }
  return Changed;
}

/// Walk the use list of V, constant folding all of the instructions that are
/// foldable.
static void ConstantPropUsersOf(Value *V, const DataLayout &DL,
                                TargetLibraryInfo *TLI) {
  for (Value::user_iterator UI = V->user_begin(), E = V->user_end(); UI != E; )
    if (Instruction *I = dyn_cast<Instruction>(*UI++))
      if (Constant *NewC = ConstantFoldInstruction(I, DL, TLI)) {
        I->replaceAllUsesWith(NewC);

        // Advance UI to the next non-I use to avoid invalidating it!
        // Instructions could multiply use V.
        while (UI != E && *UI == I)
          ++UI;
        if (isInstructionTriviallyDead(I, TLI))
          I->eraseFromParent();
      }
}

/// This function takes the specified global variable, and transforms the
/// program as if it always contained the result of the specified malloc.
/// Because it is always the result of the specified malloc, there is no reason
/// to actually DO the malloc.  Instead, turn the malloc into a global, and any
/// loads of GV as uses of the new global.
static GlobalVariable *
OptimizeGlobalAddressOfMalloc(GlobalVariable *GV, CallInst *CI, Type *AllocTy,
                              ConstantInt *NElements, const DataLayout &DL,
                              TargetLibraryInfo *TLI) {
  LLVM_DEBUG(errs() << "PROMOTING GLOBAL: " << *GV << "  CALL = " << *CI
                    << '\n');

  Type *GlobalType;
  if (NElements->getZExtValue() == 1)
    GlobalType = AllocTy;
  else
    // If we have an array allocation, the global variable is of an array.
    GlobalType = ArrayType::get(AllocTy, NElements->getZExtValue());

  // Create the new global variable.  The contents of the malloc'd memory is
  // undefined, so initialize with an undef value.
  GlobalVariable *NewGV = new GlobalVariable(
      *GV->getParent(), GlobalType, false, GlobalValue::InternalLinkage,
      UndefValue::get(GlobalType), GV->getName() + ".body", nullptr,
      GV->getThreadLocalMode());

  // If there are bitcast users of the malloc (which is typical, usually we have
  // a malloc + bitcast) then replace them with uses of the new global.  Update
  // other users to use the global as well.
  BitCastInst *TheBC = nullptr;
  while (!CI->use_empty()) {
    Instruction *User = cast<Instruction>(CI->user_back());
    if (BitCastInst *BCI = dyn_cast<BitCastInst>(User)) {
      if (BCI->getType() == NewGV->getType()) {
        BCI->replaceAllUsesWith(NewGV);
        BCI->eraseFromParent();
      } else {
        BCI->setOperand(0, NewGV);
      }
    } else {
      if (!TheBC)
        TheBC = new BitCastInst(NewGV, CI->getType(), "newgv", CI);
      User->replaceUsesOfWith(CI, TheBC);
    }
  }

  Constant *RepValue = NewGV;
  if (NewGV->getType() != GV->getValueType())
    RepValue = ConstantExpr::getBitCast(RepValue, GV->getValueType());

  // If there is a comparison against null, we will insert a global bool to
  // keep track of whether the global was initialized yet or not.
  GlobalVariable *InitBool =
    new GlobalVariable(Type::getInt1Ty(GV->getContext()), false,
                       GlobalValue::InternalLinkage,
                       ConstantInt::getFalse(GV->getContext()),
                       GV->getName()+".init", GV->getThreadLocalMode());
  bool InitBoolUsed = false;

  // Loop over all uses of GV, processing them in turn.
  while (!GV->use_empty()) {
    if (StoreInst *SI = dyn_cast<StoreInst>(GV->user_back())) {
      // The global is initialized when the store to it occurs.
      new StoreInst(ConstantInt::getTrue(GV->getContext()), InitBool, false, 0,
                    SI->getOrdering(), SI->getSyncScopeID(), SI);
      SI->eraseFromParent();
      continue;
    }

    LoadInst *LI = cast<LoadInst>(GV->user_back());
    while (!LI->use_empty()) {
      Use &LoadUse = *LI->use_begin();
      ICmpInst *ICI = dyn_cast<ICmpInst>(LoadUse.getUser());
      if (!ICI) {
        LoadUse = RepValue;
        continue;
      }

      // Replace the cmp X, 0 with a use of the bool value.
      // Sink the load to where the compare was, if atomic rules allow us to.
      Value *LV = new LoadInst(InitBool, InitBool->getName()+".val", false, 0,
                               LI->getOrdering(), LI->getSyncScopeID(),
                               LI->isUnordered() ? (Instruction*)ICI : LI);
      InitBoolUsed = true;
      switch (ICI->getPredicate()) {
      default: llvm_unreachable("Unknown ICmp Predicate!");
      case ICmpInst::ICMP_ULT:
      case ICmpInst::ICMP_SLT:   // X < null -> always false
        LV = ConstantInt::getFalse(GV->getContext());
        break;
      case ICmpInst::ICMP_ULE:
      case ICmpInst::ICMP_SLE:
      case ICmpInst::ICMP_EQ:
        LV = BinaryOperator::CreateNot(LV, "notinit", ICI);
        break;
      case ICmpInst::ICMP_NE:
      case ICmpInst::ICMP_UGE:
      case ICmpInst::ICMP_SGE:
      case ICmpInst::ICMP_UGT:
      case ICmpInst::ICMP_SGT:
        break;  // no change.
      }
      ICI->replaceAllUsesWith(LV);
      ICI->eraseFromParent();
    }
    LI->eraseFromParent();
  }

  // If the initialization boolean was used, insert it, otherwise delete it.
  if (!InitBoolUsed) {
    while (!InitBool->use_empty())  // Delete initializations
      cast<StoreInst>(InitBool->user_back())->eraseFromParent();
    delete InitBool;
  } else
    GV->getParent()->getGlobalList().insert(GV->getIterator(), InitBool);

  // Now the GV is dead, nuke it and the malloc..
  GV->eraseFromParent();
  CI->eraseFromParent();

  // To further other optimizations, loop over all users of NewGV and try to
  // constant prop them.  This will promote GEP instructions with constant
  // indices into GEP constant-exprs, which will allow global-opt to hack on it.
  ConstantPropUsersOf(NewGV, DL, TLI);
  if (RepValue != NewGV)
    ConstantPropUsersOf(RepValue, DL, TLI);

  return NewGV;
}

/// Scan the use-list of V checking to make sure that there are no complex uses
/// of V.  We permit simple things like dereferencing the pointer, but not
/// storing through the address, unless it is to the specified global.
static bool ValueIsOnlyUsedLocallyOrStoredToOneGlobal(const Instruction *V,
                                                      const GlobalVariable *GV,
                                        SmallPtrSetImpl<const PHINode*> &PHIs) {
  for (const User *U : V->users()) {
    const Instruction *Inst = cast<Instruction>(U);

    if (isa<LoadInst>(Inst) || isa<CmpInst>(Inst)) {
      continue; // Fine, ignore.
    }

    if (const StoreInst *SI = dyn_cast<StoreInst>(Inst)) {
      if (SI->getOperand(0) == V && SI->getOperand(1) != GV)
        return false;  // Storing the pointer itself... bad.
      continue; // Otherwise, storing through it, or storing into GV... fine.
    }

    // Must index into the array and into the struct.
    if (isa<GetElementPtrInst>(Inst) && Inst->getNumOperands() >= 3) {
      if (!ValueIsOnlyUsedLocallyOrStoredToOneGlobal(Inst, GV, PHIs))
        return false;
      continue;
    }

    if (const PHINode *PN = dyn_cast<PHINode>(Inst)) {
      // PHIs are ok if all uses are ok.  Don't infinitely recurse through PHI
      // cycles.
      if (PHIs.insert(PN).second)
        if (!ValueIsOnlyUsedLocallyOrStoredToOneGlobal(PN, GV, PHIs))
          return false;
      continue;
    }

    if (const BitCastInst *BCI = dyn_cast<BitCastInst>(Inst)) {
      if (!ValueIsOnlyUsedLocallyOrStoredToOneGlobal(BCI, GV, PHIs))
        return false;
      continue;
    }

    return false;
  }
  return true;
}

/// The Alloc pointer is stored into GV somewhere.  Transform all uses of the
/// allocation into loads from the global and uses of the resultant pointer.
/// Further, delete the store into GV.  This assumes that these value pass the
/// 'ValueIsOnlyUsedLocallyOrStoredToOneGlobal' predicate.
static void ReplaceUsesOfMallocWithGlobal(Instruction *Alloc,
                                          GlobalVariable *GV) {
  while (!Alloc->use_empty()) {
    Instruction *U = cast<Instruction>(*Alloc->user_begin());
    Instruction *InsertPt = U;
    if (StoreInst *SI = dyn_cast<StoreInst>(U)) {
      // If this is the store of the allocation into the global, remove it.
      if (SI->getOperand(1) == GV) {
        SI->eraseFromParent();
        continue;
      }
    } else if (PHINode *PN = dyn_cast<PHINode>(U)) {
      // Insert the load in the corresponding predecessor, not right before the
      // PHI.
      InsertPt = PN->getIncomingBlock(*Alloc->use_begin())->getTerminator();
    } else if (isa<BitCastInst>(U)) {
      // Must be bitcast between the malloc and store to initialize the global.
      ReplaceUsesOfMallocWithGlobal(U, GV);
      U->eraseFromParent();
      continue;
    } else if (GetElementPtrInst *GEPI = dyn_cast<GetElementPtrInst>(U)) {
      // If this is a "GEP bitcast" and the user is a store to the global, then
      // just process it as a bitcast.
      if (GEPI->hasAllZeroIndices() && GEPI->hasOneUse())
        if (StoreInst *SI = dyn_cast<StoreInst>(GEPI->user_back()))
          if (SI->getOperand(1) == GV) {
            // Must be bitcast GEP between the malloc and store to initialize
            // the global.
            ReplaceUsesOfMallocWithGlobal(GEPI, GV);
            GEPI->eraseFromParent();
            continue;
          }
    }

    // Insert a load from the global, and use it instead of the malloc.
    Value *NL = new LoadInst(GV, GV->getName()+".val", InsertPt);
    U->replaceUsesOfWith(Alloc, NL);
  }
}

/// Verify that all uses of V (a load, or a phi of a load) are simple enough to
/// perform heap SRA on.  This permits GEP's that index through the array and
/// struct field, icmps of null, and PHIs.
static bool LoadUsesSimpleEnoughForHeapSRA(const Value *V,
                        SmallPtrSetImpl<const PHINode*> &LoadUsingPHIs,
                        SmallPtrSetImpl<const PHINode*> &LoadUsingPHIsPerLoad) {
  // We permit two users of the load: setcc comparing against the null
  // pointer, and a getelementptr of a specific form.
  for (const User *U : V->users()) {
    const Instruction *UI = cast<Instruction>(U);

    // Comparison against null is ok.
    if (const ICmpInst *ICI = dyn_cast<ICmpInst>(UI)) {
      if (!isa<ConstantPointerNull>(ICI->getOperand(1)))
        return false;
      continue;
    }

    // getelementptr is also ok, but only a simple form.
    if (const GetElementPtrInst *GEPI = dyn_cast<GetElementPtrInst>(UI)) {
      // Must index into the array and into the struct.
      if (GEPI->getNumOperands() < 3)
        return false;

      // Otherwise the GEP is ok.
      continue;
    }

    if (const PHINode *PN = dyn_cast<PHINode>(UI)) {
      if (!LoadUsingPHIsPerLoad.insert(PN).second)
        // This means some phi nodes are dependent on each other.
        // Avoid infinite looping!
        return false;
      if (!LoadUsingPHIs.insert(PN).second)
        // If we have already analyzed this PHI, then it is safe.
        continue;

      // Make sure all uses of the PHI are simple enough to transform.
      if (!LoadUsesSimpleEnoughForHeapSRA(PN,
                                          LoadUsingPHIs, LoadUsingPHIsPerLoad))
        return false;

      continue;
    }

    // Otherwise we don't know what this is, not ok.
    return false;
  }

  return true;
}

/// If all users of values loaded from GV are simple enough to perform HeapSRA,
/// return true.
static bool AllGlobalLoadUsesSimpleEnoughForHeapSRA(const GlobalVariable *GV,
                                                    Instruction *StoredVal) {
  SmallPtrSet<const PHINode*, 32> LoadUsingPHIs;
  SmallPtrSet<const PHINode*, 32> LoadUsingPHIsPerLoad;
  for (const User *U : GV->users())
    if (const LoadInst *LI = dyn_cast<LoadInst>(U)) {
      if (!LoadUsesSimpleEnoughForHeapSRA(LI, LoadUsingPHIs,
                                          LoadUsingPHIsPerLoad))
        return false;
      LoadUsingPHIsPerLoad.clear();
    }

  // If we reach here, we know that all uses of the loads and transitive uses
  // (through PHI nodes) are simple enough to transform.  However, we don't know
  // that all inputs the to the PHI nodes are in the same equivalence sets.
  // Check to verify that all operands of the PHIs are either PHIS that can be
  // transformed, loads from GV, or MI itself.
  for (const PHINode *PN : LoadUsingPHIs) {
    for (unsigned op = 0, e = PN->getNumIncomingValues(); op != e; ++op) {
      Value *InVal = PN->getIncomingValue(op);

      // PHI of the stored value itself is ok.
      if (InVal == StoredVal) continue;

      if (const PHINode *InPN = dyn_cast<PHINode>(InVal)) {
        // One of the PHIs in our set is (optimistically) ok.
        if (LoadUsingPHIs.count(InPN))
          continue;
        return false;
      }

      // Load from GV is ok.
      if (const LoadInst *LI = dyn_cast<LoadInst>(InVal))
        if (LI->getOperand(0) == GV)
          continue;

      // UNDEF? NULL?

      // Anything else is rejected.
      return false;
    }
  }

  return true;
}

static Value *GetHeapSROAValue(Value *V, unsigned FieldNo,
              DenseMap<Value *, std::vector<Value *>> &InsertedScalarizedValues,
                   std::vector<std::pair<PHINode *, unsigned>> &PHIsToRewrite) {
  std::vector<Value *> &FieldVals = InsertedScalarizedValues[V];

  if (FieldNo >= FieldVals.size())
    FieldVals.resize(FieldNo+1);

  // If we already have this value, just reuse the previously scalarized
  // version.
  if (Value *FieldVal = FieldVals[FieldNo])
    return FieldVal;

  // Depending on what instruction this is, we have several cases.
  Value *Result;
  if (LoadInst *LI = dyn_cast<LoadInst>(V)) {
    // This is a scalarized version of the load from the global.  Just create
    // a new Load of the scalarized global.
    Result = new LoadInst(GetHeapSROAValue(LI->getOperand(0), FieldNo,
                                           InsertedScalarizedValues,
                                           PHIsToRewrite),
                          LI->getName()+".f"+Twine(FieldNo), LI);
  } else {
    PHINode *PN = cast<PHINode>(V);
    // PN's type is pointer to struct.  Make a new PHI of pointer to struct
    // field.

    PointerType *PTy = cast<PointerType>(PN->getType());
    StructType *ST = cast<StructType>(PTy->getElementType());

    unsigned AS = PTy->getAddressSpace();
    PHINode *NewPN =
      PHINode::Create(PointerType::get(ST->getElementType(FieldNo), AS),
                     PN->getNumIncomingValues(),
                     PN->getName()+".f"+Twine(FieldNo), PN);
    Result = NewPN;
    PHIsToRewrite.push_back(std::make_pair(PN, FieldNo));
  }

  return FieldVals[FieldNo] = Result;
}

/// Given a load instruction and a value derived from the load, rewrite the
/// derived value to use the HeapSRoA'd load.
static void RewriteHeapSROALoadUser(Instruction *LoadUser,
              DenseMap<Value *, std::vector<Value *>> &InsertedScalarizedValues,
                   std::vector<std::pair<PHINode *, unsigned>> &PHIsToRewrite) {
  // If this is a comparison against null, handle it.
  if (ICmpInst *SCI = dyn_cast<ICmpInst>(LoadUser)) {
    assert(isa<ConstantPointerNull>(SCI->getOperand(1)));
    // If we have a setcc of the loaded pointer, we can use a setcc of any
    // field.
    Value *NPtr = GetHeapSROAValue(SCI->getOperand(0), 0,
                                   InsertedScalarizedValues, PHIsToRewrite);

    Value *New = new ICmpInst(SCI, SCI->getPredicate(), NPtr,
                              Constant::getNullValue(NPtr->getType()),
                              SCI->getName());
    SCI->replaceAllUsesWith(New);
    SCI->eraseFromParent();
    return;
  }

  // Handle 'getelementptr Ptr, Idx, i32 FieldNo ...'
  if (GetElementPtrInst *GEPI = dyn_cast<GetElementPtrInst>(LoadUser)) {
    assert(GEPI->getNumOperands() >= 3 && isa<ConstantInt>(GEPI->getOperand(2))
           && "Unexpected GEPI!");

    // Load the pointer for this field.
    unsigned FieldNo = cast<ConstantInt>(GEPI->getOperand(2))->getZExtValue();
    Value *NewPtr = GetHeapSROAValue(GEPI->getOperand(0), FieldNo,
                                     InsertedScalarizedValues, PHIsToRewrite);

    // Create the new GEP idx vector.
    SmallVector<Value*, 8> GEPIdx;
    GEPIdx.push_back(GEPI->getOperand(1));
    GEPIdx.append(GEPI->op_begin()+3, GEPI->op_end());

    Value *NGEPI = GetElementPtrInst::Create(GEPI->getResultElementType(), NewPtr, GEPIdx,
                                             GEPI->getName(), GEPI);
    GEPI->replaceAllUsesWith(NGEPI);
    GEPI->eraseFromParent();
    return;
  }

  // Recursively transform the users of PHI nodes.  This will lazily create the
  // PHIs that are needed for individual elements.  Keep track of what PHIs we
  // see in InsertedScalarizedValues so that we don't get infinite loops (very
  // antisocial).  If the PHI is already in InsertedScalarizedValues, it has
  // already been seen first by another load, so its uses have already been
  // processed.
  PHINode *PN = cast<PHINode>(LoadUser);
  if (!InsertedScalarizedValues.insert(std::make_pair(PN,
                                              std::vector<Value *>())).second)
    return;

  // If this is the first time we've seen this PHI, recursively process all
  // users.
  for (auto UI = PN->user_begin(), E = PN->user_end(); UI != E;) {
    Instruction *User = cast<Instruction>(*UI++);
    RewriteHeapSROALoadUser(User, InsertedScalarizedValues, PHIsToRewrite);
  }
}

/// We are performing Heap SRoA on a global.  Ptr is a value loaded from the
/// global.  Eliminate all uses of Ptr, making them use FieldGlobals instead.
/// All uses of loaded values satisfy AllGlobalLoadUsesSimpleEnoughForHeapSRA.
static void RewriteUsesOfLoadForHeapSRoA(LoadInst *Load,
              DenseMap<Value *, std::vector<Value *>> &InsertedScalarizedValues,
                  std::vector<std::pair<PHINode *, unsigned> > &PHIsToRewrite) {
  for (auto UI = Load->user_begin(), E = Load->user_end(); UI != E;) {
    Instruction *User = cast<Instruction>(*UI++);
    RewriteHeapSROALoadUser(User, InsertedScalarizedValues, PHIsToRewrite);
  }

  if (Load->use_empty()) {
    Load->eraseFromParent();
    InsertedScalarizedValues.erase(Load);
  }
}

/// CI is an allocation of an array of structures.  Break it up into multiple
/// allocations of arrays of the fields.
static GlobalVariable *PerformHeapAllocSRoA(GlobalVariable *GV, CallInst *CI,
                                            Value *NElems, const DataLayout &DL,
                                            const TargetLibraryInfo *TLI) {
  LLVM_DEBUG(dbgs() << "SROA HEAP ALLOC: " << *GV << "  MALLOC = " << *CI
                    << '\n');
  Type *MAT = getMallocAllocatedType(CI, TLI);
  StructType *STy = cast<StructType>(MAT);

  // There is guaranteed to be at least one use of the malloc (storing
  // it into GV).  If there are other uses, change them to be uses of
  // the global to simplify later code.  This also deletes the store
  // into GV.
  ReplaceUsesOfMallocWithGlobal(CI, GV);

  // Okay, at this point, there are no users of the malloc.  Insert N
  // new mallocs at the same place as CI, and N globals.
  std::vector<Value *> FieldGlobals;
  std::vector<Value *> FieldMallocs;

  SmallVector<OperandBundleDef, 1> OpBundles;
  CI->getOperandBundlesAsDefs(OpBundles);

  unsigned AS = GV->getType()->getPointerAddressSpace();
  for (unsigned FieldNo = 0, e = STy->getNumElements(); FieldNo != e;++FieldNo){
    Type *FieldTy = STy->getElementType(FieldNo);
    PointerType *PFieldTy = PointerType::get(FieldTy, AS);

    GlobalVariable *NGV = new GlobalVariable(
        *GV->getParent(), PFieldTy, false, GlobalValue::InternalLinkage,
        Constant::getNullValue(PFieldTy), GV->getName() + ".f" + Twine(FieldNo),
        nullptr, GV->getThreadLocalMode());
    NGV->copyAttributesFrom(GV);
    FieldGlobals.push_back(NGV);

    unsigned TypeSize = DL.getTypeAllocSize(FieldTy);
    if (StructType *ST = dyn_cast<StructType>(FieldTy))
      TypeSize = DL.getStructLayout(ST)->getSizeInBytes();
    Type *IntPtrTy = DL.getIntPtrType(CI->getType());
    Value *NMI = CallInst::CreateMalloc(CI, IntPtrTy, FieldTy,
                                        ConstantInt::get(IntPtrTy, TypeSize),
                                        NElems, OpBundles, nullptr,
                                        CI->getName() + ".f" + Twine(FieldNo));
    FieldMallocs.push_back(NMI);
    new StoreInst(NMI, NGV, CI);
  }

  // The tricky aspect of this transformation is handling the case when malloc
  // fails.  In the original code, malloc failing would set the result pointer
  // of malloc to null.  In this case, some mallocs could succeed and others
  // could fail.  As such, we emit code that looks like this:
  //    F0 = malloc(field0)
  //    F1 = malloc(field1)
  //    F2 = malloc(field2)
  //    if (F0 == 0 || F1 == 0 || F2 == 0) {
  //      if (F0) { free(F0); F0 = 0; }
  //      if (F1) { free(F1); F1 = 0; }
  //      if (F2) { free(F2); F2 = 0; }
  //    }
  // The malloc can also fail if its argument is too large.
  Constant *ConstantZero = ConstantInt::get(CI->getArgOperand(0)->getType(), 0);
  Value *RunningOr = new ICmpInst(CI, ICmpInst::ICMP_SLT, CI->getArgOperand(0),
                                  ConstantZero, "isneg");
  for (unsigned i = 0, e = FieldMallocs.size(); i != e; ++i) {
    Value *Cond = new ICmpInst(CI, ICmpInst::ICMP_EQ, FieldMallocs[i],
                             Constant::getNullValue(FieldMallocs[i]->getType()),
                               "isnull");
    RunningOr = BinaryOperator::CreateOr(RunningOr, Cond, "tmp", CI);
  }

  // Split the basic block at the old malloc.
  BasicBlock *OrigBB = CI->getParent();
  BasicBlock *ContBB =
      OrigBB->splitBasicBlock(CI->getIterator(), "malloc_cont");

  // Create the block to check the first condition.  Put all these blocks at the
  // end of the function as they are unlikely to be executed.
  BasicBlock *NullPtrBlock = BasicBlock::Create(OrigBB->getContext(),
                                                "malloc_ret_null",
                                                OrigBB->getParent());

  // Remove the uncond branch from OrigBB to ContBB, turning it into a cond
  // branch on RunningOr.
  OrigBB->getTerminator()->eraseFromParent();
  BranchInst::Create(NullPtrBlock, ContBB, RunningOr, OrigBB);

  // Within the NullPtrBlock, we need to emit a comparison and branch for each
  // pointer, because some may be null while others are not.
  for (unsigned i = 0, e = FieldGlobals.size(); i != e; ++i) {
    Value *GVVal = new LoadInst(FieldGlobals[i], "tmp", NullPtrBlock);
    Value *Cmp = new ICmpInst(*NullPtrBlock, ICmpInst::ICMP_NE, GVVal,
                              Constant::getNullValue(GVVal->getType()));
    BasicBlock *FreeBlock = BasicBlock::Create(Cmp->getContext(), "free_it",
                                               OrigBB->getParent());
    BasicBlock *NextBlock = BasicBlock::Create(Cmp->getContext(), "next",
                                               OrigBB->getParent());
    Instruction *BI = BranchInst::Create(FreeBlock, NextBlock,
                                         Cmp, NullPtrBlock);

    // Fill in FreeBlock.
    CallInst::CreateFree(GVVal, OpBundles, BI);
    new StoreInst(Constant::getNullValue(GVVal->getType()), FieldGlobals[i],
                  FreeBlock);
    BranchInst::Create(NextBlock, FreeBlock);

    NullPtrBlock = NextBlock;
  }

  BranchInst::Create(ContBB, NullPtrBlock);

  // CI is no longer needed, remove it.
  CI->eraseFromParent();

  /// As we process loads, if we can't immediately update all uses of the load,
  /// keep track of what scalarized loads are inserted for a given load.
  DenseMap<Value *, std::vector<Value *>> InsertedScalarizedValues;
  InsertedScalarizedValues[GV] = FieldGlobals;

  std::vector<std::pair<PHINode *, unsigned>> PHIsToRewrite;

  // Okay, the malloc site is completely handled.  All of the uses of GV are now
  // loads, and all uses of those loads are simple.  Rewrite them to use loads
  // of the per-field globals instead.
  for (auto UI = GV->user_begin(), E = GV->user_end(); UI != E;) {
    Instruction *User = cast<Instruction>(*UI++);

    if (LoadInst *LI = dyn_cast<LoadInst>(User)) {
      RewriteUsesOfLoadForHeapSRoA(LI, InsertedScalarizedValues, PHIsToRewrite);
      continue;
    }

    // Must be a store of null.
    StoreInst *SI = cast<StoreInst>(User);
    assert(isa<ConstantPointerNull>(SI->getOperand(0)) &&
           "Unexpected heap-sra user!");

    // Insert a store of null into each global.
    for (unsigned i = 0, e = FieldGlobals.size(); i != e; ++i) {
      Type *ValTy = cast<GlobalValue>(FieldGlobals[i])->getValueType();
      Constant *Null = Constant::getNullValue(ValTy);
      new StoreInst(Null, FieldGlobals[i], SI);
    }
    // Erase the original store.
    SI->eraseFromParent();
  }

  // While we have PHIs that are interesting to rewrite, do it.
  while (!PHIsToRewrite.empty()) {
    PHINode *PN = PHIsToRewrite.back().first;
    unsigned FieldNo = PHIsToRewrite.back().second;
    PHIsToRewrite.pop_back();
    PHINode *FieldPN = cast<PHINode>(InsertedScalarizedValues[PN][FieldNo]);
    assert(FieldPN->getNumIncomingValues() == 0 &&"Already processed this phi");

    // Add all the incoming values.  This can materialize more phis.
    for (unsigned i = 0, e = PN->getNumIncomingValues(); i != e; ++i) {
      Value *InVal = PN->getIncomingValue(i);
      InVal = GetHeapSROAValue(InVal, FieldNo, InsertedScalarizedValues,
                               PHIsToRewrite);
      FieldPN->addIncoming(InVal, PN->getIncomingBlock(i));
    }
  }

  // Drop all inter-phi links and any loads that made it this far.
  for (DenseMap<Value *, std::vector<Value *>>::iterator
       I = InsertedScalarizedValues.begin(), E = InsertedScalarizedValues.end();
       I != E; ++I) {
    if (PHINode *PN = dyn_cast<PHINode>(I->first))
      PN->dropAllReferences();
    else if (LoadInst *LI = dyn_cast<LoadInst>(I->first))
      LI->dropAllReferences();
  }

  // Delete all the phis and loads now that inter-references are dead.
  for (DenseMap<Value *, std::vector<Value *>>::iterator
       I = InsertedScalarizedValues.begin(), E = InsertedScalarizedValues.end();
       I != E; ++I) {
    if (PHINode *PN = dyn_cast<PHINode>(I->first))
      PN->eraseFromParent();
    else if (LoadInst *LI = dyn_cast<LoadInst>(I->first))
      LI->eraseFromParent();
  }

  // The old global is now dead, remove it.
  GV->eraseFromParent();

  ++NumHeapSRA;
  return cast<GlobalVariable>(FieldGlobals[0]);
}

/// This function is called when we see a pointer global variable with a single
/// value stored it that is a malloc or cast of malloc.
static bool tryToOptimizeStoreOfMallocToGlobal(GlobalVariable *GV, CallInst *CI,
                                               Type *AllocTy,
                                               AtomicOrdering Ordering,
                                               const DataLayout &DL,
                                               TargetLibraryInfo *TLI) {
  // If this is a malloc of an abstract type, don't touch it.
  if (!AllocTy->isSized())
    return false;

  // We can't optimize this global unless all uses of it are *known* to be
  // of the malloc value, not of the null initializer value (consider a use
  // that compares the global's value against zero to see if the malloc has
  // been reached).  To do this, we check to see if all uses of the global
  // would trap if the global were null: this proves that they must all
  // happen after the malloc.
  if (!AllUsesOfLoadedValueWillTrapIfNull(GV))
    return false;

  // We can't optimize this if the malloc itself is used in a complex way,
  // for example, being stored into multiple globals.  This allows the
  // malloc to be stored into the specified global, loaded icmp'd, and
  // GEP'd.  These are all things we could transform to using the global
  // for.
  SmallPtrSet<const PHINode*, 8> PHIs;
  if (!ValueIsOnlyUsedLocallyOrStoredToOneGlobal(CI, GV, PHIs))
    return false;

  // If we have a global that is only initialized with a fixed size malloc,
  // transform the program to use global memory instead of malloc'd memory.
  // This eliminates dynamic allocation, avoids an indirection accessing the
  // data, and exposes the resultant global to further GlobalOpt.
  // We cannot optimize the malloc if we cannot determine malloc array size.
  Value *NElems = getMallocArraySize(CI, DL, TLI, true);
  if (!NElems)
    return false;

  if (ConstantInt *NElements = dyn_cast<ConstantInt>(NElems))
    // Restrict this transformation to only working on small allocations
    // (2048 bytes currently), as we don't want to introduce a 16M global or
    // something.
    if (NElements->getZExtValue() * DL.getTypeAllocSize(AllocTy) < 2048) {
      OptimizeGlobalAddressOfMalloc(GV, CI, AllocTy, NElements, DL, TLI);
      return true;
    }

  // If the allocation is an array of structures, consider transforming this
  // into multiple malloc'd arrays, one for each field.  This is basically
  // SRoA for malloc'd memory.

  if (Ordering != AtomicOrdering::NotAtomic)
    return false;

  // If this is an allocation of a fixed size array of structs, analyze as a
  // variable size array.  malloc [100 x struct],1 -> malloc struct, 100
  if (NElems == ConstantInt::get(CI->getArgOperand(0)->getType(), 1))
    if (ArrayType *AT = dyn_cast<ArrayType>(AllocTy))
      AllocTy = AT->getElementType();

  StructType *AllocSTy = dyn_cast<StructType>(AllocTy);
  if (!AllocSTy)
    return false;

  // This the structure has an unreasonable number of fields, leave it
  // alone.
  if (AllocSTy->getNumElements() <= 16 && AllocSTy->getNumElements() != 0 &&
      AllGlobalLoadUsesSimpleEnoughForHeapSRA(GV, CI)) {

    // If this is a fixed size array, transform the Malloc to be an alloc of
    // structs.  malloc [100 x struct],1 -> malloc struct, 100
    if (ArrayType *AT = dyn_cast<ArrayType>(getMallocAllocatedType(CI, TLI))) {
      Type *IntPtrTy = DL.getIntPtrType(CI->getType());
      unsigned TypeSize = DL.getStructLayout(AllocSTy)->getSizeInBytes();
      Value *AllocSize = ConstantInt::get(IntPtrTy, TypeSize);
      Value *NumElements = ConstantInt::get(IntPtrTy, AT->getNumElements());
      SmallVector<OperandBundleDef, 1> OpBundles;
      CI->getOperandBundlesAsDefs(OpBundles);
      Instruction *Malloc =
          CallInst::CreateMalloc(CI, IntPtrTy, AllocSTy, AllocSize, NumElements,
                                 OpBundles, nullptr, CI->getName());
      Instruction *Cast = new BitCastInst(Malloc, CI->getType(), "tmp", CI);
      CI->replaceAllUsesWith(Cast);
      CI->eraseFromParent();
      if (BitCastInst *BCI = dyn_cast<BitCastInst>(Malloc))
        CI = cast<CallInst>(BCI->getOperand(0));
      else
        CI = cast<CallInst>(Malloc);
    }

    PerformHeapAllocSRoA(GV, CI, getMallocArraySize(CI, DL, TLI, true), DL,
                         TLI);
    return true;
  }

  return false;
}

// Try to optimize globals based on the knowledge that only one value (besides
// its initializer) is ever stored to the global.
static bool optimizeOnceStoredGlobal(GlobalVariable *GV, Value *StoredOnceVal,
                                     AtomicOrdering Ordering,
                                     const DataLayout &DL,
                                     TargetLibraryInfo *TLI) {
  // Ignore no-op GEPs and bitcasts.
  StoredOnceVal = StoredOnceVal->stripPointerCasts();

  // If we are dealing with a pointer global that is initialized to null and
  // only has one (non-null) value stored into it, then we can optimize any
  // users of the loaded value (often calls and loads) that would trap if the
  // value was null.
  if (GV->getInitializer()->getType()->isPointerTy() &&
      GV->getInitializer()->isNullValue() &&
      !NullPointerIsDefined(
          nullptr /* F */,
          GV->getInitializer()->getType()->getPointerAddressSpace())) {
    if (Constant *SOVC = dyn_cast<Constant>(StoredOnceVal)) {
      if (GV->getInitializer()->getType() != SOVC->getType())
        SOVC = ConstantExpr::getBitCast(SOVC, GV->getInitializer()->getType());

      // Optimize away any trapping uses of the loaded value.
      if (OptimizeAwayTrappingUsesOfLoads(GV, SOVC, DL, TLI))
        return true;
    } else if (CallInst *CI = extractMallocCall(StoredOnceVal, TLI)) {
      Type *MallocType = getMallocAllocatedType(CI, TLI);
      if (MallocType && tryToOptimizeStoreOfMallocToGlobal(GV, CI, MallocType,
                                                           Ordering, DL, TLI))
        return true;
    }
  }

  return false;
}

/// At this point, we have learned that the only two values ever stored into GV
/// are its initializer and OtherVal.  See if we can shrink the global into a
/// boolean and select between the two values whenever it is used.  This exposes
/// the values to other scalar optimizations.
static bool TryToShrinkGlobalToBoolean(GlobalVariable *GV, Constant *OtherVal) {
  Type *GVElType = GV->getValueType();

  // If GVElType is already i1, it is already shrunk.  If the type of the GV is
  // an FP value, pointer or vector, don't do this optimization because a select
  // between them is very expensive and unlikely to lead to later
  // simplification.  In these cases, we typically end up with "cond ? v1 : v2"
  // where v1 and v2 both require constant pool loads, a big loss.
  if (GVElType == Type::getInt1Ty(GV->getContext()) ||
      GVElType->isFloatingPointTy() ||
      GVElType->isPointerTy() || GVElType->isVectorTy())
    return false;

  // Walk the use list of the global seeing if all the uses are load or store.
  // If there is anything else, bail out.
  for (User *U : GV->users())
    if (!isa<LoadInst>(U) && !isa<StoreInst>(U))
      return false;

  LLVM_DEBUG(dbgs() << "   *** SHRINKING TO BOOL: " << *GV << "\n");

  // Create the new global, initializing it to false.
  GlobalVariable *NewGV = new GlobalVariable(Type::getInt1Ty(GV->getContext()),
                                             false,
                                             GlobalValue::InternalLinkage,
                                        ConstantInt::getFalse(GV->getContext()),
                                             GV->getName()+".b",
                                             GV->getThreadLocalMode(),
                                             GV->getType()->getAddressSpace());
  NewGV->copyAttributesFrom(GV);
  GV->getParent()->getGlobalList().insert(GV->getIterator(), NewGV);

  Constant *InitVal = GV->getInitializer();
  assert(InitVal->getType() != Type::getInt1Ty(GV->getContext()) &&
         "No reason to shrink to bool!");

  SmallVector<DIGlobalVariableExpression *, 1> GVs;
  GV->getDebugInfo(GVs);

  // If initialized to zero and storing one into the global, we can use a cast
  // instead of a select to synthesize the desired value.
  bool IsOneZero = false;
  bool EmitOneOrZero = true;
  if (ConstantInt *CI = dyn_cast<ConstantInt>(OtherVal)){
    IsOneZero = InitVal->isNullValue() && CI->isOne();

    if (ConstantInt *CIInit = dyn_cast<ConstantInt>(GV->getInitializer())){
      uint64_t ValInit = CIInit->getZExtValue();
      uint64_t ValOther = CI->getZExtValue();
      uint64_t ValMinus = ValOther - ValInit;

      for(auto *GVe : GVs){
        DIGlobalVariable *DGV = GVe->getVariable();
        DIExpression *E = GVe->getExpression();

        // It is expected that the address of global optimized variable is on
        // top of the stack. After optimization, value of that variable will
        // be ether 0 for initial value or 1 for other value. The following
        // expression should return constant integer value depending on the
        // value at global object address:
        // val * (ValOther - ValInit) + ValInit:
        // DW_OP_deref DW_OP_constu <ValMinus>
        // DW_OP_mul DW_OP_constu <ValInit> DW_OP_plus DW_OP_stack_value
        SmallVector<uint64_t, 12> Ops = {
            dwarf::DW_OP_deref, dwarf::DW_OP_constu, ValMinus,
            dwarf::DW_OP_mul,   dwarf::DW_OP_constu, ValInit,
            dwarf::DW_OP_plus};
        E = DIExpression::prependOpcodes(E, Ops, DIExpression::WithStackValue);
        DIGlobalVariableExpression *DGVE =
          DIGlobalVariableExpression::get(NewGV->getContext(), DGV, E);
        NewGV->addDebugInfo(DGVE);
     }
     EmitOneOrZero = false;
    }
  }

  if (EmitOneOrZero) {
     // FIXME: This will only emit address for debugger on which will
     // be written only 0 or 1.
     for(auto *GV : GVs)
       NewGV->addDebugInfo(GV);
   }

  while (!GV->use_empty()) {
    Instruction *UI = cast<Instruction>(GV->user_back());
    if (StoreInst *SI = dyn_cast<StoreInst>(UI)) {
      // Change the store into a boolean store.
      bool StoringOther = SI->getOperand(0) == OtherVal;
      // Only do this if we weren't storing a loaded value.
      Value *StoreVal;
      if (StoringOther || SI->getOperand(0) == InitVal) {
        StoreVal = ConstantInt::get(Type::getInt1Ty(GV->getContext()),
                                    StoringOther);
      } else {
        // Otherwise, we are storing a previously loaded copy.  To do this,
        // change the copy from copying the original value to just copying the
        // bool.
        Instruction *StoredVal = cast<Instruction>(SI->getOperand(0));

        // If we've already replaced the input, StoredVal will be a cast or
        // select instruction.  If not, it will be a load of the original
        // global.
        if (LoadInst *LI = dyn_cast<LoadInst>(StoredVal)) {
          assert(LI->getOperand(0) == GV && "Not a copy!");
          // Insert a new load, to preserve the saved value.
          StoreVal = new LoadInst(NewGV, LI->getName()+".b", false, 0,
                                  LI->getOrdering(), LI->getSyncScopeID(), LI);
        } else {
          assert((isa<CastInst>(StoredVal) || isa<SelectInst>(StoredVal)) &&
                 "This is not a form that we understand!");
          StoreVal = StoredVal->getOperand(0);
          assert(isa<LoadInst>(StoreVal) && "Not a load of NewGV!");
        }
      }
      new StoreInst(StoreVal, NewGV, false, 0,
                    SI->getOrdering(), SI->getSyncScopeID(), SI);
    } else {
      // Change the load into a load of bool then a select.
      LoadInst *LI = cast<LoadInst>(UI);
      LoadInst *NLI = new LoadInst(NewGV, LI->getName()+".b", false, 0,
                                   LI->getOrdering(), LI->getSyncScopeID(), LI);
      Value *NSI;
      if (IsOneZero)
        NSI = new ZExtInst(NLI, LI->getType(), "", LI);
      else
        NSI = SelectInst::Create(NLI, OtherVal, InitVal, "", LI);
      NSI->takeName(LI);
      LI->replaceAllUsesWith(NSI);
    }
    UI->eraseFromParent();
  }

  // Retain the name of the old global variable. People who are debugging their
  // programs may expect these variables to be named the same.
  NewGV->takeName(GV);
  GV->eraseFromParent();
  return true;
}

static bool deleteIfDead(
    GlobalValue &GV, SmallPtrSetImpl<const Comdat *> &NotDiscardableComdats) {
  GV.removeDeadConstantUsers();

  if (!GV.isDiscardableIfUnused() && !GV.isDeclaration())
    return false;

  if (const Comdat *C = GV.getComdat())
    if (!GV.hasLocalLinkage() && NotDiscardableComdats.count(C))
      return false;

  bool Dead;
  if (auto *F = dyn_cast<Function>(&GV))
    Dead = (F->isDeclaration() && F->use_empty()) || F->isDefTriviallyDead();
  else
    Dead = GV.use_empty();
  if (!Dead)
    return false;

  LLVM_DEBUG(dbgs() << "GLOBAL DEAD: " << GV << "\n");
  GV.eraseFromParent();
  ++NumDeleted;
  return true;
}

static bool isPointerValueDeadOnEntryToFunction(
    const Function *F, GlobalValue *GV,
    function_ref<DominatorTree &(Function &)> LookupDomTree) {
  // Find all uses of GV. We expect them all to be in F, and if we can't
  // identify any of the uses we bail out.
  //
  // On each of these uses, identify if the memory that GV points to is
  // used/required/live at the start of the function. If it is not, for example
  // if the first thing the function does is store to the GV, the GV can
  // possibly be demoted.
  //
  // We don't do an exhaustive search for memory operations - simply look
  // through bitcasts as they're quite common and benign.
  const DataLayout &DL = GV->getParent()->getDataLayout();
  SmallVector<LoadInst *, 4> Loads;
  SmallVector<StoreInst *, 4> Stores;
  for (auto *U : GV->users()) {
    if (Operator::getOpcode(U) == Instruction::BitCast) {
      for (auto *UU : U->users()) {
        if (auto *LI = dyn_cast<LoadInst>(UU))
          Loads.push_back(LI);
        else if (auto *SI = dyn_cast<StoreInst>(UU))
          Stores.push_back(SI);
        else
          return false;
      }
      continue;
    }

    Instruction *I = dyn_cast<Instruction>(U);
    if (!I)
      return false;
    assert(I->getParent()->getParent() == F);

    if (auto *LI = dyn_cast<LoadInst>(I))
      Loads.push_back(LI);
    else if (auto *SI = dyn_cast<StoreInst>(I))
      Stores.push_back(SI);
    else
      return false;
  }

  // We have identified all uses of GV into loads and stores. Now check if all
  // of them are known not to depend on the value of the global at the function
  // entry point. We do this by ensuring that every load is dominated by at
  // least one store.
  auto &DT = LookupDomTree(*const_cast<Function *>(F));

  // The below check is quadratic. Check we're not going to do too many tests.
  // FIXME: Even though this will always have worst-case quadratic time, we
  // could put effort into minimizing the average time by putting stores that
  // have been shown to dominate at least one load at the beginning of the
  // Stores array, making subsequent dominance checks more likely to succeed
  // early.
  //
  // The threshold here is fairly large because global->local demotion is a
  // very powerful optimization should it fire.
  const unsigned Threshold = 100;
  if (Loads.size() * Stores.size() > Threshold)
    return false;

  for (auto *L : Loads) {
    auto *LTy = L->getType();
    if (none_of(Stores, [&](const StoreInst *S) {
          auto *STy = S->getValueOperand()->getType();
          // The load is only dominated by the store if DomTree says so
          // and the number of bits loaded in L is less than or equal to
          // the number of bits stored in S.
          return DT.dominates(S, L) &&
                 DL.getTypeStoreSize(LTy) <= DL.getTypeStoreSize(STy);
        }))
      return false;
  }
  // All loads have known dependences inside F, so the global can be localized.
  return true;
}

/// C may have non-instruction users. Can all of those users be turned into
/// instructions?
static bool allNonInstructionUsersCanBeMadeInstructions(Constant *C) {
  // We don't do this exhaustively. The most common pattern that we really need
  // to care about is a constant GEP or constant bitcast - so just looking
  // through one single ConstantExpr.
  //
  // The set of constants that this function returns true for must be able to be
  // handled by makeAllConstantUsesInstructions.
  for (auto *U : C->users()) {
    if (isa<Instruction>(U))
      continue;
    if (!isa<ConstantExpr>(U))
      // Non instruction, non-constantexpr user; cannot convert this.
      return false;
    for (auto *UU : U->users())
      if (!isa<Instruction>(UU))
        // A constantexpr used by another constant. We don't try and recurse any
        // further but just bail out at this point.
        return false;
  }

  return true;
}

/// C may have non-instruction users, and
/// allNonInstructionUsersCanBeMadeInstructions has returned true. Convert the
/// non-instruction users to instructions.
static void makeAllConstantUsesInstructions(Constant *C) {
  SmallVector<ConstantExpr*,4> Users;
  for (auto *U : C->users()) {
    if (isa<ConstantExpr>(U))
      Users.push_back(cast<ConstantExpr>(U));
    else
      // We should never get here; allNonInstructionUsersCanBeMadeInstructions
      // should not have returned true for C.
      assert(
          isa<Instruction>(U) &&
          "Can't transform non-constantexpr non-instruction to instruction!");
  }

  SmallVector<Value*,4> UUsers;
  for (auto *U : Users) {
    UUsers.clear();
    for (auto *UU : U->users())
      UUsers.push_back(UU);
    for (auto *UU : UUsers) {
      Instruction *UI = cast<Instruction>(UU);
      Instruction *NewU = U->getAsInstruction();
      NewU->insertBefore(UI);
      UI->replaceUsesOfWith(U, NewU);
    }
    // We've replaced all the uses, so destroy the constant. (destroyConstant
    // will update value handles and metadata.)
    U->destroyConstant();
  }
}

/// Analyze the specified global variable and optimize
/// it if possible.  If we make a change, return true.
static bool processInternalGlobal(
    GlobalVariable *GV, const GlobalStatus &GS, TargetLibraryInfo *TLI,
    function_ref<DominatorTree &(Function &)> LookupDomTree) {
  auto &DL = GV->getParent()->getDataLayout();
  // If this is a first class global and has only one accessing function and
  // this function is non-recursive, we replace the global with a local alloca
  // in this function.
  //
  // NOTE: It doesn't make sense to promote non-single-value types since we
  // are just replacing static memory to stack memory.
  //
  // If the global is in different address space, don't bring it to stack.
  if (!GS.HasMultipleAccessingFunctions &&
      GS.AccessingFunction &&
      GV->getValueType()->isSingleValueType() &&
      GV->getType()->getAddressSpace() == 0 &&
      !GV->isExternallyInitialized() &&
      allNonInstructionUsersCanBeMadeInstructions(GV) &&
      GS.AccessingFunction->doesNotRecurse() &&
      isPointerValueDeadOnEntryToFunction(GS.AccessingFunction, GV,
                                          LookupDomTree)) {
    const DataLayout &DL = GV->getParent()->getDataLayout();

    LLVM_DEBUG(dbgs() << "LOCALIZING GLOBAL: " << *GV << "\n");
    Instruction &FirstI = const_cast<Instruction&>(*GS.AccessingFunction
                                                   ->getEntryBlock().begin());
    Type *ElemTy = GV->getValueType();
    // FIXME: Pass Global's alignment when globals have alignment
    AllocaInst *Alloca = new AllocaInst(ElemTy, DL.getAllocaAddrSpace(), nullptr,
                                        GV->getName(), &FirstI);
    if (!isa<UndefValue>(GV->getInitializer()))
      new StoreInst(GV->getInitializer(), Alloca, &FirstI);

    makeAllConstantUsesInstructions(GV);

    GV->replaceAllUsesWith(Alloca);
    GV->eraseFromParent();
    ++NumLocalized;
    return true;
  }

  // If the global is never loaded (but may be stored to), it is dead.
  // Delete it now.
  if (!GS.IsLoaded) {
    LLVM_DEBUG(dbgs() << "GLOBAL NEVER LOADED: " << *GV << "\n");

    bool Changed;
    if (isLeakCheckerRoot(GV)) {
      // Delete any constant stores to the global.
      Changed = CleanupPointerRootUsers(GV, TLI);
    } else {
      // Delete any stores we can find to the global.  We may not be able to
      // make it completely dead though.
      Changed = CleanupConstantGlobalUsers(GV, GV->getInitializer(), DL, TLI);
    }

    // If the global is dead now, delete it.
    if (GV->use_empty()) {
      GV->eraseFromParent();
      ++NumDeleted;
      Changed = true;
    }
    return Changed;

  }
  if (GS.StoredType <= GlobalStatus::InitializerStored) {
    LLVM_DEBUG(dbgs() << "MARKING CONSTANT: " << *GV << "\n");
    GV->setConstant(true);

    // Clean up any obviously simplifiable users now.
    CleanupConstantGlobalUsers(GV, GV->getInitializer(), DL, TLI);

    // If the global is dead now, just nuke it.
    if (GV->use_empty()) {
      LLVM_DEBUG(dbgs() << "   *** Marking constant allowed us to simplify "
                        << "all users and delete global!\n");
      GV->eraseFromParent();
      ++NumDeleted;
      return true;
    }

    // Fall through to the next check; see if we can optimize further.
    ++NumMarked;
  }
  if (!GV->getInitializer()->getType()->isSingleValueType()) {
    const DataLayout &DL = GV->getParent()->getDataLayout();
    if (SRAGlobal(GV, DL))
      return true;
  }
  if (GS.StoredType == GlobalStatus::StoredOnce && GS.StoredOnceValue) {
    // If the initial value for the global was an undef value, and if only
    // one other value was stored into it, we can just change the
    // initializer to be the stored value, then delete all stores to the
    // global.  This allows us to mark it constant.
    if (Constant *SOVConstant = dyn_cast<Constant>(GS.StoredOnceValue))
      if (isa<UndefValue>(GV->getInitializer())) {
        // Change the initial value here.
        GV->setInitializer(SOVConstant);

        // Clean up any obviously simplifiable users now.
        CleanupConstantGlobalUsers(GV, GV->getInitializer(), DL, TLI);

        if (GV->use_empty()) {
          LLVM_DEBUG(dbgs() << "   *** Substituting initializer allowed us to "
                            << "simplify all users and delete global!\n");
          GV->eraseFromParent();
          ++NumDeleted;
        }
        ++NumSubstitute;
        return true;
      }

    // Try to optimize globals based on the knowledge that only one value
    // (besides its initializer) is ever stored to the global.
    if (optimizeOnceStoredGlobal(GV, GS.StoredOnceValue, GS.Ordering, DL, TLI))
      return true;

    // Otherwise, if the global was not a boolean, we can shrink it to be a
    // boolean.
    if (Constant *SOVConstant = dyn_cast<Constant>(GS.StoredOnceValue)) {
      if (GS.Ordering == AtomicOrdering::NotAtomic) {
        if (TryToShrinkGlobalToBoolean(GV, SOVConstant)) {
          ++NumShrunkToBool;
          return true;
        }
      }
    }
  }

  return false;
}

/// Analyze the specified global variable and optimize it if possible.  If we
/// make a change, return true.
static bool
processGlobal(GlobalValue &GV, TargetLibraryInfo *TLI,
              function_ref<DominatorTree &(Function &)> LookupDomTree) {
  if (GV.getName().startswith("llvm."))
    return false;

  GlobalStatus GS;

  if (GlobalStatus::analyzeGlobal(&GV, GS))
    return false;

  bool Changed = false;
  if (!GS.IsCompared && !GV.hasGlobalUnnamedAddr()) {
    auto NewUnnamedAddr = GV.hasLocalLinkage() ? GlobalValue::UnnamedAddr::Global
                                               : GlobalValue::UnnamedAddr::Local;
    if (NewUnnamedAddr != GV.getUnnamedAddr()) {
      GV.setUnnamedAddr(NewUnnamedAddr);
      NumUnnamed++;
      Changed = true;
    }
  }

  // Do more involved optimizations if the global is internal.
  if (!GV.hasLocalLinkage())
    return Changed;

  auto *GVar = dyn_cast<GlobalVariable>(&GV);
  if (!GVar)
    return Changed;

  if (GVar->isConstant() || !GVar->hasInitializer())
    return Changed;

  return processInternalGlobal(GVar, GS, TLI, LookupDomTree) || Changed;
}

/// Walk all of the direct calls of the specified function, changing them to
/// FastCC.
static void ChangeCalleesToFastCall(Function *F) {
  for (User *U : F->users()) {
    if (isa<BlockAddress>(U))
      continue;
    CallSite CS(cast<Instruction>(U));
    CS.setCallingConv(CallingConv::Fast);
  }
}

static AttributeList StripNest(LLVMContext &C, AttributeList Attrs) {
  // There can be at most one attribute set with a nest attribute.
  unsigned NestIndex;
  if (Attrs.hasAttrSomewhere(Attribute::Nest, &NestIndex))
    return Attrs.removeAttribute(C, NestIndex, Attribute::Nest);
  return Attrs;
}

static void RemoveNestAttribute(Function *F) {
  F->setAttributes(StripNest(F->getContext(), F->getAttributes()));
  for (User *U : F->users()) {
    if (isa<BlockAddress>(U))
      continue;
    CallSite CS(cast<Instruction>(U));
    CS.setAttributes(StripNest(F->getContext(), CS.getAttributes()));
  }
}

/// Return true if this is a calling convention that we'd like to change.  The
/// idea here is that we don't want to mess with the convention if the user
/// explicitly requested something with performance implications like coldcc,
/// GHC, or anyregcc.
static bool hasChangeableCC(Function *F) {
  CallingConv::ID CC = F->getCallingConv();

  // FIXME: Is it worth transforming x86_stdcallcc and x86_fastcallcc?
  if (CC != CallingConv::C && CC != CallingConv::X86_ThisCall)
    return false;

  // FIXME: Change CC for the whole chain of musttail calls when possible.
  //
  // Can't change CC of the function that either has musttail calls, or is a
  // musttail callee itself
  for (User *U : F->users()) {
    if (isa<BlockAddress>(U))
      continue;
    CallInst* CI = dyn_cast<CallInst>(U);
    if (!CI)
      continue;

    if (CI->isMustTailCall())
      return false;
  }

  for (BasicBlock &BB : *F)
    if (BB.getTerminatingMustTailCall())
      return false;

  return true;
}

/// Return true if the block containing the call site has a BlockFrequency of
/// less than ColdCCRelFreq% of the entry block.
static bool isColdCallSite(CallSite CS, BlockFrequencyInfo &CallerBFI) {
  const BranchProbability ColdProb(ColdCCRelFreq, 100);
  auto CallSiteBB = CS.getInstruction()->getParent();
  auto CallSiteFreq = CallerBFI.getBlockFreq(CallSiteBB);
  auto CallerEntryFreq =
      CallerBFI.getBlockFreq(&(CS.getCaller()->getEntryBlock()));
  return CallSiteFreq < CallerEntryFreq * ColdProb;
}

// This function checks if the input function F is cold at all call sites. It
// also looks each call site's containing function, returning false if the
// caller function contains other non cold calls. The input vector AllCallsCold
// contains a list of functions that only have call sites in cold blocks.
static bool
isValidCandidateForColdCC(Function &F,
                          function_ref<BlockFrequencyInfo &(Function &)> GetBFI,
                          const std::vector<Function *> &AllCallsCold) {

  if (F.user_empty())
    return false;

  for (User *U : F.users()) {
    if (isa<BlockAddress>(U))
      continue;

    CallSite CS(cast<Instruction>(U));
    Function *CallerFunc = CS.getInstruction()->getParent()->getParent();
    BlockFrequencyInfo &CallerBFI = GetBFI(*CallerFunc);
    if (!isColdCallSite(CS, CallerBFI))
      return false;
    auto It = std::find(AllCallsCold.begin(), AllCallsCold.end(), CallerFunc);
    if (It == AllCallsCold.end())
      return false;
  }
  return true;
}

static void changeCallSitesToColdCC(Function *F) {
  for (User *U : F->users()) {
    if (isa<BlockAddress>(U))
      continue;
    CallSite CS(cast<Instruction>(U));
    CS.setCallingConv(CallingConv::Cold);
  }
}

// This function iterates over all the call instructions in the input Function
// and checks that all call sites are in cold blocks and are allowed to use the
// coldcc calling convention.
static bool
hasOnlyColdCalls(Function &F,
                 function_ref<BlockFrequencyInfo &(Function &)> GetBFI) {
  for (BasicBlock &BB : F) {
    for (Instruction &I : BB) {
      if (CallInst *CI = dyn_cast<CallInst>(&I)) {
        CallSite CS(cast<Instruction>(CI));
        // Skip over isline asm instructions since they aren't function calls.
        if (CI->isInlineAsm())
          continue;
        Function *CalledFn = CI->getCalledFunction();
        if (!CalledFn)
          return false;
        if (!CalledFn->hasLocalLinkage())
          return false;
        // Skip over instrinsics since they won't remain as function calls.
        if (CalledFn->getIntrinsicID() != Intrinsic::not_intrinsic)
          continue;
        // Check if it's valid to use coldcc calling convention.
        if (!hasChangeableCC(CalledFn) || CalledFn->isVarArg() ||
            CalledFn->hasAddressTaken())
          return false;
        BlockFrequencyInfo &CallerBFI = GetBFI(F);
        if (!isColdCallSite(CS, CallerBFI))
          return false;
      }
    }
  }
  return true;
}

static bool
OptimizeFunctions(Module &M, TargetLibraryInfo *TLI,
                  function_ref<TargetTransformInfo &(Function &)> GetTTI,
                  function_ref<BlockFrequencyInfo &(Function &)> GetBFI,
                  function_ref<DominatorTree &(Function &)> LookupDomTree,
                  SmallPtrSetImpl<const Comdat *> &NotDiscardableComdats) {

  bool Changed = false;

  std::vector<Function *> AllCallsCold;
  for (Module::iterator FI = M.begin(), E = M.end(); FI != E;) {
    Function *F = &*FI++;
    if (hasOnlyColdCalls(*F, GetBFI))
      AllCallsCold.push_back(F);
  }

  // Optimize functions.
  for (Module::iterator FI = M.begin(), E = M.end(); FI != E; ) {
    Function *F = &*FI++;

    // Don't perform global opt pass on naked functions; we don't want fast
    // calling conventions for naked functions.
    if (F->hasFnAttribute(Attribute::Naked))
      continue;

    // Functions without names cannot be referenced outside this module.
    if (!F->hasName() && !F->isDeclaration() && !F->hasLocalLinkage())
      F->setLinkage(GlobalValue::InternalLinkage);

    if (deleteIfDead(*F, NotDiscardableComdats)) {
      Changed = true;
      continue;
    }

    // LLVM's definition of dominance allows instructions that are cyclic
    // in unreachable blocks, e.g.:
    // %pat = select i1 %condition, @global, i16* %pat
    // because any instruction dominates an instruction in a block that's
    // not reachable from entry.
    // So, remove unreachable blocks from the function, because a) there's
    // no point in analyzing them and b) GlobalOpt should otherwise grow
    // some more complicated logic to break these cycles.
    // Removing unreachable blocks might invalidate the dominator so we
    // recalculate it.
    if (!F->isDeclaration()) {
      if (removeUnreachableBlocks(*F)) {
        auto &DT = LookupDomTree(*F);
        DT.recalculate(*F);
        Changed = true;
      }
    }

    Changed |= processGlobal(*F, TLI, LookupDomTree);

    if (!F->hasLocalLinkage())
      continue;

    if (hasChangeableCC(F) && !F->isVarArg() && !F->hasAddressTaken()) {
      NumInternalFunc++;
      TargetTransformInfo &TTI = GetTTI(*F);
      // Change the calling convention to coldcc if either stress testing is
      // enabled or the target would like to use coldcc on functions which are
      // cold at all call sites and the callers contain no other non coldcc
      // calls.
      if (EnableColdCCStressTest ||
          (isValidCandidateForColdCC(*F, GetBFI, AllCallsCold) &&
           TTI.useColdCCForColdCall(*F))) {
        F->setCallingConv(CallingConv::Cold);
        changeCallSitesToColdCC(F);
        Changed = true;
        NumColdCC++;
      }
    }

    if (hasChangeableCC(F) && !F->isVarArg() &&
        !F->hasAddressTaken()) {
      // If this function has a calling convention worth changing, is not a
      // varargs function, and is only called directly, promote it to use the
      // Fast calling convention.
      F->setCallingConv(CallingConv::Fast);
      ChangeCalleesToFastCall(F);
      ++NumFastCallFns;
      Changed = true;
    }

    if (F->getAttributes().hasAttrSomewhere(Attribute::Nest) &&
        !F->hasAddressTaken()) {
      // The function is not used by a trampoline intrinsic, so it is safe
      // to remove the 'nest' attribute.
      RemoveNestAttribute(F);
      ++NumNestRemoved;
      Changed = true;
    }
  }
  return Changed;
}

static bool
OptimizeGlobalVars(Module &M, TargetLibraryInfo *TLI,
                   function_ref<DominatorTree &(Function &)> LookupDomTree,
                   SmallPtrSetImpl<const Comdat *> &NotDiscardableComdats) {
  bool Changed = false;

  for (Module::global_iterator GVI = M.global_begin(), E = M.global_end();
       GVI != E; ) {
    GlobalVariable *GV = &*GVI++;
    // Global variables without names cannot be referenced outside this module.
    if (!GV->hasName() && !GV->isDeclaration() && !GV->hasLocalLinkage())
      GV->setLinkage(GlobalValue::InternalLinkage);
    // Simplify the initializer.
    if (GV->hasInitializer())
      if (auto *C = dyn_cast<Constant>(GV->getInitializer())) {
        auto &DL = M.getDataLayout();
        Constant *New = ConstantFoldConstant(C, DL, TLI);
        if (New && New != C)
          GV->setInitializer(New);
      }

    if (deleteIfDead(*GV, NotDiscardableComdats)) {
      Changed = true;
      continue;
    }

    Changed |= processGlobal(*GV, TLI, LookupDomTree);
  }
  return Changed;
}

/// Evaluate a piece of a constantexpr store into a global initializer.  This
/// returns 'Init' modified to reflect 'Val' stored into it.  At this point, the
/// GEP operands of Addr [0, OpNo) have been stepped into.
static Constant *EvaluateStoreInto(Constant *Init, Constant *Val,
                                   ConstantExpr *Addr, unsigned OpNo) {
  // Base case of the recursion.
  if (OpNo == Addr->getNumOperands()) {
    assert(Val->getType() == Init->getType() && "Type mismatch!");
    return Val;
  }

  SmallVector<Constant*, 32> Elts;
  if (StructType *STy = dyn_cast<StructType>(Init->getType())) {
    // Break up the constant into its elements.
    for (unsigned i = 0, e = STy->getNumElements(); i != e; ++i)
      Elts.push_back(Init->getAggregateElement(i));

    // Replace the element that we are supposed to.
    ConstantInt *CU = cast<ConstantInt>(Addr->getOperand(OpNo));
    unsigned Idx = CU->getZExtValue();
    assert(Idx < STy->getNumElements() && "Struct index out of range!");
    Elts[Idx] = EvaluateStoreInto(Elts[Idx], Val, Addr, OpNo+1);

    // Return the modified struct.
    return ConstantStruct::get(STy, Elts);
  }

  ConstantInt *CI = cast<ConstantInt>(Addr->getOperand(OpNo));
  SequentialType *InitTy = cast<SequentialType>(Init->getType());
  uint64_t NumElts = InitTy->getNumElements();

  // Break up the array into elements.
  for (uint64_t i = 0, e = NumElts; i != e; ++i)
    Elts.push_back(Init->getAggregateElement(i));

  assert(CI->getZExtValue() < NumElts);
  Elts[CI->getZExtValue()] =
    EvaluateStoreInto(Elts[CI->getZExtValue()], Val, Addr, OpNo+1);

  if (Init->getType()->isArrayTy())
    return ConstantArray::get(cast<ArrayType>(InitTy), Elts);
  return ConstantVector::get(Elts);
}

/// We have decided that Addr (which satisfies the predicate
/// isSimpleEnoughPointerToCommit) should get Val as its value.  Make it happen.
static void CommitValueTo(Constant *Val, Constant *Addr) {
  if (GlobalVariable *GV = dyn_cast<GlobalVariable>(Addr)) {
    assert(GV->hasInitializer());
    GV->setInitializer(Val);
    return;
  }

  ConstantExpr *CE = cast<ConstantExpr>(Addr);
  GlobalVariable *GV = cast<GlobalVariable>(CE->getOperand(0));
  GV->setInitializer(EvaluateStoreInto(GV->getInitializer(), Val, CE, 2));
}

/// Given a map of address -> value, where addresses are expected to be some form
/// of either a global or a constant GEP, set the initializer for the address to
/// be the value. This performs mostly the same function as CommitValueTo()
/// and EvaluateStoreInto() but is optimized to be more efficient for the common
/// case where the set of addresses are GEPs sharing the same underlying global,
/// processing the GEPs in batches rather than individually.
///
/// To give an example, consider the following C++ code adapted from the clang
/// regression tests:
/// struct S {
///  int n = 10;
///  int m = 2 * n;
///  S(int a) : n(a) {}
/// };
///
/// template<typename T>
/// struct U {
///  T *r = &q;
///  T q = 42;
///  U *p = this;
/// };
///
/// U<S> e;
///
/// The global static constructor for 'e' will need to initialize 'r' and 'p' of
/// the outer struct, while also initializing the inner 'q' structs 'n' and 'm'
/// members. This batch algorithm will simply use general CommitValueTo() method
/// to handle the complex nested S struct initialization of 'q', before
/// processing the outermost members in a single batch. Using CommitValueTo() to
/// handle member in the outer struct is inefficient when the struct/array is
/// very large as we end up creating and destroy constant arrays for each
/// initialization.
/// For the above case, we expect the following IR to be generated:
///
/// %struct.U = type { %struct.S*, %struct.S, %struct.U* }
/// %struct.S = type { i32, i32 }
/// @e = global %struct.U { %struct.S* gep inbounds (%struct.U, %struct.U* @e,
///                                                  i64 0, i32 1),
///                         %struct.S { i32 42, i32 84 }, %struct.U* @e }
/// The %struct.S { i32 42, i32 84 } inner initializer is treated as a complex
/// constant expression, while the other two elements of @e are "simple".
static void BatchCommitValueTo(const DenseMap<Constant*, Constant*> &Mem) {
  SmallVector<std::pair<GlobalVariable*, Constant*>, 32> GVs;
  SmallVector<std::pair<ConstantExpr*, Constant*>, 32> ComplexCEs;
  SmallVector<std::pair<ConstantExpr*, Constant*>, 32> SimpleCEs;
  SimpleCEs.reserve(Mem.size());

  for (const auto &I : Mem) {
    if (auto *GV = dyn_cast<GlobalVariable>(I.first)) {
      GVs.push_back(std::make_pair(GV, I.second));
    } else {
      ConstantExpr *GEP = cast<ConstantExpr>(I.first);
      // We don't handle the deeply recursive case using the batch method.
      if (GEP->getNumOperands() > 3)
        ComplexCEs.push_back(std::make_pair(GEP, I.second));
      else
        SimpleCEs.push_back(std::make_pair(GEP, I.second));
    }
  }

  // The algorithm below doesn't handle cases like nested structs, so use the
  // slower fully general method if we have to.
  for (auto ComplexCE : ComplexCEs)
    CommitValueTo(ComplexCE.second, ComplexCE.first);

  for (auto GVPair : GVs) {
    assert(GVPair.first->hasInitializer());
    GVPair.first->setInitializer(GVPair.second);
  }

  if (SimpleCEs.empty())
    return;

  // We cache a single global's initializer elements in the case where the
  // subsequent address/val pair uses the same one. This avoids throwing away and
  // rebuilding the constant struct/vector/array just because one element is
  // modified at a time.
  SmallVector<Constant *, 32> Elts;
  Elts.reserve(SimpleCEs.size());
  GlobalVariable *CurrentGV = nullptr;

  auto commitAndSetupCache = [&](GlobalVariable *GV, bool Update) {
    Constant *Init = GV->getInitializer();
    Type *Ty = Init->getType();
    if (Update) {
      if (CurrentGV) {
        assert(CurrentGV && "Expected a GV to commit to!");
        Type *CurrentInitTy = CurrentGV->getInitializer()->getType();
        // We have a valid cache that needs to be committed.
        if (StructType *STy = dyn_cast<StructType>(CurrentInitTy))
          CurrentGV->setInitializer(ConstantStruct::get(STy, Elts));
        else if (ArrayType *ArrTy = dyn_cast<ArrayType>(CurrentInitTy))
          CurrentGV->setInitializer(ConstantArray::get(ArrTy, Elts));
        else
          CurrentGV->setInitializer(ConstantVector::get(Elts));
      }
      if (CurrentGV == GV)
        return;
      // Need to clear and set up cache for new initializer.
      CurrentGV = GV;
      Elts.clear();
      unsigned NumElts;
      if (auto *STy = dyn_cast<StructType>(Ty))
        NumElts = STy->getNumElements();
      else
        NumElts = cast<SequentialType>(Ty)->getNumElements();
      for (unsigned i = 0, e = NumElts; i != e; ++i)
        Elts.push_back(Init->getAggregateElement(i));
    }
  };

  for (auto CEPair : SimpleCEs) {
    ConstantExpr *GEP = CEPair.first;
    Constant *Val = CEPair.second;

    GlobalVariable *GV = cast<GlobalVariable>(GEP->getOperand(0));
    commitAndSetupCache(GV, GV != CurrentGV);
    ConstantInt *CI = cast<ConstantInt>(GEP->getOperand(2));
    Elts[CI->getZExtValue()] = Val;
  }
  // The last initializer in the list needs to be committed, others
  // will be committed on a new initializer being processed.
  commitAndSetupCache(CurrentGV, true);
}

/// Evaluate static constructors in the function, if we can.  Return true if we
/// can, false otherwise.
static bool EvaluateStaticConstructor(Function *F, const DataLayout &DL,
                                      TargetLibraryInfo *TLI) {
  // Call the function.
  Evaluator Eval(DL, TLI);
  Constant *RetValDummy;
  bool EvalSuccess = Eval.EvaluateFunction(F, RetValDummy,
                                           SmallVector<Constant*, 0>());

  if (EvalSuccess) {
    ++NumCtorsEvaluated;

    // We succeeded at evaluation: commit the result.
<<<<<<< HEAD
    LLVM_DEBUG(dbgs() << "FULLY EVALUATED GLOBAL CTOR FUNCTION '"
                      << F->getName() << "' to "
                      << Eval.getMutatedMemory().size() << " stores.\n");
=======
    DEBUG(dbgs() << "FULLY EVALUATED GLOBAL CTOR FUNCTION '"
          << F->getName() << "' to " << Eval.getMutatedMemory().size()
          << " stores.\n");
>>>>>>> d12f4ffa
    BatchCommitValueTo(Eval.getMutatedMemory());
    for (GlobalVariable *GV : Eval.getInvariants())
      GV->setConstant(true);
  }

  return EvalSuccess;
}

static int compareNames(Constant *const *A, Constant *const *B) {
  Value *AStripped = (*A)->stripPointerCastsNoFollowAliases();
  Value *BStripped = (*B)->stripPointerCastsNoFollowAliases();
  return AStripped->getName().compare(BStripped->getName());
}

static void setUsedInitializer(GlobalVariable &V,
                               const SmallPtrSetImpl<GlobalValue *> &Init) {
  if (Init.empty()) {
    V.eraseFromParent();
    return;
  }

  // Type of pointer to the array of pointers.
  PointerType *Int8PtrTy = Type::getInt8PtrTy(V.getContext(), 0);

  SmallVector<Constant *, 8> UsedArray;
  for (GlobalValue *GV : Init) {
    Constant *Cast
      = ConstantExpr::getPointerBitCastOrAddrSpaceCast(GV, Int8PtrTy);
    UsedArray.push_back(Cast);
  }
  // Sort to get deterministic order.
  array_pod_sort(UsedArray.begin(), UsedArray.end(), compareNames);
  ArrayType *ATy = ArrayType::get(Int8PtrTy, UsedArray.size());

  Module *M = V.getParent();
  V.removeFromParent();
  GlobalVariable *NV =
      new GlobalVariable(*M, ATy, false, GlobalValue::AppendingLinkage,
                         ConstantArray::get(ATy, UsedArray), "");
  NV->takeName(&V);
  NV->setSection("llvm.metadata");
  delete &V;
}

namespace {

/// An easy to access representation of llvm.used and llvm.compiler.used.
class LLVMUsed {
  SmallPtrSet<GlobalValue *, 8> Used;
  SmallPtrSet<GlobalValue *, 8> CompilerUsed;
  GlobalVariable *UsedV;
  GlobalVariable *CompilerUsedV;

public:
  LLVMUsed(Module &M) {
    UsedV = collectUsedGlobalVariables(M, Used, false);
    CompilerUsedV = collectUsedGlobalVariables(M, CompilerUsed, true);
  }

  using iterator = SmallPtrSet<GlobalValue *, 8>::iterator;
  using used_iterator_range = iterator_range<iterator>;

  iterator usedBegin() { return Used.begin(); }
  iterator usedEnd() { return Used.end(); }

  used_iterator_range used() {
    return used_iterator_range(usedBegin(), usedEnd());
  }

  iterator compilerUsedBegin() { return CompilerUsed.begin(); }
  iterator compilerUsedEnd() { return CompilerUsed.end(); }

  used_iterator_range compilerUsed() {
    return used_iterator_range(compilerUsedBegin(), compilerUsedEnd());
  }

  bool usedCount(GlobalValue *GV) const { return Used.count(GV); }

  bool compilerUsedCount(GlobalValue *GV) const {
    return CompilerUsed.count(GV);
  }

  bool usedErase(GlobalValue *GV) { return Used.erase(GV); }
  bool compilerUsedErase(GlobalValue *GV) { return CompilerUsed.erase(GV); }
  bool usedInsert(GlobalValue *GV) { return Used.insert(GV).second; }

  bool compilerUsedInsert(GlobalValue *GV) {
    return CompilerUsed.insert(GV).second;
  }

  void syncVariablesAndSets() {
    if (UsedV)
      setUsedInitializer(*UsedV, Used);
    if (CompilerUsedV)
      setUsedInitializer(*CompilerUsedV, CompilerUsed);
  }
};

} // end anonymous namespace

static bool hasUseOtherThanLLVMUsed(GlobalAlias &GA, const LLVMUsed &U) {
  if (GA.use_empty()) // No use at all.
    return false;

  assert((!U.usedCount(&GA) || !U.compilerUsedCount(&GA)) &&
         "We should have removed the duplicated "
         "element from llvm.compiler.used");
  if (!GA.hasOneUse())
    // Strictly more than one use. So at least one is not in llvm.used and
    // llvm.compiler.used.
    return true;

  // Exactly one use. Check if it is in llvm.used or llvm.compiler.used.
  return !U.usedCount(&GA) && !U.compilerUsedCount(&GA);
}

static bool hasMoreThanOneUseOtherThanLLVMUsed(GlobalValue &V,
                                               const LLVMUsed &U) {
  unsigned N = 2;
  assert((!U.usedCount(&V) || !U.compilerUsedCount(&V)) &&
         "We should have removed the duplicated "
         "element from llvm.compiler.used");
  if (U.usedCount(&V) || U.compilerUsedCount(&V))
    ++N;
  return V.hasNUsesOrMore(N);
}

static bool mayHaveOtherReferences(GlobalAlias &GA, const LLVMUsed &U) {
  if (!GA.hasLocalLinkage())
    return true;

  return U.usedCount(&GA) || U.compilerUsedCount(&GA);
}

static bool hasUsesToReplace(GlobalAlias &GA, const LLVMUsed &U,
                             bool &RenameTarget) {
  RenameTarget = false;
  bool Ret = false;
  if (hasUseOtherThanLLVMUsed(GA, U))
    Ret = true;

  // If the alias is externally visible, we may still be able to simplify it.
  if (!mayHaveOtherReferences(GA, U))
    return Ret;

  // If the aliasee has internal linkage, give it the name and linkage
  // of the alias, and delete the alias.  This turns:
  //   define internal ... @f(...)
  //   @a = alias ... @f
  // into:
  //   define ... @a(...)
  Constant *Aliasee = GA.getAliasee();
  GlobalValue *Target = cast<GlobalValue>(Aliasee->stripPointerCasts());
  if (!Target->hasLocalLinkage())
    return Ret;

  // Do not perform the transform if multiple aliases potentially target the
  // aliasee. This check also ensures that it is safe to replace the section
  // and other attributes of the aliasee with those of the alias.
  if (hasMoreThanOneUseOtherThanLLVMUsed(*Target, U))
    return Ret;

  RenameTarget = true;
  return true;
}

static bool
OptimizeGlobalAliases(Module &M,
                      SmallPtrSetImpl<const Comdat *> &NotDiscardableComdats) {
  bool Changed = false;
  LLVMUsed Used(M);

  for (GlobalValue *GV : Used.used())
    Used.compilerUsedErase(GV);

  for (Module::alias_iterator I = M.alias_begin(), E = M.alias_end();
       I != E;) {
    GlobalAlias *J = &*I++;

    // Aliases without names cannot be referenced outside this module.
    if (!J->hasName() && !J->isDeclaration() && !J->hasLocalLinkage())
      J->setLinkage(GlobalValue::InternalLinkage);

    if (deleteIfDead(*J, NotDiscardableComdats)) {
      Changed = true;
      continue;
    }

    // If the alias can change at link time, nothing can be done - bail out.
    if (J->isInterposable())
      continue;

    Constant *Aliasee = J->getAliasee();
    GlobalValue *Target = dyn_cast<GlobalValue>(Aliasee->stripPointerCasts());
    // We can't trivially replace the alias with the aliasee if the aliasee is
    // non-trivial in some way.
    // TODO: Try to handle non-zero GEPs of local aliasees.
    if (!Target)
      continue;
    Target->removeDeadConstantUsers();

    // Make all users of the alias use the aliasee instead.
    bool RenameTarget;
    if (!hasUsesToReplace(*J, Used, RenameTarget))
      continue;

    J->replaceAllUsesWith(ConstantExpr::getBitCast(Aliasee, J->getType()));
    ++NumAliasesResolved;
    Changed = true;

    if (RenameTarget) {
      // Give the aliasee the name, linkage and other attributes of the alias.
      Target->takeName(&*J);
      Target->setLinkage(J->getLinkage());
      Target->setDSOLocal(J->isDSOLocal());
      Target->setVisibility(J->getVisibility());
      Target->setDLLStorageClass(J->getDLLStorageClass());

      if (Used.usedErase(&*J))
        Used.usedInsert(Target);

      if (Used.compilerUsedErase(&*J))
        Used.compilerUsedInsert(Target);
    } else if (mayHaveOtherReferences(*J, Used))
      continue;

    // Delete the alias.
    M.getAliasList().erase(J);
    ++NumAliasesRemoved;
    Changed = true;
  }

  Used.syncVariablesAndSets();

  return Changed;
}

static Function *FindCXAAtExit(Module &M, TargetLibraryInfo *TLI) {
  LibFunc F = LibFunc_cxa_atexit;
  if (!TLI->has(F))
    return nullptr;

  Function *Fn = M.getFunction(TLI->getName(F));
  if (!Fn)
    return nullptr;

  // Make sure that the function has the correct prototype.
  if (!TLI->getLibFunc(*Fn, F) || F != LibFunc_cxa_atexit)
    return nullptr;

  return Fn;
}

/// Returns whether the given function is an empty C++ destructor and can
/// therefore be eliminated.
/// Note that we assume that other optimization passes have already simplified
/// the code so we only look for a function with a single basic block, where
/// the only allowed instructions are 'ret', 'call' to an empty C++ dtor and
/// other side-effect free instructions.
static bool cxxDtorIsEmpty(const Function &Fn,
                           SmallPtrSet<const Function *, 8> &CalledFunctions) {
  // FIXME: We could eliminate C++ destructors if they're readonly/readnone and
  // nounwind, but that doesn't seem worth doing.
  if (Fn.isDeclaration())
    return false;

  if (++Fn.begin() != Fn.end())
    return false;

  const BasicBlock &EntryBlock = Fn.getEntryBlock();
  for (BasicBlock::const_iterator I = EntryBlock.begin(), E = EntryBlock.end();
       I != E; ++I) {
    if (const CallInst *CI = dyn_cast<CallInst>(I)) {
      // Ignore debug intrinsics.
      if (isa<DbgInfoIntrinsic>(CI))
        continue;

      const Function *CalledFn = CI->getCalledFunction();

      if (!CalledFn)
        return false;

      SmallPtrSet<const Function *, 8> NewCalledFunctions(CalledFunctions);

      // Don't treat recursive functions as empty.
      if (!NewCalledFunctions.insert(CalledFn).second)
        return false;

      if (!cxxDtorIsEmpty(*CalledFn, NewCalledFunctions))
        return false;
    } else if (isa<ReturnInst>(*I))
      return true; // We're done.
    else if (I->mayHaveSideEffects())
      return false; // Destructor with side effects, bail.
  }

  return false;
}

static bool OptimizeEmptyGlobalCXXDtors(Function *CXAAtExitFn) {
  /// Itanium C++ ABI p3.3.5:
  ///
  ///   After constructing a global (or local static) object, that will require
  ///   destruction on exit, a termination function is registered as follows:
  ///
  ///   extern "C" int __cxa_atexit ( void (*f)(void *), void *p, void *d );
  ///
  ///   This registration, e.g. __cxa_atexit(f,p,d), is intended to cause the
  ///   call f(p) when DSO d is unloaded, before all such termination calls
  ///   registered before this one. It returns zero if registration is
  ///   successful, nonzero on failure.

  // This pass will look for calls to __cxa_atexit where the function is trivial
  // and remove them.
  bool Changed = false;

  for (auto I = CXAAtExitFn->user_begin(), E = CXAAtExitFn->user_end();
       I != E;) {
    // We're only interested in calls. Theoretically, we could handle invoke
    // instructions as well, but neither llvm-gcc nor clang generate invokes
    // to __cxa_atexit.
    CallInst *CI = dyn_cast<CallInst>(*I++);
    if (!CI)
      continue;

    Function *DtorFn =
      dyn_cast<Function>(CI->getArgOperand(0)->stripPointerCasts());
    if (!DtorFn)
      continue;

    SmallPtrSet<const Function *, 8> CalledFunctions;
    if (!cxxDtorIsEmpty(*DtorFn, CalledFunctions))
      continue;

    // Just remove the call.
    CI->replaceAllUsesWith(Constant::getNullValue(CI->getType()));
    CI->eraseFromParent();

    ++NumCXXDtorsRemoved;

    Changed |= true;
  }

  return Changed;
}

static bool optimizeGlobalsInModule(
    Module &M, const DataLayout &DL, TargetLibraryInfo *TLI,
    function_ref<TargetTransformInfo &(Function &)> GetTTI,
    function_ref<BlockFrequencyInfo &(Function &)> GetBFI,
    function_ref<DominatorTree &(Function &)> LookupDomTree) {
  SmallPtrSet<const Comdat *, 8> NotDiscardableComdats;
  bool Changed = false;
  bool LocalChange = true;
  while (LocalChange) {
    LocalChange = false;

    NotDiscardableComdats.clear();
    for (const GlobalVariable &GV : M.globals())
      if (const Comdat *C = GV.getComdat())
        if (!GV.isDiscardableIfUnused() || !GV.use_empty())
          NotDiscardableComdats.insert(C);
    for (Function &F : M)
      if (const Comdat *C = F.getComdat())
        if (!F.isDefTriviallyDead())
          NotDiscardableComdats.insert(C);
    for (GlobalAlias &GA : M.aliases())
      if (const Comdat *C = GA.getComdat())
        if (!GA.isDiscardableIfUnused() || !GA.use_empty())
          NotDiscardableComdats.insert(C);

    // Delete functions that are trivially dead, ccc -> fastcc
    LocalChange |= OptimizeFunctions(M, TLI, GetTTI, GetBFI, LookupDomTree,
                                     NotDiscardableComdats);

    // Optimize global_ctors list.
    LocalChange |= optimizeGlobalCtorsList(M, [&](Function *F) {
      return EvaluateStaticConstructor(F, DL, TLI);
    });

    // Optimize non-address-taken globals.
    LocalChange |= OptimizeGlobalVars(M, TLI, LookupDomTree,
                                      NotDiscardableComdats);

    // Resolve aliases, when possible.
    LocalChange |= OptimizeGlobalAliases(M, NotDiscardableComdats);

    // Try to remove trivial global destructors if they are not removed
    // already.
    Function *CXAAtExitFn = FindCXAAtExit(M, TLI);
    if (CXAAtExitFn)
      LocalChange |= OptimizeEmptyGlobalCXXDtors(CXAAtExitFn);

    Changed |= LocalChange;
  }

  // TODO: Move all global ctors functions to the end of the module for code
  // layout.

  return Changed;
}

PreservedAnalyses GlobalOptPass::run(Module &M, ModuleAnalysisManager &AM) {
    auto &DL = M.getDataLayout();
    auto &TLI = AM.getResult<TargetLibraryAnalysis>(M);
    auto &FAM =
        AM.getResult<FunctionAnalysisManagerModuleProxy>(M).getManager();
    auto LookupDomTree = [&FAM](Function &F) -> DominatorTree &{
      return FAM.getResult<DominatorTreeAnalysis>(F);
    };
    auto GetTTI = [&FAM](Function &F) -> TargetTransformInfo & {
      return FAM.getResult<TargetIRAnalysis>(F);
    };

    auto GetBFI = [&FAM](Function &F) -> BlockFrequencyInfo & {
      return FAM.getResult<BlockFrequencyAnalysis>(F);
    };

    if (!optimizeGlobalsInModule(M, DL, &TLI, GetTTI, GetBFI, LookupDomTree))
      return PreservedAnalyses::all();
    return PreservedAnalyses::none();
}

namespace {

struct GlobalOptLegacyPass : public ModulePass {
  static char ID; // Pass identification, replacement for typeid

  GlobalOptLegacyPass() : ModulePass(ID) {
    initializeGlobalOptLegacyPassPass(*PassRegistry::getPassRegistry());
  }

  bool runOnModule(Module &M) override {
    if (skipModule(M))
      return false;

    auto &DL = M.getDataLayout();
    auto *TLI = &getAnalysis<TargetLibraryInfoWrapperPass>().getTLI();
    auto LookupDomTree = [this](Function &F) -> DominatorTree & {
      return this->getAnalysis<DominatorTreeWrapperPass>(F).getDomTree();
    };
    auto GetTTI = [this](Function &F) -> TargetTransformInfo & {
      return this->getAnalysis<TargetTransformInfoWrapperPass>().getTTI(F);
    };

    auto GetBFI = [this](Function &F) -> BlockFrequencyInfo & {
      return this->getAnalysis<BlockFrequencyInfoWrapperPass>(F).getBFI();
    };

    return optimizeGlobalsInModule(M, DL, TLI, GetTTI, GetBFI, LookupDomTree);
  }

  void getAnalysisUsage(AnalysisUsage &AU) const override {
    AU.addRequired<TargetLibraryInfoWrapperPass>();
    AU.addRequired<TargetTransformInfoWrapperPass>();
    AU.addRequired<DominatorTreeWrapperPass>();
    AU.addRequired<BlockFrequencyInfoWrapperPass>();
  }
};

} // end anonymous namespace

char GlobalOptLegacyPass::ID = 0;

INITIALIZE_PASS_BEGIN(GlobalOptLegacyPass, "globalopt",
                      "Global Variable Optimizer", false, false)
INITIALIZE_PASS_DEPENDENCY(TargetLibraryInfoWrapperPass)
INITIALIZE_PASS_DEPENDENCY(TargetTransformInfoWrapperPass)
INITIALIZE_PASS_DEPENDENCY(BlockFrequencyInfoWrapperPass)
INITIALIZE_PASS_DEPENDENCY(DominatorTreeWrapperPass)
INITIALIZE_PASS_END(GlobalOptLegacyPass, "globalopt",
                    "Global Variable Optimizer", false, false)

ModulePass *llvm::createGlobalOptimizerPass() {
  return new GlobalOptLegacyPass();
}<|MERGE_RESOLUTION|>--- conflicted
+++ resolved
@@ -17,16 +17,14 @@
 #include "llvm/ADT/DenseMap.h"
 #include "llvm/ADT/STLExtras.h"
 #include "llvm/ADT/SmallPtrSet.h"
+#include "llvm/ADT/SmallSet.h"
 #include "llvm/ADT/SmallVector.h"
 #include "llvm/ADT/Statistic.h"
 #include "llvm/ADT/Twine.h"
 #include "llvm/ADT/iterator_range.h"
-#include "llvm/Analysis/BlockFrequencyInfo.h"
 #include "llvm/Analysis/ConstantFolding.h"
 #include "llvm/Analysis/MemoryBuiltins.h"
 #include "llvm/Analysis/TargetLibraryInfo.h"
-#include "llvm/Analysis/TargetTransformInfo.h"
-#include "llvm/Transforms/Utils/Local.h"
 #include "llvm/BinaryFormat/Dwarf.h"
 #include "llvm/IR/Attributes.h"
 #include "llvm/IR/BasicBlock.h"
@@ -57,7 +55,6 @@
 #include "llvm/Pass.h"
 #include "llvm/Support/AtomicOrdering.h"
 #include "llvm/Support/Casting.h"
-#include "llvm/Support/CommandLine.h"
 #include "llvm/Support/Debug.h"
 #include "llvm/Support/ErrorHandling.h"
 #include "llvm/Support/MathExtras.h"
@@ -66,6 +63,7 @@
 #include "llvm/Transforms/Utils/CtorUtils.h"
 #include "llvm/Transforms/Utils/Evaluator.h"
 #include "llvm/Transforms/Utils/GlobalStatus.h"
+#include "llvm/Transforms/Utils/Local.h"
 #include <cassert>
 #include <cstdint>
 #include <utility>
@@ -90,21 +88,6 @@
 STATISTIC(NumAliasesResolved, "Number of global aliases resolved");
 STATISTIC(NumAliasesRemoved, "Number of global aliases eliminated");
 STATISTIC(NumCXXDtorsRemoved, "Number of global C++ destructors removed");
-STATISTIC(NumInternalFunc, "Number of internal functions");
-STATISTIC(NumColdCC, "Number of functions marked coldcc");
-
-static cl::opt<bool>
-    EnableColdCCStressTest("enable-coldcc-stress-test",
-                           cl::desc("Enable stress test of coldcc by adding "
-                                    "calling conv to all internal functions."),
-                           cl::init(false), cl::Hidden);
-
-static cl::opt<int> ColdCCRelFreq(
-    "coldcc-rel-freq", cl::Hidden, cl::init(2), cl::ZeroOrMore,
-    cl::desc(
-        "Maximum block frequency, expressed as a percentage of caller's "
-        "entry frequency, for a call site to be considered cold for enabling"
-        "coldcc"));
 
 /// Is this global variable possibly used by a leak checker as a root?  If so,
 /// we might not really want to eliminate the stores to it.
@@ -525,11 +508,7 @@
         NGV->setAlignment(NewAlign);
 
       // Copy over the debug info for the variable.
-<<<<<<< HEAD
-      uint64_t Size = DL.getTypeAllocSizeInBits(NGV->getValueType());
-=======
       uint64_t Size = DL.getTypeSizeInBits(NGV->getValueType());
->>>>>>> d12f4ffa
       uint64_t FragmentOffsetInBits = Layout.getElementOffsetInBits(i);
       transferSRADebugInfo(GV, NGV, FragmentOffsetInBits, Size, NumElements);
     }
@@ -541,7 +520,7 @@
     auto ElTy = STy->getElementType();
     uint64_t EltSize = DL.getTypeAllocSize(ElTy);
     unsigned EltAlign = DL.getABITypeAlignment(ElTy);
-    uint64_t FragmentSizeInBits = DL.getTypeAllocSizeInBits(ElTy);
+    uint64_t FragmentSizeInBits = DL.getTypeSizeInBits(ElTy);
     for (unsigned i = 0, e = NumElements; i != e; ++i) {
       Constant *In = Init->getAggregateElement(i);
       assert(In && "Couldn't get element of initializer?");
@@ -570,7 +549,7 @@
   if (NewGlobals.empty())
     return nullptr;
 
-  LLVM_DEBUG(dbgs() << "PERFORMING GLOBAL SRA ON: " << *GV << "\n");
+  DEBUG(dbgs() << "PERFORMING GLOBAL SRA ON: " << *GV << "\n");
 
   Constant *NullInt =Constant::getNullValue(Type::getInt32Ty(GV->getContext()));
 
@@ -640,13 +619,7 @@
 /// reprocessing them.
 static bool AllUsesOfValueWillTrapIfNull(const Value *V,
                                         SmallPtrSetImpl<const PHINode*> &PHIs) {
-  for (const User *U : V->users()) {
-    if (const Instruction *I = dyn_cast<Instruction>(U)) {
-      // If null pointer is considered valid, then all uses are non-trapping.
-      // Non address-space 0 globals have already been pruned by the caller.
-      if (NullPointerIsDefined(I->getFunction()))
-        return false;
-    }
+  for (const User *U : V->users())
     if (isa<LoadInst>(U)) {
       // Will trap.
     } else if (const StoreInst *SI = dyn_cast<StoreInst>(U)) {
@@ -680,7 +653,7 @@
       //cerr << "NONTRAPPING USE: " << *U;
       return false;
     }
-  }
+
   return true;
 }
 
@@ -707,10 +680,6 @@
   bool Changed = false;
   for (auto UI = V->user_begin(), E = V->user_end(); UI != E; ) {
     Instruction *I = cast<Instruction>(*UI++);
-    // Uses are non-trapping if null pointer is considered valid.
-    // Non address-space 0 globals are already pruned by the caller.
-    if (NullPointerIsDefined(I->getFunction()))
-      return false;
     if (LoadInst *LI = dyn_cast<LoadInst>(I)) {
       LI->setOperand(0, NewV);
       Changed = true;
@@ -812,8 +781,7 @@
   }
 
   if (Changed) {
-    LLVM_DEBUG(dbgs() << "OPTIMIZED LOADS FROM STORED ONCE POINTER: " << *GV
-                      << "\n");
+    DEBUG(dbgs() << "OPTIMIZED LOADS FROM STORED ONCE POINTER: " << *GV << "\n");
     ++NumGlobUses;
   }
 
@@ -827,7 +795,7 @@
       CleanupConstantGlobalUsers(GV, nullptr, DL, TLI);
     }
     if (GV->use_empty()) {
-      LLVM_DEBUG(dbgs() << "  *** GLOBAL NOW DEAD!\n");
+      DEBUG(dbgs() << "  *** GLOBAL NOW DEAD!\n");
       Changed = true;
       GV->eraseFromParent();
       ++NumDeleted;
@@ -863,8 +831,7 @@
 OptimizeGlobalAddressOfMalloc(GlobalVariable *GV, CallInst *CI, Type *AllocTy,
                               ConstantInt *NElements, const DataLayout &DL,
                               TargetLibraryInfo *TLI) {
-  LLVM_DEBUG(errs() << "PROMOTING GLOBAL: " << *GV << "  CALL = " << *CI
-                    << '\n');
+  DEBUG(errs() << "PROMOTING GLOBAL: " << *GV << "  CALL = " << *CI << '\n');
 
   Type *GlobalType;
   if (NElements->getZExtValue() == 1)
@@ -1300,8 +1267,7 @@
 static GlobalVariable *PerformHeapAllocSRoA(GlobalVariable *GV, CallInst *CI,
                                             Value *NElems, const DataLayout &DL,
                                             const TargetLibraryInfo *TLI) {
-  LLVM_DEBUG(dbgs() << "SROA HEAP ALLOC: " << *GV << "  MALLOC = " << *CI
-                    << '\n');
+  DEBUG(dbgs() << "SROA HEAP ALLOC: " << *GV << "  MALLOC = " << *CI << '\n');
   Type *MAT = getMallocAllocatedType(CI, TLI);
   StructType *STy = cast<StructType>(MAT);
 
@@ -1598,10 +1564,7 @@
   // users of the loaded value (often calls and loads) that would trap if the
   // value was null.
   if (GV->getInitializer()->getType()->isPointerTy() &&
-      GV->getInitializer()->isNullValue() &&
-      !NullPointerIsDefined(
-          nullptr /* F */,
-          GV->getInitializer()->getType()->getPointerAddressSpace())) {
+      GV->getInitializer()->isNullValue()) {
     if (Constant *SOVC = dyn_cast<Constant>(StoredOnceVal)) {
       if (GV->getInitializer()->getType() != SOVC->getType())
         SOVC = ConstantExpr::getBitCast(SOVC, GV->getInitializer()->getType());
@@ -1643,7 +1606,7 @@
     if (!isa<LoadInst>(U) && !isa<StoreInst>(U))
       return false;
 
-  LLVM_DEBUG(dbgs() << "   *** SHRINKING TO BOOL: " << *GV << "\n");
+  DEBUG(dbgs() << "   *** SHRINKING TO BOOL: " << *GV << "\n");
 
   // Create the new global, initializing it to false.
   GlobalVariable *NewGV = new GlobalVariable(Type::getInt1Ty(GV->getContext()),
@@ -1687,11 +1650,15 @@
         // val * (ValOther - ValInit) + ValInit:
         // DW_OP_deref DW_OP_constu <ValMinus>
         // DW_OP_mul DW_OP_constu <ValInit> DW_OP_plus DW_OP_stack_value
-        SmallVector<uint64_t, 12> Ops = {
-            dwarf::DW_OP_deref, dwarf::DW_OP_constu, ValMinus,
-            dwarf::DW_OP_mul,   dwarf::DW_OP_constu, ValInit,
-            dwarf::DW_OP_plus};
-        E = DIExpression::prependOpcodes(E, Ops, DIExpression::WithStackValue);
+        E = DIExpression::get(NewGV->getContext(),
+                             {dwarf::DW_OP_deref,
+                              dwarf::DW_OP_constu,
+                              ValMinus,
+                              dwarf::DW_OP_mul,
+                              dwarf::DW_OP_constu,
+                              ValInit,
+                              dwarf::DW_OP_plus,
+                              dwarf::DW_OP_stack_value});
         DIGlobalVariableExpression *DGVE =
           DIGlobalVariableExpression::get(NewGV->getContext(), DGV, E);
         NewGV->addDebugInfo(DGVE);
@@ -1763,8 +1730,8 @@
   return true;
 }
 
-static bool deleteIfDead(
-    GlobalValue &GV, SmallPtrSetImpl<const Comdat *> &NotDiscardableComdats) {
+static bool deleteIfDead(GlobalValue &GV,
+                         SmallSet<const Comdat *, 8> &NotDiscardableComdats) {
   GV.removeDeadConstantUsers();
 
   if (!GV.isDiscardableIfUnused() && !GV.isDeclaration())
@@ -1782,7 +1749,7 @@
   if (!Dead)
     return false;
 
-  LLVM_DEBUG(dbgs() << "GLOBAL DEAD: " << GV << "\n");
+  DEBUG(dbgs() << "GLOBAL DEAD: " << GV << "\n");
   GV.eraseFromParent();
   ++NumDeleted;
   return true;
@@ -1948,7 +1915,7 @@
                                           LookupDomTree)) {
     const DataLayout &DL = GV->getParent()->getDataLayout();
 
-    LLVM_DEBUG(dbgs() << "LOCALIZING GLOBAL: " << *GV << "\n");
+    DEBUG(dbgs() << "LOCALIZING GLOBAL: " << *GV << "\n");
     Instruction &FirstI = const_cast<Instruction&>(*GS.AccessingFunction
                                                    ->getEntryBlock().begin());
     Type *ElemTy = GV->getValueType();
@@ -1969,7 +1936,7 @@
   // If the global is never loaded (but may be stored to), it is dead.
   // Delete it now.
   if (!GS.IsLoaded) {
-    LLVM_DEBUG(dbgs() << "GLOBAL NEVER LOADED: " << *GV << "\n");
+    DEBUG(dbgs() << "GLOBAL NEVER LOADED: " << *GV << "\n");
 
     bool Changed;
     if (isLeakCheckerRoot(GV)) {
@@ -1991,7 +1958,7 @@
 
   }
   if (GS.StoredType <= GlobalStatus::InitializerStored) {
-    LLVM_DEBUG(dbgs() << "MARKING CONSTANT: " << *GV << "\n");
+    DEBUG(dbgs() << "MARKING CONSTANT: " << *GV << "\n");
     GV->setConstant(true);
 
     // Clean up any obviously simplifiable users now.
@@ -1999,8 +1966,8 @@
 
     // If the global is dead now, just nuke it.
     if (GV->use_empty()) {
-      LLVM_DEBUG(dbgs() << "   *** Marking constant allowed us to simplify "
-                        << "all users and delete global!\n");
+      DEBUG(dbgs() << "   *** Marking constant allowed us to simplify "
+            << "all users and delete global!\n");
       GV->eraseFromParent();
       ++NumDeleted;
       return true;
@@ -2028,8 +1995,8 @@
         CleanupConstantGlobalUsers(GV, GV->getInitializer(), DL, TLI);
 
         if (GV->use_empty()) {
-          LLVM_DEBUG(dbgs() << "   *** Substituting initializer allowed us to "
-                            << "simplify all users and delete global!\n");
+          DEBUG(dbgs() << "   *** Substituting initializer allowed us to "
+                       << "simplify all users and delete global!\n");
           GV->eraseFromParent();
           ++NumDeleted;
         }
@@ -2128,142 +2095,20 @@
 /// idea here is that we don't want to mess with the convention if the user
 /// explicitly requested something with performance implications like coldcc,
 /// GHC, or anyregcc.
-static bool hasChangeableCC(Function *F) {
+static bool isProfitableToMakeFastCC(Function *F) {
   CallingConv::ID CC = F->getCallingConv();
-
   // FIXME: Is it worth transforming x86_stdcallcc and x86_fastcallcc?
-  if (CC != CallingConv::C && CC != CallingConv::X86_ThisCall)
-    return false;
-
-  // FIXME: Change CC for the whole chain of musttail calls when possible.
-  //
-  // Can't change CC of the function that either has musttail calls, or is a
-  // musttail callee itself
-  for (User *U : F->users()) {
-    if (isa<BlockAddress>(U))
-      continue;
-    CallInst* CI = dyn_cast<CallInst>(U);
-    if (!CI)
-      continue;
-
-    if (CI->isMustTailCall())
-      return false;
-  }
-
-  for (BasicBlock &BB : *F)
-    if (BB.getTerminatingMustTailCall())
-      return false;
-
-  return true;
-}
-
-/// Return true if the block containing the call site has a BlockFrequency of
-/// less than ColdCCRelFreq% of the entry block.
-static bool isColdCallSite(CallSite CS, BlockFrequencyInfo &CallerBFI) {
-  const BranchProbability ColdProb(ColdCCRelFreq, 100);
-  auto CallSiteBB = CS.getInstruction()->getParent();
-  auto CallSiteFreq = CallerBFI.getBlockFreq(CallSiteBB);
-  auto CallerEntryFreq =
-      CallerBFI.getBlockFreq(&(CS.getCaller()->getEntryBlock()));
-  return CallSiteFreq < CallerEntryFreq * ColdProb;
-}
-
-// This function checks if the input function F is cold at all call sites. It
-// also looks each call site's containing function, returning false if the
-// caller function contains other non cold calls. The input vector AllCallsCold
-// contains a list of functions that only have call sites in cold blocks.
-static bool
-isValidCandidateForColdCC(Function &F,
-                          function_ref<BlockFrequencyInfo &(Function &)> GetBFI,
-                          const std::vector<Function *> &AllCallsCold) {
-
-  if (F.user_empty())
-    return false;
-
-  for (User *U : F.users()) {
-    if (isa<BlockAddress>(U))
-      continue;
-
-    CallSite CS(cast<Instruction>(U));
-    Function *CallerFunc = CS.getInstruction()->getParent()->getParent();
-    BlockFrequencyInfo &CallerBFI = GetBFI(*CallerFunc);
-    if (!isColdCallSite(CS, CallerBFI))
-      return false;
-    auto It = std::find(AllCallsCold.begin(), AllCallsCold.end(), CallerFunc);
-    if (It == AllCallsCold.end())
-      return false;
-  }
-  return true;
-}
-
-static void changeCallSitesToColdCC(Function *F) {
-  for (User *U : F->users()) {
-    if (isa<BlockAddress>(U))
-      continue;
-    CallSite CS(cast<Instruction>(U));
-    CS.setCallingConv(CallingConv::Cold);
-  }
-}
-
-// This function iterates over all the call instructions in the input Function
-// and checks that all call sites are in cold blocks and are allowed to use the
-// coldcc calling convention.
-static bool
-hasOnlyColdCalls(Function &F,
-                 function_ref<BlockFrequencyInfo &(Function &)> GetBFI) {
-  for (BasicBlock &BB : F) {
-    for (Instruction &I : BB) {
-      if (CallInst *CI = dyn_cast<CallInst>(&I)) {
-        CallSite CS(cast<Instruction>(CI));
-        // Skip over isline asm instructions since they aren't function calls.
-        if (CI->isInlineAsm())
-          continue;
-        Function *CalledFn = CI->getCalledFunction();
-        if (!CalledFn)
-          return false;
-        if (!CalledFn->hasLocalLinkage())
-          return false;
-        // Skip over instrinsics since they won't remain as function calls.
-        if (CalledFn->getIntrinsicID() != Intrinsic::not_intrinsic)
-          continue;
-        // Check if it's valid to use coldcc calling convention.
-        if (!hasChangeableCC(CalledFn) || CalledFn->isVarArg() ||
-            CalledFn->hasAddressTaken())
-          return false;
-        BlockFrequencyInfo &CallerBFI = GetBFI(F);
-        if (!isColdCallSite(CS, CallerBFI))
-          return false;
-      }
-    }
-  }
-  return true;
+  return CC == CallingConv::C || CC == CallingConv::X86_ThisCall;
 }
 
 static bool
 OptimizeFunctions(Module &M, TargetLibraryInfo *TLI,
-                  function_ref<TargetTransformInfo &(Function &)> GetTTI,
-                  function_ref<BlockFrequencyInfo &(Function &)> GetBFI,
                   function_ref<DominatorTree &(Function &)> LookupDomTree,
-                  SmallPtrSetImpl<const Comdat *> &NotDiscardableComdats) {
-
+                  SmallSet<const Comdat *, 8> &NotDiscardableComdats) {
   bool Changed = false;
-
-  std::vector<Function *> AllCallsCold;
-  for (Module::iterator FI = M.begin(), E = M.end(); FI != E;) {
-    Function *F = &*FI++;
-    if (hasOnlyColdCalls(*F, GetBFI))
-      AllCallsCold.push_back(F);
-  }
-
   // Optimize functions.
   for (Module::iterator FI = M.begin(), E = M.end(); FI != E; ) {
     Function *F = &*FI++;
-
-    // Don't perform global opt pass on naked functions; we don't want fast
-    // calling conventions for naked functions.
-    if (F->hasFnAttribute(Attribute::Naked))
-      continue;
-
     // Functions without names cannot be referenced outside this module.
     if (!F->hasName() && !F->isDeclaration() && !F->hasLocalLinkage())
       F->setLinkage(GlobalValue::InternalLinkage);
@@ -2295,25 +2140,7 @@
 
     if (!F->hasLocalLinkage())
       continue;
-
-    if (hasChangeableCC(F) && !F->isVarArg() && !F->hasAddressTaken()) {
-      NumInternalFunc++;
-      TargetTransformInfo &TTI = GetTTI(*F);
-      // Change the calling convention to coldcc if either stress testing is
-      // enabled or the target would like to use coldcc on functions which are
-      // cold at all call sites and the callers contain no other non coldcc
-      // calls.
-      if (EnableColdCCStressTest ||
-          (isValidCandidateForColdCC(*F, GetBFI, AllCallsCold) &&
-           TTI.useColdCCForColdCall(*F))) {
-        F->setCallingConv(CallingConv::Cold);
-        changeCallSitesToColdCC(F);
-        Changed = true;
-        NumColdCC++;
-      }
-    }
-
-    if (hasChangeableCC(F) && !F->isVarArg() &&
+    if (isProfitableToMakeFastCC(F) && !F->isVarArg() &&
         !F->hasAddressTaken()) {
       // If this function has a calling convention worth changing, is not a
       // varargs function, and is only called directly, promote it to use the
@@ -2339,7 +2166,7 @@
 static bool
 OptimizeGlobalVars(Module &M, TargetLibraryInfo *TLI,
                    function_ref<DominatorTree &(Function &)> LookupDomTree,
-                   SmallPtrSetImpl<const Comdat *> &NotDiscardableComdats) {
+                   SmallSet<const Comdat *, 8> &NotDiscardableComdats) {
   bool Changed = false;
 
   for (Module::global_iterator GVI = M.global_begin(), E = M.global_end();
@@ -2564,15 +2391,9 @@
     ++NumCtorsEvaluated;
 
     // We succeeded at evaluation: commit the result.
-<<<<<<< HEAD
-    LLVM_DEBUG(dbgs() << "FULLY EVALUATED GLOBAL CTOR FUNCTION '"
-                      << F->getName() << "' to "
-                      << Eval.getMutatedMemory().size() << " stores.\n");
-=======
     DEBUG(dbgs() << "FULLY EVALUATED GLOBAL CTOR FUNCTION '"
           << F->getName() << "' to " << Eval.getMutatedMemory().size()
           << " stores.\n");
->>>>>>> d12f4ffa
     BatchCommitValueTo(Eval.getMutatedMemory());
     for (GlobalVariable *GV : Eval.getInvariants())
       GV->setConstant(true);
@@ -2588,7 +2409,7 @@
 }
 
 static void setUsedInitializer(GlobalVariable &V,
-                               const SmallPtrSetImpl<GlobalValue *> &Init) {
+                               const SmallPtrSet<GlobalValue *, 8> &Init) {
   if (Init.empty()) {
     V.eraseFromParent();
     return;
@@ -2741,7 +2562,7 @@
 
 static bool
 OptimizeGlobalAliases(Module &M,
-                      SmallPtrSetImpl<const Comdat *> &NotDiscardableComdats) {
+                      SmallSet<const Comdat *, 8> &NotDiscardableComdats) {
   bool Changed = false;
   LLVMUsed Used(M);
 
@@ -2761,7 +2582,7 @@
       continue;
     }
 
-    // If the alias can change at link time, nothing can be done - bail out.
+    // If the aliasee may change at link time, nothing can be done - bail out.
     if (J->isInterposable())
       continue;
 
@@ -2787,7 +2608,6 @@
       // Give the aliasee the name, linkage and other attributes of the alias.
       Target->takeName(&*J);
       Target->setLinkage(J->getLinkage());
-      Target->setDSOLocal(J->isDSOLocal());
       Target->setVisibility(J->getVisibility());
       Target->setDLLStorageClass(J->getDLLStorageClass());
 
@@ -2921,10 +2741,8 @@
 
 static bool optimizeGlobalsInModule(
     Module &M, const DataLayout &DL, TargetLibraryInfo *TLI,
-    function_ref<TargetTransformInfo &(Function &)> GetTTI,
-    function_ref<BlockFrequencyInfo &(Function &)> GetBFI,
     function_ref<DominatorTree &(Function &)> LookupDomTree) {
-  SmallPtrSet<const Comdat *, 8> NotDiscardableComdats;
+  SmallSet<const Comdat *, 8> NotDiscardableComdats;
   bool Changed = false;
   bool LocalChange = true;
   while (LocalChange) {
@@ -2945,8 +2763,8 @@
           NotDiscardableComdats.insert(C);
 
     // Delete functions that are trivially dead, ccc -> fastcc
-    LocalChange |= OptimizeFunctions(M, TLI, GetTTI, GetBFI, LookupDomTree,
-                                     NotDiscardableComdats);
+    LocalChange |=
+        OptimizeFunctions(M, TLI, LookupDomTree, NotDiscardableComdats);
 
     // Optimize global_ctors list.
     LocalChange |= optimizeGlobalCtorsList(M, [&](Function *F) {
@@ -2983,15 +2801,7 @@
     auto LookupDomTree = [&FAM](Function &F) -> DominatorTree &{
       return FAM.getResult<DominatorTreeAnalysis>(F);
     };
-    auto GetTTI = [&FAM](Function &F) -> TargetTransformInfo & {
-      return FAM.getResult<TargetIRAnalysis>(F);
-    };
-
-    auto GetBFI = [&FAM](Function &F) -> BlockFrequencyInfo & {
-      return FAM.getResult<BlockFrequencyAnalysis>(F);
-    };
-
-    if (!optimizeGlobalsInModule(M, DL, &TLI, GetTTI, GetBFI, LookupDomTree))
+    if (!optimizeGlobalsInModule(M, DL, &TLI, LookupDomTree))
       return PreservedAnalyses::all();
     return PreservedAnalyses::none();
 }
@@ -3014,22 +2824,12 @@
     auto LookupDomTree = [this](Function &F) -> DominatorTree & {
       return this->getAnalysis<DominatorTreeWrapperPass>(F).getDomTree();
     };
-    auto GetTTI = [this](Function &F) -> TargetTransformInfo & {
-      return this->getAnalysis<TargetTransformInfoWrapperPass>().getTTI(F);
-    };
-
-    auto GetBFI = [this](Function &F) -> BlockFrequencyInfo & {
-      return this->getAnalysis<BlockFrequencyInfoWrapperPass>(F).getBFI();
-    };
-
-    return optimizeGlobalsInModule(M, DL, TLI, GetTTI, GetBFI, LookupDomTree);
+    return optimizeGlobalsInModule(M, DL, TLI, LookupDomTree);
   }
 
   void getAnalysisUsage(AnalysisUsage &AU) const override {
     AU.addRequired<TargetLibraryInfoWrapperPass>();
-    AU.addRequired<TargetTransformInfoWrapperPass>();
     AU.addRequired<DominatorTreeWrapperPass>();
-    AU.addRequired<BlockFrequencyInfoWrapperPass>();
   }
 };
 
@@ -3040,8 +2840,6 @@
 INITIALIZE_PASS_BEGIN(GlobalOptLegacyPass, "globalopt",
                       "Global Variable Optimizer", false, false)
 INITIALIZE_PASS_DEPENDENCY(TargetLibraryInfoWrapperPass)
-INITIALIZE_PASS_DEPENDENCY(TargetTransformInfoWrapperPass)
-INITIALIZE_PASS_DEPENDENCY(BlockFrequencyInfoWrapperPass)
 INITIALIZE_PASS_DEPENDENCY(DominatorTreeWrapperPass)
 INITIALIZE_PASS_END(GlobalOptLegacyPass, "globalopt",
                     "Global Variable Optimizer", false, false)
