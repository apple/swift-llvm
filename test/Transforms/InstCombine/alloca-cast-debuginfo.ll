--- conflicted
+++ resolved
@@ -41,14 +41,7 @@
 ; CHECK: %local = alloca i64, align 8
 ; CHECK: call void @llvm.dbg.declare(metadata i64* %local, metadata !22, metadata !DIExpression())
 ; CHECK: [[simplified:%.*]] = bitcast i64* %local to i8*
-<<<<<<< HEAD
-;
-; Another dbg.value for "local" would be redundant here.
-; CHECK-NOT: call void @llvm.dbg.value(metadata i8* [[simplified]], metadata !22, metadata !DIExpression())
-;
-=======
 ; CHECK: call void @llvm.dbg.value(metadata i8* [[simplified]], metadata !22, metadata !DIExpression())
->>>>>>> d12f4ffa
 ; CHECK: call void @escape(i8* [[simplified]])
 ; CHECK: ret void
 
@@ -71,7 +64,7 @@
 !8 = !{i32 1, !"wchar_size", i32 2}
 !9 = !{i32 7, !"PIC Level", i32 2}
 !10 = !{!"clang version 6.0.0 "}
-!11 = distinct !DISubprogram(name: "f", scope: !1, file: !1, line: 5, type: !12, isLocal: false, isDefinition: true, scopeLine: 5, flags: DIFlagPrototyped, isOptimized: true, unit: !0, retainedNodes: !20)
+!11 = distinct !DISubprogram(name: "f", scope: !1, file: !1, line: 5, type: !12, isLocal: false, isDefinition: true, scopeLine: 5, flags: DIFlagPrototyped, isOptimized: true, unit: !0, variables: !20)
 !12 = !DISubroutineType(types: !13)
 !13 = !{null, !14}
 !14 = !DIDerivedType(tag: DW_TAG_pointer_type, baseType: !15, size: 64)
