--- conflicted
+++ resolved
@@ -11,8 +11,7 @@
 #define LLVM_DEBUGINFO_DWARF_DWARFVERIFIER_H
 
 #include "llvm/DebugInfo/DIContext.h"
-#include "llvm/DebugInfo/DWARF/DWARFAcceleratorTable.h"
-#include "llvm/DebugInfo/DWARF/DWARFAddressRange.h"
+#include "llvm/DebugInfo/DWARF/DWARFDebugRangeList.h"
 #include "llvm/DebugInfo/DWARF/DWARFDie.h"
 
 #include <cstdint>
@@ -25,10 +24,6 @@
 class DWARFContext;
 class DWARFDie;
 class DWARFUnit;
-<<<<<<< HEAD
-class DWARFCompileUnit;
-=======
->>>>>>> d12f4ffa
 class DWARFDataExtractor;
 class DWARFDebugAbbrev;
 class DataExtractor;
@@ -113,7 +108,7 @@
   /// \param Abbrev Pointer to the abbreviations section we are verifying
   /// Abbrev can be a pointer to either .debug_abbrev or debug_abbrev.dwo.
   ///
-  /// \returns The number of errors that occurred during verification.
+  /// \returns The number of errors that occured during verification.
   unsigned verifyAbbrevSection(const DWARFDebugAbbrev *Abbrev);
 
   /// Verifies the header of a unit in the .debug_info section.
@@ -155,14 +150,14 @@
   ///                  type of the unit DIE.
   ///
   /// \returns true if the content is verified successfully, false otherwise.
-  bool verifyUnitContents(DWARFUnit &Unit, uint8_t UnitType = 0);
+  bool verifyUnitContents(DWARFUnit Unit, uint8_t UnitType = 0);
 
   /// Verify that all Die ranges are valid.
   ///
   /// This function currently checks for:
   /// - cases in which lowPC >= highPC
   ///
-  /// \returns Number of errors that occurred during verification.
+  /// \returns Number of errors that occured during verification.
   unsigned verifyDieRanges(const DWARFDie &Die, DieRangeInfo &ParentRI);
 
   /// Verifies the attribute's DWARF attribute and its value.
@@ -174,7 +169,7 @@
   /// \param Die          The DWARF DIE that owns the attribute value
   /// \param AttrValue    The DWARF attribute value to check
   ///
-  /// \returns NumErrors The number of errors occurred during verification of
+  /// \returns NumErrors The number of errors occured during verification of
   /// attributes' values in a .debug_info section unit
   unsigned verifyDebugInfoAttribute(const DWARFDie &Die,
                                     DWARFAttribute &AttrValue);
@@ -189,7 +184,7 @@
   /// \param Die          The DWARF DIE that owns the attribute value
   /// \param AttrValue    The DWARF attribute value to check
   ///
-  /// \returns NumErrors The number of errors occurred during verification of
+  /// \returns NumErrors The number of errors occured during verification of
   /// attributes' forms in a .debug_info section unit
   unsigned verifyDebugInfoForm(const DWARFDie &Die, DWARFAttribute &AttrValue);
 
@@ -201,11 +196,11 @@
   /// around, that it doesn't create invalid references by failing to relocate
   /// CU relative and absolute references.
   ///
-  /// \returns NumErrors The number of errors occurred during verification of
+  /// \returns NumErrors The number of errors occured during verification of
   /// references for the .debug_info section
   unsigned verifyDebugInfoReferences();
 
-  /// Verify the DW_AT_stmt_list encoding and value and ensure that no
+  /// Verify the the DW_AT_stmt_list encoding and value and ensure that no
   /// compile units that have the same DW_AT_stmt_list value.
   void verifyDebugLineStmtOffsets();
 
@@ -232,49 +227,10 @@
   /// \param StrData pointer to the string section
   /// \param SectionName the name of the table we're verifying
   ///
-<<<<<<< HEAD
-  /// \returns The number of errors occurred during verification
-  unsigned verifyAppleAccelTable(const DWARFSection *AccelSection,
-                                 DataExtractor *StrData,
-                                 const char *SectionName);
-
-  unsigned verifyDebugNamesCULists(const DWARFDebugNames &AccelTable);
-  unsigned verifyNameIndexBuckets(const DWARFDebugNames::NameIndex &NI,
-                                  const DataExtractor &StrData);
-  unsigned verifyNameIndexAbbrevs(const DWARFDebugNames::NameIndex &NI);
-  unsigned verifyNameIndexAttribute(const DWARFDebugNames::NameIndex &NI,
-                                    const DWARFDebugNames::Abbrev &Abbr,
-                                    DWARFDebugNames::AttributeEncoding AttrEnc);
-  unsigned verifyNameIndexEntries(const DWARFDebugNames::NameIndex &NI,
-                                  const DWARFDebugNames::NameTableEntry &NTE);
-  unsigned verifyNameIndexCompleteness(const DWARFDie &Die,
-                                       const DWARFDebugNames::NameIndex &NI);
-
-  /// Verify that the DWARF v5 accelerator table is valid.
-  ///
-  /// This function currently checks that:
-  /// - Headers individual Name Indices fit into the section and can be parsed.
-  /// - Abbreviation tables can be parsed and contain valid index attributes
-  ///   with correct form encodings.
-  /// - The CU lists reference existing compile units.
-  /// - The buckets have a valid index, or they are empty.
-  /// - All names are reachable via the hash table (they have the correct hash,
-  ///   and the hash is in the correct bucket).
-  /// - Information in the index entries is complete (all required entries are
-  ///   present) and consistent with the debug_info section DIEs.
-  ///
-  /// \param AccelSection section containing the acceleration table
-  /// \param StrData string section
-  ///
-  /// \returns The number of errors occurred during verification
-  unsigned verifyDebugNames(const DWARFSection &AccelSection,
-                            const DataExtractor &StrData);
-=======
   /// \returns The number of errors occured during verification
   unsigned verifyAppleAccelTable(const DWARFSection *AccelSection,
                                  DataExtractor *StrData,
                                  const char *SectionName);
->>>>>>> d12f4ffa
 
 public:
   DWARFVerifier(raw_ostream &S, DWARFContext &D,
