--- conflicted
+++ resolved
@@ -39,7 +39,6 @@
 #include "llvm/CodeGen/TargetRegisterInfo.h"
 #include "llvm/CodeGen/TargetSubtargetInfo.h"
 #include "llvm/CodeGen/VirtRegMap.h"
-#include "llvm/Config/llvm-config.h"
 #include "llvm/IR/DebugLoc.h"
 #include "llvm/MC/LaneBitmask.h"
 #include "llvm/Support/Allocator.h"
@@ -192,7 +191,7 @@
     // I am looking at you, RegisterCoalescer!
     DidRepairRange = true;
     ++NumRepairs;
-    LLVM_DEBUG(dbgs() << "*** Fixing inconsistent live interval! ***\n");
+    DEBUG(dbgs() << "*** Fixing inconsistent live interval! ***\n");
     const_cast<LiveIntervals&>(LIS)
       .shrinkToUses(const_cast<LiveInterval*>(CurLI));
     UseBlocks.clear();
@@ -202,9 +201,10 @@
     assert(fixed && "Couldn't fix broken live interval");
   }
 
-  LLVM_DEBUG(dbgs() << "Analyze counted " << UseSlots.size() << " instrs in "
-                    << UseBlocks.size() << " blocks, through "
-                    << NumThroughBlocks << " blocks.\n");
+  DEBUG(dbgs() << "Analyze counted "
+               << UseSlots.size() << " instrs in "
+               << UseBlocks.size() << " blocks, through "
+               << NumThroughBlocks << " blocks.\n");
 }
 
 /// calcLiveBlockInfo - Fill the LiveBlocks array with information about blocks
@@ -685,20 +685,20 @@
 void SplitEditor::selectIntv(unsigned Idx) {
   assert(Idx != 0 && "Cannot select the complement interval");
   assert(Idx < Edit->size() && "Can only select previously opened interval");
-  LLVM_DEBUG(dbgs() << "    selectIntv " << OpenIdx << " -> " << Idx << '\n');
+  DEBUG(dbgs() << "    selectIntv " << OpenIdx << " -> " << Idx << '\n');
   OpenIdx = Idx;
 }
 
 SlotIndex SplitEditor::enterIntvBefore(SlotIndex Idx) {
   assert(OpenIdx && "openIntv not called before enterIntvBefore");
-  LLVM_DEBUG(dbgs() << "    enterIntvBefore " << Idx);
+  DEBUG(dbgs() << "    enterIntvBefore " << Idx);
   Idx = Idx.getBaseIndex();
   VNInfo *ParentVNI = Edit->getParent().getVNInfoAt(Idx);
   if (!ParentVNI) {
-    LLVM_DEBUG(dbgs() << ": not live\n");
+    DEBUG(dbgs() << ": not live\n");
     return Idx;
   }
-  LLVM_DEBUG(dbgs() << ": valno " << ParentVNI->id << '\n');
+  DEBUG(dbgs() << ": valno " << ParentVNI->id << '\n');
   MachineInstr *MI = LIS.getInstructionFromIndex(Idx);
   assert(MI && "enterIntvBefore called with invalid index");
 
@@ -708,14 +708,14 @@
 
 SlotIndex SplitEditor::enterIntvAfter(SlotIndex Idx) {
   assert(OpenIdx && "openIntv not called before enterIntvAfter");
-  LLVM_DEBUG(dbgs() << "    enterIntvAfter " << Idx);
+  DEBUG(dbgs() << "    enterIntvAfter " << Idx);
   Idx = Idx.getBoundaryIndex();
   VNInfo *ParentVNI = Edit->getParent().getVNInfoAt(Idx);
   if (!ParentVNI) {
-    LLVM_DEBUG(dbgs() << ": not live\n");
+    DEBUG(dbgs() << ": not live\n");
     return Idx;
   }
-  LLVM_DEBUG(dbgs() << ": valno " << ParentVNI->id << '\n');
+  DEBUG(dbgs() << ": valno " << ParentVNI->id << '\n');
   MachineInstr *MI = LIS.getInstructionFromIndex(Idx);
   assert(MI && "enterIntvAfter called with invalid index");
 
@@ -728,18 +728,18 @@
   assert(OpenIdx && "openIntv not called before enterIntvAtEnd");
   SlotIndex End = LIS.getMBBEndIdx(&MBB);
   SlotIndex Last = End.getPrevSlot();
-  LLVM_DEBUG(dbgs() << "    enterIntvAtEnd " << printMBBReference(MBB) << ", "
-                    << Last);
+  DEBUG(dbgs() << "    enterIntvAtEnd " << printMBBReference(MBB) << ", "
+               << Last);
   VNInfo *ParentVNI = Edit->getParent().getVNInfoAt(Last);
   if (!ParentVNI) {
-    LLVM_DEBUG(dbgs() << ": not live\n");
+    DEBUG(dbgs() << ": not live\n");
     return End;
   }
-  LLVM_DEBUG(dbgs() << ": valno " << ParentVNI->id);
+  DEBUG(dbgs() << ": valno " << ParentVNI->id);
   VNInfo *VNI = defFromParent(OpenIdx, ParentVNI, Last, MBB,
                               SA.getLastSplitPointIter(&MBB));
   RegAssign.insert(VNI->def, End, OpenIdx);
-  LLVM_DEBUG(dump());
+  DEBUG(dump());
   return VNI->def;
 }
 
@@ -750,23 +750,23 @@
 
 void SplitEditor::useIntv(SlotIndex Start, SlotIndex End) {
   assert(OpenIdx && "openIntv not called before useIntv");
-  LLVM_DEBUG(dbgs() << "    useIntv [" << Start << ';' << End << "):");
+  DEBUG(dbgs() << "    useIntv [" << Start << ';' << End << "):");
   RegAssign.insert(Start, End, OpenIdx);
-  LLVM_DEBUG(dump());
+  DEBUG(dump());
 }
 
 SlotIndex SplitEditor::leaveIntvAfter(SlotIndex Idx) {
   assert(OpenIdx && "openIntv not called before leaveIntvAfter");
-  LLVM_DEBUG(dbgs() << "    leaveIntvAfter " << Idx);
+  DEBUG(dbgs() << "    leaveIntvAfter " << Idx);
 
   // The interval must be live beyond the instruction at Idx.
   SlotIndex Boundary = Idx.getBoundaryIndex();
   VNInfo *ParentVNI = Edit->getParent().getVNInfoAt(Boundary);
   if (!ParentVNI) {
-    LLVM_DEBUG(dbgs() << ": not live\n");
+    DEBUG(dbgs() << ": not live\n");
     return Boundary.getNextSlot();
   }
-  LLVM_DEBUG(dbgs() << ": valno " << ParentVNI->id << '\n');
+  DEBUG(dbgs() << ": valno " << ParentVNI->id << '\n');
   MachineInstr *MI = LIS.getInstructionFromIndex(Boundary);
   assert(MI && "No instruction at index");
 
@@ -788,16 +788,16 @@
 
 SlotIndex SplitEditor::leaveIntvBefore(SlotIndex Idx) {
   assert(OpenIdx && "openIntv not called before leaveIntvBefore");
-  LLVM_DEBUG(dbgs() << "    leaveIntvBefore " << Idx);
+  DEBUG(dbgs() << "    leaveIntvBefore " << Idx);
 
   // The interval must be live into the instruction at Idx.
   Idx = Idx.getBaseIndex();
   VNInfo *ParentVNI = Edit->getParent().getVNInfoAt(Idx);
   if (!ParentVNI) {
-    LLVM_DEBUG(dbgs() << ": not live\n");
+    DEBUG(dbgs() << ": not live\n");
     return Idx.getNextSlot();
   }
-  LLVM_DEBUG(dbgs() << ": valno " << ParentVNI->id << '\n');
+  DEBUG(dbgs() << ": valno " << ParentVNI->id << '\n');
 
   MachineInstr *MI = LIS.getInstructionFromIndex(Idx);
   assert(MI && "No instruction at index");
@@ -808,19 +808,19 @@
 SlotIndex SplitEditor::leaveIntvAtTop(MachineBasicBlock &MBB) {
   assert(OpenIdx && "openIntv not called before leaveIntvAtTop");
   SlotIndex Start = LIS.getMBBStartIdx(&MBB);
-  LLVM_DEBUG(dbgs() << "    leaveIntvAtTop " << printMBBReference(MBB) << ", "
-                    << Start);
+  DEBUG(dbgs() << "    leaveIntvAtTop " << printMBBReference(MBB) << ", "
+               << Start);
 
   VNInfo *ParentVNI = Edit->getParent().getVNInfoAt(Start);
   if (!ParentVNI) {
-    LLVM_DEBUG(dbgs() << ": not live\n");
+    DEBUG(dbgs() << ": not live\n");
     return Start;
   }
 
   VNInfo *VNI = defFromParent(0, ParentVNI, Start, MBB,
                               MBB.SkipPHIsLabelsAndDebug(MBB.begin()));
   RegAssign.insert(Start, VNI->def, OpenIdx);
-  LLVM_DEBUG(dump());
+  DEBUG(dump());
   return VNI->def;
 }
 
@@ -835,13 +835,9 @@
   // The complement interval will be extended as needed by LRCalc.extend().
   if (ParentVNI)
     forceRecompute(0, *ParentVNI);
-<<<<<<< HEAD
-  LLVM_DEBUG(dbgs() << "    overlapIntv [" << Start << ';' << End << "):");
-=======
   DEBUG(dbgs() << "    overlapIntv [" << Start << ';' << End << "):");
->>>>>>> d12f4ffa
   RegAssign.insert(Start, End, OpenIdx);
-  LLVM_DEBUG(dump());
+  DEBUG(dump());
 }
 
 //===----------------------------------------------------------------------===//
@@ -850,7 +846,7 @@
 
 void SplitEditor::removeBackCopies(SmallVectorImpl<VNInfo*> &Copies) {
   LiveInterval *LI = &LIS.getInterval(Edit->get(0));
-  LLVM_DEBUG(dbgs() << "Removing " << Copies.size() << " back-copies.\n");
+  DEBUG(dbgs() << "Removing " << Copies.size() << " back-copies.\n");
   RegAssignMap::iterator AssignI;
   AssignI.setMap(RegAssign);
 
@@ -863,9 +859,9 @@
     MachineBasicBlock::iterator MBBI(MI);
     bool AtBegin;
     do AtBegin = MBBI == MBB->begin();
-    while (!AtBegin && (--MBBI)->isDebugInstr());
-
-    LLVM_DEBUG(dbgs() << "Removing " << Def << '\t' << *MI);
+    while (!AtBegin && (--MBBI)->isDebugValue());
+
+    DEBUG(dbgs() << "Removing " << Def << '\t' << *MI);
     LIS.removeVRegDefAt(*LI, Def);
     LIS.RemoveMachineInstrFromMaps(*MI);
     MI->eraseFromParent();
@@ -880,16 +876,11 @@
       continue;
     unsigned RegIdx = AssignI.value();
     if (AtBegin || !MBBI->readsVirtualRegister(Edit->getReg())) {
-<<<<<<< HEAD
-      LLVM_DEBUG(dbgs() << "  cannot find simple kill of RegIdx " << RegIdx
-                        << '\n');
-=======
       DEBUG(dbgs() << "  cannot find simple kill of RegIdx " << RegIdx << '\n');
->>>>>>> d12f4ffa
       forceRecompute(RegIdx, *Edit->getParent().getVNInfoAt(Def));
     } else {
       SlotIndex Kill = LIS.getInstructionIndex(*MBBI).getRegSlot();
-      LLVM_DEBUG(dbgs() << "  move kill to " << Kill << '\t' << *MBBI);
+      DEBUG(dbgs() << "  move kill to " << Kill << '\t' << *MBBI);
       AssignI.setStop(Kill);
     }
   }
@@ -916,17 +907,15 @@
     // MBB isn't in a loop, it doesn't get any better.  All dominators have a
     // higher frequency by definition.
     if (!Loop) {
-      LLVM_DEBUG(dbgs() << "Def in " << printMBBReference(*DefMBB)
-                        << " dominates " << printMBBReference(*MBB)
-                        << " at depth 0\n");
+      DEBUG(dbgs() << "Def in " << printMBBReference(*DefMBB) << " dominates "
+                   << printMBBReference(*MBB) << " at depth 0\n");
       return MBB;
     }
 
     // We'll never be able to exit the DefLoop.
     if (Loop == DefLoop) {
-      LLVM_DEBUG(dbgs() << "Def in " << printMBBReference(*DefMBB)
-                        << " dominates " << printMBBReference(*MBB)
-                        << " in the same loop\n");
+      DEBUG(dbgs() << "Def in " << printMBBReference(*DefMBB) << " dominates "
+                   << printMBBReference(*MBB) << " in the same loop\n");
       return MBB;
     }
 
@@ -935,9 +924,8 @@
     if (Depth < BestDepth) {
       BestMBB = MBB;
       BestDepth = Depth;
-      LLVM_DEBUG(dbgs() << "Def in " << printMBBReference(*DefMBB)
-                        << " dominates " << printMBBReference(*MBB)
-                        << " at depth " << Depth << '\n');
+      DEBUG(dbgs() << "Def in " << printMBBReference(*DefMBB) << " dominates "
+                   << printMBBReference(*MBB) << " at depth " << Depth << '\n');
     }
 
     // Leave loop by going to the immediate dominator of the loop header.
@@ -1043,14 +1031,14 @@
     // instruction in the complement range.  All other copies of ParentVNI
     // should be eliminated.
     if (VNI->def == ParentVNI->def) {
-      LLVM_DEBUG(dbgs() << "Direct complement def at " << VNI->def << '\n');
+      DEBUG(dbgs() << "Direct complement def at " << VNI->def << '\n');
       Dom = DomPair(ValMBB, VNI->def);
       continue;
     }
     // Skip the singly mapped values.  There is nothing to gain from hoisting a
     // single back-copy.
     if (Values.lookup(std::make_pair(0, ParentVNI->id)).getPointer()) {
-      LLVM_DEBUG(dbgs() << "Single complement def at " << VNI->def << '\n');
+      DEBUG(dbgs() << "Single complement def at " << VNI->def << '\n');
       continue;
     }
 
@@ -1074,11 +1062,10 @@
       Costs[ParentVNI->id] += MBFI.getBlockFreq(ValMBB);
     }
 
-    LLVM_DEBUG(dbgs() << "Multi-mapped complement " << VNI->id << '@'
-                      << VNI->def << " for parent " << ParentVNI->id << '@'
-                      << ParentVNI->def << " hoist to "
-                      << printMBBReference(*Dom.first) << ' ' << Dom.second
-                      << '\n');
+    DEBUG(dbgs() << "Multi-mapped complement " << VNI->id << '@' << VNI->def
+                 << " for parent " << ParentVNI->id << '@' << ParentVNI->def
+                 << " hoist to " << printMBBReference(*Dom.first) << ' '
+                 << Dom.second << '\n');
   }
 
   // Insert the hoisted copies.
@@ -1131,7 +1118,7 @@
   bool Skipped = false;
   RegAssignMap::const_iterator AssignI = RegAssign.begin();
   for (const LiveRange::Segment &S : Edit->getParent()) {
-    LLVM_DEBUG(dbgs() << "  blit " << S << ':');
+    DEBUG(dbgs() << "  blit " << S << ':');
     VNInfo *ParentVNI = S.valno;
     // RegAssign has holes where RegIdx 0 should be used.
     SlotIndex Start = S.start;
@@ -1153,14 +1140,14 @@
       }
 
       // The interval [Start;End) is continuously mapped to RegIdx, ParentVNI.
-      LLVM_DEBUG(dbgs() << " [" << Start << ';' << End << ")=" << RegIdx << '('
-                        << printReg(Edit->get(RegIdx)) << ')');
+      DEBUG(dbgs() << " [" << Start << ';' << End << ")=" << RegIdx
+                   << '(' << printReg(Edit->get(RegIdx)) << ')');
       LiveInterval &LI = LIS.getInterval(Edit->get(RegIdx));
 
       // Check for a simply defined value that can be blitted directly.
       ValueForcePair VFP = Values.lookup(std::make_pair(RegIdx, ParentVNI->id));
       if (VNInfo *VNI = VFP.getPointer()) {
-        LLVM_DEBUG(dbgs() << ':' << VNI->id);
+        DEBUG(dbgs() << ':' << VNI->id);
         LI.addSegment(LiveInterval::Segment(Start, End, VNI));
         Start = End;
         continue;
@@ -1168,7 +1155,7 @@
 
       // Skip values with forced recomputation.
       if (VFP.getInt()) {
-        LLVM_DEBUG(dbgs() << "(recalc)");
+        DEBUG(dbgs() << "(recalc)");
         Skipped = true;
         Start = End;
         continue;
@@ -1187,7 +1174,7 @@
       if (Start != BlockStart) {
         VNInfo *VNI = LI.extendInBlock(BlockStart, std::min(BlockEnd, End));
         assert(VNI && "Missing def for complex mapped value");
-        LLVM_DEBUG(dbgs() << ':' << VNI->id << "*" << printMBBReference(*MBB));
+        DEBUG(dbgs() << ':' << VNI->id << "*" << printMBBReference(*MBB));
         // MBB has its own def. Is it also live-out?
         if (BlockEnd <= End)
           LRC.setLiveOutValue(&*MBB, VNI);
@@ -1200,7 +1187,7 @@
       // Handle the live-in blocks covered by [Start;End).
       assert(Start <= BlockStart && "Expected live-in block");
       while (BlockStart < End) {
-        LLVM_DEBUG(dbgs() << ">" << printMBBReference(*MBB));
+        DEBUG(dbgs() << ">" << printMBBReference(*MBB));
         BlockEnd = LIS.getMBBEndIdx(&*MBB);
         if (BlockStart == ParentVNI->def) {
           // This block has the def of a parent PHI, so it isn't live-in.
@@ -1225,7 +1212,7 @@
       }
       Start = End;
     } while (Start != S.end);
-    LLVM_DEBUG(dbgs() << '\n');
+    DEBUG(dbgs() << '\n');
   }
 
   LRCalc[0].calculateValues();
@@ -1327,7 +1314,7 @@
     ++RI;
     // LiveDebugVariables should have handled all DBG_VALUE instructions.
     if (MI->isDebugValue()) {
-      LLVM_DEBUG(dbgs() << "Zapping " << *MI);
+      DEBUG(dbgs() << "Zapping " << *MI);
       MO.setReg(0);
       continue;
     }
@@ -1343,8 +1330,8 @@
     unsigned RegIdx = RegAssign.lookup(Idx);
     LiveInterval &LI = LIS.getInterval(Edit->get(RegIdx));
     MO.setReg(LI.reg);
-    LLVM_DEBUG(dbgs() << "  rewr " << printMBBReference(*MI->getParent())
-                      << '\t' << Idx << ':' << RegIdx << '\t' << *MI);
+    DEBUG(dbgs() << "  rewr " << printMBBReference(*MI->getParent()) << '\t'
+                 << Idx << ':' << RegIdx << '\t' << *MI);
 
     // Extend liveness to Idx if the instruction reads reg.
     if (!ExtendRanges || MO.isUndef())
@@ -1429,7 +1416,7 @@
       if (!MI->allDefsAreDead())
         continue;
 
-      LLVM_DEBUG(dbgs() << "All defs dead: " << *MI);
+      DEBUG(dbgs() << "All defs dead: " << *MI);
       Dead.push_back(MI);
     }
   }
@@ -1611,9 +1598,9 @@
   SlotIndex Start, Stop;
   std::tie(Start, Stop) = LIS.getSlotIndexes()->getMBBRange(MBBNum);
 
-  LLVM_DEBUG(dbgs() << "%bb." << MBBNum << " [" << Start << ';' << Stop
-                    << ") intf " << LeaveBefore << '-' << EnterAfter
-                    << ", live-through " << IntvIn << " -> " << IntvOut);
+  DEBUG(dbgs() << "%bb." << MBBNum << " [" << Start << ';' << Stop << ") intf "
+               << LeaveBefore << '-' << EnterAfter << ", live-through "
+               << IntvIn << " -> " << IntvOut);
 
   assert((IntvIn || IntvOut) && "Use splitSingleBlock for isolated blocks");
 
@@ -1624,7 +1611,7 @@
   MachineBasicBlock *MBB = VRM.getMachineFunction().getBlockNumbered(MBBNum);
 
   if (!IntvOut) {
-    LLVM_DEBUG(dbgs() << ", spill on entry.\n");
+    DEBUG(dbgs() << ", spill on entry.\n");
     //
     //        <<<<<<<<<    Possible LeaveBefore interference.
     //    |-----------|    Live through.
@@ -1638,7 +1625,7 @@
   }
 
   if (!IntvIn) {
-    LLVM_DEBUG(dbgs() << ", reload on exit.\n");
+    DEBUG(dbgs() << ", reload on exit.\n");
     //
     //    >>>>>>>          Possible EnterAfter interference.
     //    |-----------|    Live through.
@@ -1652,7 +1639,7 @@
   }
 
   if (IntvIn == IntvOut && !LeaveBefore && !EnterAfter) {
-    LLVM_DEBUG(dbgs() << ", straight through.\n");
+    DEBUG(dbgs() << ", straight through.\n");
     //
     //    |-----------|    Live through.
     //    -------------    Straight through, same intv, no interference.
@@ -1668,7 +1655,7 @@
 
   if (IntvIn != IntvOut && (!LeaveBefore || !EnterAfter ||
                   LeaveBefore.getBaseIndex() > EnterAfter.getBoundaryIndex())) {
-    LLVM_DEBUG(dbgs() << ", switch avoiding interference.\n");
+    DEBUG(dbgs() << ", switch avoiding interference.\n");
     //
     //    >>>>     <<<<    Non-overlapping EnterAfter/LeaveBefore interference.
     //    |-----------|    Live through.
@@ -1689,7 +1676,7 @@
     return;
   }
 
-  LLVM_DEBUG(dbgs() << ", create local intv for interference.\n");
+  DEBUG(dbgs() << ", create local intv for interference.\n");
   //
   //    >>><><><><<<<    Overlapping EnterAfter/LeaveBefore interference.
   //    |-----------|    Live through.
@@ -1713,18 +1700,17 @@
   SlotIndex Start, Stop;
   std::tie(Start, Stop) = LIS.getSlotIndexes()->getMBBRange(BI.MBB);
 
-  LLVM_DEBUG(dbgs() << printMBBReference(*BI.MBB) << " [" << Start << ';'
-                    << Stop << "), uses " << BI.FirstInstr << '-'
-                    << BI.LastInstr << ", reg-in " << IntvIn
-                    << ", leave before " << LeaveBefore
-                    << (BI.LiveOut ? ", stack-out" : ", killed in block"));
+  DEBUG(dbgs() << printMBBReference(*BI.MBB) << " [" << Start << ';' << Stop
+               << "), uses " << BI.FirstInstr << '-' << BI.LastInstr
+               << ", reg-in " << IntvIn << ", leave before " << LeaveBefore
+               << (BI.LiveOut ? ", stack-out" : ", killed in block"));
 
   assert(IntvIn && "Must have register in");
   assert(BI.LiveIn && "Must be live-in");
   assert((!LeaveBefore || LeaveBefore > Start) && "Bad interference");
 
   if (!BI.LiveOut && (!LeaveBefore || LeaveBefore >= BI.LastInstr)) {
-    LLVM_DEBUG(dbgs() << " before interference.\n");
+    DEBUG(dbgs() << " before interference.\n");
     //
     //               <<<    Interference after kill.
     //     |---o---x   |    Killed in block.
@@ -1749,13 +1735,13 @@
     //            \_____    Stack interval is live-out.
     //
     if (BI.LastInstr < LSP) {
-      LLVM_DEBUG(dbgs() << ", spill after last use before interference.\n");
+      DEBUG(dbgs() << ", spill after last use before interference.\n");
       selectIntv(IntvIn);
       SlotIndex Idx = leaveIntvAfter(BI.LastInstr);
       useIntv(Start, Idx);
       assert((!LeaveBefore || Idx <= LeaveBefore) && "Interference");
     } else {
-      LLVM_DEBUG(dbgs() << ", spill before last split point.\n");
+      DEBUG(dbgs() << ", spill before last split point.\n");
       selectIntv(IntvIn);
       SlotIndex Idx = leaveIntvBefore(LSP);
       overlapIntv(Idx, BI.LastInstr);
@@ -1770,7 +1756,7 @@
   // different register.
   unsigned LocalIntv = openIntv();
   (void)LocalIntv;
-  LLVM_DEBUG(dbgs() << ", creating local interval " << LocalIntv << ".\n");
+  DEBUG(dbgs() << ", creating local interval " << LocalIntv << ".\n");
 
   if (!BI.LiveOut || BI.LastInstr < LSP) {
     //
@@ -1806,11 +1792,10 @@
   SlotIndex Start, Stop;
   std::tie(Start, Stop) = LIS.getSlotIndexes()->getMBBRange(BI.MBB);
 
-  LLVM_DEBUG(dbgs() << printMBBReference(*BI.MBB) << " [" << Start << ';'
-                    << Stop << "), uses " << BI.FirstInstr << '-'
-                    << BI.LastInstr << ", reg-out " << IntvOut
-                    << ", enter after " << EnterAfter
-                    << (BI.LiveIn ? ", stack-in" : ", defined in block"));
+  DEBUG(dbgs() << printMBBReference(*BI.MBB) << " [" << Start << ';' << Stop
+               << "), uses " << BI.FirstInstr << '-' << BI.LastInstr
+               << ", reg-out " << IntvOut << ", enter after " << EnterAfter
+               << (BI.LiveIn ? ", stack-in" : ", defined in block"));
 
   SlotIndex LSP = SA.getLastSplitPoint(BI.MBB->getNumber());
 
@@ -1819,7 +1804,7 @@
   assert((!EnterAfter || EnterAfter < LSP) && "Bad interference");
 
   if (!BI.LiveIn && (!EnterAfter || EnterAfter <= BI.FirstInstr)) {
-    LLVM_DEBUG(dbgs() << " after interference.\n");
+    DEBUG(dbgs() << " after interference.\n");
     //
     //    >>>>             Interference before def.
     //    |   o---o---|    Defined in block.
@@ -1831,7 +1816,7 @@
   }
 
   if (!EnterAfter || EnterAfter < BI.FirstInstr.getBaseIndex()) {
-    LLVM_DEBUG(dbgs() << ", reload after interference.\n");
+    DEBUG(dbgs() << ", reload after interference.\n");
     //
     //    >>>>             Interference before def.
     //    |---o---o---|    Live-through, stack-in.
@@ -1847,7 +1832,7 @@
   // The interference is overlapping somewhere we wanted to use IntvOut. That
   // means we need to create a local interval that can be allocated a
   // different register.
-  LLVM_DEBUG(dbgs() << ", interference overlaps uses.\n");
+  DEBUG(dbgs() << ", interference overlaps uses.\n");
   //
   //    >>>>>>>          Interference overlapping uses.
   //    |---o---o---|    Live-through, stack-in.
