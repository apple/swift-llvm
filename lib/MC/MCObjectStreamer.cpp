//===- lib/MC/MCObjectStreamer.cpp - Object File MCStreamer Interface -----===//
//
//                     The LLVM Compiler Infrastructure
//
// This file is distributed under the University of Illinois Open Source
// License. See LICENSE.TXT for details.
//
//===----------------------------------------------------------------------===//

#include "llvm/MC/MCObjectStreamer.h"
#include "llvm/ADT/STLExtras.h"
#include "llvm/MC/MCAsmBackend.h"
#include "llvm/MC/MCAssembler.h"
#include "llvm/MC/MCCodeEmitter.h"
#include "llvm/MC/MCCodeView.h"
#include "llvm/MC/MCContext.h"
#include "llvm/MC/MCDwarf.h"
#include "llvm/MC/MCExpr.h"
#include "llvm/MC/MCObjectWriter.h"
#include "llvm/MC/MCSection.h"
#include "llvm/MC/MCSymbol.h"
#include "llvm/Support/ErrorHandling.h"
#include "llvm/Support/SourceMgr.h"
using namespace llvm;

MCObjectStreamer::MCObjectStreamer(MCContext &Context,
                                   std::unique_ptr<MCAsmBackend> TAB,
                                   std::unique_ptr<MCObjectWriter> OW,
                                   std::unique_ptr<MCCodeEmitter> Emitter)
    : MCStreamer(Context),
      Assembler(llvm::make_unique<MCAssembler>(
          Context, std::move(TAB), std::move(Emitter), std::move(OW))),
      EmitEHFrame(true), EmitDebugFrame(false) {}

MCObjectStreamer::~MCObjectStreamer() {}

// AssemblerPtr is used for evaluation of expressions and causes
// difference between asm and object outputs. Return nullptr to in
// inline asm mode to limit divergence to assembly inputs.
MCAssembler *MCObjectStreamer::getAssemblerPtr() {
  if (getUseAssemblerInfoForParsing())
    return Assembler.get();
  return nullptr;
}

void MCObjectStreamer::flushPendingLabels(MCFragment *F, uint64_t FOffset) {
  if (PendingLabels.empty())
    return;
  if (!F) {
    F = new MCDataFragment();
    MCSection *CurSection = getCurrentSectionOnly();
    CurSection->getFragmentList().insert(CurInsertionPoint, F);
    F->setParent(CurSection);
  }
  for (MCSymbol *Sym : PendingLabels) {
    Sym->setFragment(F);
    Sym->setOffset(FOffset);
  }
  PendingLabels.clear();
}

// As a compile-time optimization, avoid allocating and evaluating an MCExpr
// tree for (Hi - Lo) when Hi and Lo are offsets into the same fragment.
static Optional<uint64_t> absoluteSymbolDiff(const MCSymbol *Hi,
                                             const MCSymbol *Lo) {
  assert(Hi && Lo);
  if (!Hi->getFragment() || Hi->getFragment() != Lo->getFragment() ||
      Hi->isVariable() || Lo->isVariable())
    return None;

  return Hi->getOffset() - Lo->getOffset();
}

void MCObjectStreamer::emitAbsoluteSymbolDiff(const MCSymbol *Hi,
                                              const MCSymbol *Lo,
                                              unsigned Size) {
  if (Optional<uint64_t> Diff = absoluteSymbolDiff(Hi, Lo)) {
    EmitIntValue(*Diff, Size);
    return;
  }
  MCStreamer::emitAbsoluteSymbolDiff(Hi, Lo, Size);
}

void MCObjectStreamer::emitAbsoluteSymbolDiffAsULEB128(const MCSymbol *Hi,
                                                       const MCSymbol *Lo) {
  if (Optional<uint64_t> Diff = absoluteSymbolDiff(Hi, Lo)) {
    EmitULEB128IntValue(*Diff);
    return;
  }
  MCStreamer::emitAbsoluteSymbolDiffAsULEB128(Hi, Lo);
}

void MCObjectStreamer::reset() {
  if (Assembler)
    Assembler->reset();
  CurInsertionPoint = MCSection::iterator();
  EmitEHFrame = true;
  EmitDebugFrame = false;
  PendingLabels.clear();
  MCStreamer::reset();
}

void MCObjectStreamer::EmitFrames(MCAsmBackend *MAB) {
  if (!getNumFrameInfos())
    return;

  if (EmitEHFrame)
    MCDwarfFrameEmitter::Emit(*this, MAB, true);

  if (EmitDebugFrame)
    MCDwarfFrameEmitter::Emit(*this, MAB, false);
}

MCFragment *MCObjectStreamer::getCurrentFragment() const {
  assert(getCurrentSectionOnly() && "No current section!");

  if (CurInsertionPoint != getCurrentSectionOnly()->getFragmentList().begin())
    return &*std::prev(CurInsertionPoint);

  return nullptr;
}

static bool CanReuseDataFragment(const MCDataFragment &F,
                                 const MCAssembler &Assembler,
                                 const MCSubtargetInfo *STI) {
  if (!F.hasInstructions())
    return true;
  // When bundling is enabled, we don't want to add data to a fragment that
  // already has instructions (see MCELFStreamer::EmitInstToData for details)
  if (Assembler.isBundlingEnabled())
    return Assembler.getRelaxAll();
  // If the subtarget is changed mid fragment we start a new fragment to record
  // the new STI.
  return !STI || F.getSubtargetInfo() == STI;
}

MCDataFragment *
MCObjectStreamer::getOrCreateDataFragment(const MCSubtargetInfo *STI) {
  MCDataFragment *F = dyn_cast_or_null<MCDataFragment>(getCurrentFragment());
  if (!F || !CanReuseDataFragment(*F, *Assembler, STI)) {
    F = new MCDataFragment();
    insert(F);
  }
  return F;
}

MCPaddingFragment *MCObjectStreamer::getOrCreatePaddingFragment() {
  MCPaddingFragment *F =
      dyn_cast_or_null<MCPaddingFragment>(getCurrentFragment());
  if (!F) {
    F = new MCPaddingFragment();
    insert(F);
  }
  return F;
}

void MCObjectStreamer::visitUsedSymbol(const MCSymbol &Sym) {
  Assembler->registerSymbol(Sym);
}

void MCObjectStreamer::EmitCFISections(bool EH, bool Debug) {
  MCStreamer::EmitCFISections(EH, Debug);
  EmitEHFrame = EH;
  EmitDebugFrame = Debug;
}

void MCObjectStreamer::EmitValueImpl(const MCExpr *Value, unsigned Size,
                                     SMLoc Loc) {
  MCStreamer::EmitValueImpl(Value, Size, Loc);
  MCDataFragment *DF = getOrCreateDataFragment();
  flushPendingLabels(DF, DF->getContents().size());

  MCCVLineEntry::Make(this);
  MCDwarfLineEntry::Make(this, getCurrentSectionOnly());

  // Avoid fixups when possible.
  int64_t AbsValue;
  if (Value->evaluateAsAbsolute(AbsValue, getAssemblerPtr())) {
    if (!isUIntN(8 * Size, AbsValue) && !isIntN(8 * Size, AbsValue)) {
      getContext().reportError(
          Loc, "value evaluated as " + Twine(AbsValue) + " is out of range.");
      return;
    }
    EmitIntValue(AbsValue, Size);
    return;
  }
  DF->getFixups().push_back(
      MCFixup::create(DF->getContents().size(), Value,
                      MCFixup::getKindForSize(Size, false), Loc));
  DF->getContents().resize(DF->getContents().size() + Size, 0);
}

MCSymbol *MCObjectStreamer::EmitCFILabel() {
  MCSymbol *Label = getContext().createTempSymbol("cfi", true);
  EmitLabel(Label);
  return Label;
}

void MCObjectStreamer::EmitCFIStartProcImpl(MCDwarfFrameInfo &Frame) {
  // We need to create a local symbol to avoid relocations.
  Frame.Begin = getContext().createTempSymbol();
  EmitLabel(Frame.Begin);
}

void MCObjectStreamer::EmitCFIEndProcImpl(MCDwarfFrameInfo &Frame) {
  Frame.End = getContext().createTempSymbol();
  EmitLabel(Frame.End);
}

void MCObjectStreamer::EmitLabel(MCSymbol *Symbol, SMLoc Loc) {
  MCStreamer::EmitLabel(Symbol, Loc);

  getAssembler().registerSymbol(*Symbol);

  // If there is a current fragment, mark the symbol as pointing into it.
  // Otherwise queue the label and set its fragment pointer when we emit the
  // next fragment.
  auto *F = dyn_cast_or_null<MCDataFragment>(getCurrentFragment());
  if (F && !(getAssembler().isBundlingEnabled() &&
             getAssembler().getRelaxAll())) {
    Symbol->setFragment(F);
    Symbol->setOffset(F->getContents().size());
  } else {
    PendingLabels.push_back(Symbol);
  }
}

void MCObjectStreamer::EmitLabel(MCSymbol *Symbol, SMLoc Loc, MCFragment *F) {
  MCStreamer::EmitLabel(Symbol, Loc);
  getAssembler().registerSymbol(*Symbol);
  auto *DF = dyn_cast_or_null<MCDataFragment>(F);
  if (DF)
    Symbol->setFragment(F);
  else
    PendingLabels.push_back(Symbol);
}

void MCObjectStreamer::EmitULEB128Value(const MCExpr *Value) {
  int64_t IntValue;
  if (Value->evaluateAsAbsolute(IntValue, getAssemblerPtr())) {
    EmitULEB128IntValue(IntValue);
    return;
  }
  insert(new MCLEBFragment(*Value, false));
}

void MCObjectStreamer::EmitSLEB128Value(const MCExpr *Value) {
  int64_t IntValue;
  if (Value->evaluateAsAbsolute(IntValue, getAssemblerPtr())) {
    EmitSLEB128IntValue(IntValue);
    return;
  }
  insert(new MCLEBFragment(*Value, true));
}

void MCObjectStreamer::EmitWeakReference(MCSymbol *Alias,
                                         const MCSymbol *Symbol) {
  report_fatal_error("This file format doesn't support weak aliases.");
}

void MCObjectStreamer::ChangeSection(MCSection *Section,
                                     const MCExpr *Subsection) {
  changeSectionImpl(Section, Subsection);
}

bool MCObjectStreamer::changeSectionImpl(MCSection *Section,
                                         const MCExpr *Subsection) {
  assert(Section && "Cannot switch to a null section!");
  flushPendingLabels(nullptr);
  getContext().clearCVLocSeen();
  getContext().clearDwarfLocSeen();

  bool Created = getAssembler().registerSection(*Section);

  int64_t IntSubsection = 0;
  if (Subsection &&
      !Subsection->evaluateAsAbsolute(IntSubsection, getAssemblerPtr()))
    report_fatal_error("Cannot evaluate subsection number");
  if (IntSubsection < 0 || IntSubsection > 8192)
    report_fatal_error("Subsection number out of range");
  CurInsertionPoint =
      Section->getSubsectionInsertionPoint(unsigned(IntSubsection));
  return Created;
}

void MCObjectStreamer::EmitAssignment(MCSymbol *Symbol, const MCExpr *Value) {
  getAssembler().registerSymbol(*Symbol);
  MCStreamer::EmitAssignment(Symbol, Value);
}

bool MCObjectStreamer::mayHaveInstructions(MCSection &Sec) const {
  return Sec.hasInstructions();
}

void MCObjectStreamer::EmitInstruction(const MCInst &Inst,
                                       const MCSubtargetInfo &STI, bool) {
  getAssembler().getBackend().handleCodePaddingInstructionBegin(Inst);
  EmitInstructionImpl(Inst, STI);
  getAssembler().getBackend().handleCodePaddingInstructionEnd(Inst);
}

void MCObjectStreamer::EmitInstructionImpl(const MCInst &Inst,
                                           const MCSubtargetInfo &STI) {
  MCStreamer::EmitInstruction(Inst, STI);

  MCSection *Sec = getCurrentSectionOnly();
  Sec->setHasInstructions(true);

  // Now that a machine instruction has been assembled into this section, make
  // a line entry for any .loc directive that has been seen.
  MCCVLineEntry::Make(this);
  MCDwarfLineEntry::Make(this, getCurrentSectionOnly());

  // If this instruction doesn't need relaxation, just emit it as data.
  MCAssembler &Assembler = getAssembler();
  if (!Assembler.getBackend().mayNeedRelaxation(Inst, STI)) {
    EmitInstToData(Inst, STI);
    return;
  }

  // Otherwise, relax and emit it as data if either:
  // - The RelaxAll flag was passed
  // - Bundling is enabled and this instruction is inside a bundle-locked
  //   group. We want to emit all such instructions into the same data
  //   fragment.
  if (Assembler.getRelaxAll() ||
      (Assembler.isBundlingEnabled() && Sec->isBundleLocked())) {
    MCInst Relaxed;
    getAssembler().getBackend().relaxInstruction(Inst, STI, Relaxed);
    while (getAssembler().getBackend().mayNeedRelaxation(Relaxed, STI))
      getAssembler().getBackend().relaxInstruction(Relaxed, STI, Relaxed);
    EmitInstToData(Relaxed, STI);
    return;
  }

  // Otherwise emit to a separate fragment.
  EmitInstToFragment(Inst, STI);
}

void MCObjectStreamer::EmitInstToFragment(const MCInst &Inst,
                                          const MCSubtargetInfo &STI) {
  if (getAssembler().getRelaxAll() && getAssembler().isBundlingEnabled())
    llvm_unreachable("All instructions should have already been relaxed");

  // Always create a new, separate fragment here, because its size can change
  // during relaxation.
  MCRelaxableFragment *IF = new MCRelaxableFragment(Inst, STI);
  insert(IF);

  SmallString<128> Code;
  raw_svector_ostream VecOS(Code);
  getAssembler().getEmitter().encodeInstruction(Inst, VecOS, IF->getFixups(),
                                                STI);
  IF->getContents().append(Code.begin(), Code.end());
}

#ifndef NDEBUG
static const char *const BundlingNotImplementedMsg =
  "Aligned bundling is not implemented for this object format";
#endif

void MCObjectStreamer::EmitBundleAlignMode(unsigned AlignPow2) {
  llvm_unreachable(BundlingNotImplementedMsg);
}

void MCObjectStreamer::EmitBundleLock(bool AlignToEnd) {
  llvm_unreachable(BundlingNotImplementedMsg);
}

void MCObjectStreamer::EmitBundleUnlock() {
  llvm_unreachable(BundlingNotImplementedMsg);
}

void MCObjectStreamer::EmitDwarfLocDirective(unsigned FileNo, unsigned Line,
                                             unsigned Column, unsigned Flags,
                                             unsigned Isa,
                                             unsigned Discriminator,
                                             StringRef FileName) {
  // In case we see two .loc directives in a row, make sure the
  // first one gets a line entry.
  MCDwarfLineEntry::Make(this, getCurrentSectionOnly());

  this->MCStreamer::EmitDwarfLocDirective(FileNo, Line, Column, Flags,
                                          Isa, Discriminator, FileName);
}

static const MCExpr *buildSymbolDiff(MCObjectStreamer &OS, const MCSymbol *A,
                                     const MCSymbol *B) {
  MCContext &Context = OS.getContext();
  MCSymbolRefExpr::VariantKind Variant = MCSymbolRefExpr::VK_None;
  const MCExpr *ARef = MCSymbolRefExpr::create(A, Variant, Context);
  const MCExpr *BRef = MCSymbolRefExpr::create(B, Variant, Context);
  const MCExpr *AddrDelta =
      MCBinaryExpr::create(MCBinaryExpr::Sub, ARef, BRef, Context);
  return AddrDelta;
}

static void emitDwarfSetLineAddr(MCObjectStreamer &OS,
                                 MCDwarfLineTableParams Params,
                                 int64_t LineDelta, const MCSymbol *Label,
                                 int PointerSize) {
  // emit the sequence to set the address
  OS.EmitIntValue(dwarf::DW_LNS_extended_op, 1);
  OS.EmitULEB128IntValue(PointerSize + 1);
  OS.EmitIntValue(dwarf::DW_LNE_set_address, 1);
  OS.EmitSymbolValue(Label, PointerSize);

  // emit the sequence for the LineDelta (from 1) and a zero address delta.
  MCDwarfLineAddr::Emit(&OS, Params, LineDelta, 0);
}

void MCObjectStreamer::EmitDwarfAdvanceLineAddr(int64_t LineDelta,
                                                const MCSymbol *LastLabel,
                                                const MCSymbol *Label,
                                                unsigned PointerSize) {
  if (!LastLabel) {
    emitDwarfSetLineAddr(*this, Assembler->getDWARFLinetableParams(), LineDelta,
                         Label, PointerSize);
    return;
  }
  const MCExpr *AddrDelta = buildSymbolDiff(*this, Label, LastLabel);
  int64_t Res;
  if (AddrDelta->evaluateAsAbsolute(Res, getAssemblerPtr())) {
    MCDwarfLineAddr::Emit(this, Assembler->getDWARFLinetableParams(), LineDelta,
                          Res);
    return;
  }
  insert(new MCDwarfLineAddrFragment(LineDelta, *AddrDelta));
}

void MCObjectStreamer::EmitDwarfAdvanceFrameAddr(const MCSymbol *LastLabel,
                                                 const MCSymbol *Label) {
  const MCExpr *AddrDelta = buildSymbolDiff(*this, Label, LastLabel);
  int64_t Res;
  if (AddrDelta->evaluateAsAbsolute(Res, getAssemblerPtr())) {
    MCDwarfFrameEmitter::EmitAdvanceLoc(*this, Res);
    return;
  }
  insert(new MCDwarfCallFrameFragment(*AddrDelta));
}

void MCObjectStreamer::EmitCVLocDirective(unsigned FunctionId, unsigned FileNo,
                                          unsigned Line, unsigned Column,
                                          bool PrologueEnd, bool IsStmt,
                                          StringRef FileName, SMLoc Loc) {
  // In case we see two .cv_loc directives in a row, make sure the
  // first one gets a line entry.
  MCCVLineEntry::Make(this);

  this->MCStreamer::EmitCVLocDirective(FunctionId, FileNo, Line, Column,
                                       PrologueEnd, IsStmt, FileName, Loc);
}

void MCObjectStreamer::EmitCVLinetableDirective(unsigned FunctionId,
                                                const MCSymbol *Begin,
                                                const MCSymbol *End) {
  getContext().getCVContext().emitLineTableForFunction(*this, FunctionId, Begin,
                                                       End);
  this->MCStreamer::EmitCVLinetableDirective(FunctionId, Begin, End);
}

void MCObjectStreamer::EmitCVInlineLinetableDirective(
    unsigned PrimaryFunctionId, unsigned SourceFileId, unsigned SourceLineNum,
    const MCSymbol *FnStartSym, const MCSymbol *FnEndSym) {
  getContext().getCVContext().emitInlineLineTableForFunction(
      *this, PrimaryFunctionId, SourceFileId, SourceLineNum, FnStartSym,
      FnEndSym);
  this->MCStreamer::EmitCVInlineLinetableDirective(
      PrimaryFunctionId, SourceFileId, SourceLineNum, FnStartSym, FnEndSym);
}

void MCObjectStreamer::EmitCVDefRangeDirective(
    ArrayRef<std::pair<const MCSymbol *, const MCSymbol *>> Ranges,
    StringRef FixedSizePortion) {
  getContext().getCVContext().emitDefRange(*this, Ranges, FixedSizePortion);
  this->MCStreamer::EmitCVDefRangeDirective(Ranges, FixedSizePortion);
}

void MCObjectStreamer::EmitCVStringTableDirective() {
  getContext().getCVContext().emitStringTable(*this);
}
void MCObjectStreamer::EmitCVFileChecksumsDirective() {
  getContext().getCVContext().emitFileChecksums(*this);
}

void MCObjectStreamer::EmitCVFileChecksumOffsetDirective(unsigned FileNo) {
  getContext().getCVContext().emitFileChecksumOffset(*this, FileNo);
}

void MCObjectStreamer::EmitBytes(StringRef Data) {
  MCCVLineEntry::Make(this);
  MCDwarfLineEntry::Make(this, getCurrentSectionOnly());
  MCDataFragment *DF = getOrCreateDataFragment();
  flushPendingLabels(DF, DF->getContents().size());
  DF->getContents().append(Data.begin(), Data.end());
}

void MCObjectStreamer::EmitValueToAlignment(unsigned ByteAlignment,
                                            int64_t Value,
                                            unsigned ValueSize,
                                            unsigned MaxBytesToEmit) {
  if (MaxBytesToEmit == 0)
    MaxBytesToEmit = ByteAlignment;
  insert(new MCAlignFragment(ByteAlignment, Value, ValueSize, MaxBytesToEmit));

  // Update the maximum alignment on the current section if necessary.
  MCSection *CurSec = getCurrentSectionOnly();
  if (ByteAlignment > CurSec->getAlignment())
    CurSec->setAlignment(ByteAlignment);
}

void MCObjectStreamer::EmitCodeAlignment(unsigned ByteAlignment,
                                         unsigned MaxBytesToEmit) {
  EmitValueToAlignment(ByteAlignment, 0, 1, MaxBytesToEmit);
  cast<MCAlignFragment>(getCurrentFragment())->setEmitNops(true);
}

void MCObjectStreamer::emitValueToOffset(const MCExpr *Offset,
                                         unsigned char Value,
                                         SMLoc Loc) {
  insert(new MCOrgFragment(*Offset, Value, Loc));
}

void MCObjectStreamer::EmitCodePaddingBasicBlockStart(
    const MCCodePaddingContext &Context) {
  getAssembler().getBackend().handleCodePaddingBasicBlockStart(this, Context);
}

void MCObjectStreamer::EmitCodePaddingBasicBlockEnd(
    const MCCodePaddingContext &Context) {
  getAssembler().getBackend().handleCodePaddingBasicBlockEnd(Context);
}

// Associate DTPRel32 fixup with data and resize data area
void MCObjectStreamer::EmitDTPRel32Value(const MCExpr *Value) {
  MCDataFragment *DF = getOrCreateDataFragment();
  flushPendingLabels(DF, DF->getContents().size());

  DF->getFixups().push_back(MCFixup::create(DF->getContents().size(),
                                            Value, FK_DTPRel_4));
  DF->getContents().resize(DF->getContents().size() + 4, 0);
}

// Associate DTPRel64 fixup with data and resize data area
void MCObjectStreamer::EmitDTPRel64Value(const MCExpr *Value) {
  MCDataFragment *DF = getOrCreateDataFragment();
  flushPendingLabels(DF, DF->getContents().size());

  DF->getFixups().push_back(MCFixup::create(DF->getContents().size(),
                                            Value, FK_DTPRel_8));
  DF->getContents().resize(DF->getContents().size() + 8, 0);
}

// Associate TPRel32 fixup with data and resize data area
void MCObjectStreamer::EmitTPRel32Value(const MCExpr *Value) {
  MCDataFragment *DF = getOrCreateDataFragment();
  flushPendingLabels(DF, DF->getContents().size());

  DF->getFixups().push_back(MCFixup::create(DF->getContents().size(),
                                            Value, FK_TPRel_4));
  DF->getContents().resize(DF->getContents().size() + 4, 0);
}

// Associate TPRel64 fixup with data and resize data area
void MCObjectStreamer::EmitTPRel64Value(const MCExpr *Value) {
  MCDataFragment *DF = getOrCreateDataFragment();
  flushPendingLabels(DF, DF->getContents().size());

  DF->getFixups().push_back(MCFixup::create(DF->getContents().size(),
                                            Value, FK_TPRel_8));
  DF->getContents().resize(DF->getContents().size() + 8, 0);
}

// Associate GPRel32 fixup with data and resize data area
void MCObjectStreamer::EmitGPRel32Value(const MCExpr *Value) {
  MCDataFragment *DF = getOrCreateDataFragment();
  flushPendingLabels(DF, DF->getContents().size());

  DF->getFixups().push_back(
      MCFixup::create(DF->getContents().size(), Value, FK_GPRel_4));
  DF->getContents().resize(DF->getContents().size() + 4, 0);
}

// Associate GPRel64 fixup with data and resize data area
void MCObjectStreamer::EmitGPRel64Value(const MCExpr *Value) {
  MCDataFragment *DF = getOrCreateDataFragment();
  flushPendingLabels(DF, DF->getContents().size());

  DF->getFixups().push_back(
      MCFixup::create(DF->getContents().size(), Value, FK_GPRel_4));
  DF->getContents().resize(DF->getContents().size() + 8, 0);
}

bool MCObjectStreamer::EmitRelocDirective(const MCExpr &Offset, StringRef Name,
                                          const MCExpr *Expr, SMLoc Loc,
                                          const MCSubtargetInfo &STI) {
  int64_t OffsetValue;
  if (!Offset.evaluateAsAbsolute(OffsetValue))
    llvm_unreachable("Offset is not absolute");

  if (OffsetValue < 0)
    llvm_unreachable("Offset is negative");

  MCDataFragment *DF = getOrCreateDataFragment(&STI);
  flushPendingLabels(DF, DF->getContents().size());

  Optional<MCFixupKind> MaybeKind = Assembler->getBackend().getFixupKind(Name);
  if (!MaybeKind.hasValue())
    return true;

  MCFixupKind Kind = *MaybeKind;

  if (Expr == nullptr)
    Expr =
        MCSymbolRefExpr::create(getContext().createTempSymbol(), getContext());
  DF->getFixups().push_back(MCFixup::create(OffsetValue, Expr, Kind, Loc));
  return false;
}

void MCObjectStreamer::emitFill(const MCExpr &NumBytes, uint64_t FillValue,
                                SMLoc Loc) {
  MCDataFragment *DF = getOrCreateDataFragment();
  flushPendingLabels(DF, DF->getContents().size());

  assert(getCurrentSectionOnly() && "need a section");
<<<<<<< HEAD
  insert(new MCFillFragment(FillValue, 1, NumBytes, Loc));
=======
  insert(new MCFillFragment(FillValue, NumBytes, Loc));
>>>>>>> d12f4ffa
}

void MCObjectStreamer::emitFill(const MCExpr &NumValues, int64_t Size,
                                int64_t Expr, SMLoc Loc) {
  int64_t IntNumValues;
  // Do additional checking now if we can resolve the value.
  if (NumValues.evaluateAsAbsolute(IntNumValues, getAssemblerPtr())) {
    if (IntNumValues < 0) {
      getContext().getSourceManager()->PrintMessage(
          Loc, SourceMgr::DK_Warning,
          "'.fill' directive with negative repeat count has no effect");
      return;
    }
    // Emit now if we can for better errors.
    int64_t NonZeroSize = Size > 4 ? 4 : Size;
    Expr &= ~0ULL >> (64 - NonZeroSize * 8);
    for (uint64_t i = 0, e = IntNumValues; i != e; ++i) {
      EmitIntValue(Expr, NonZeroSize);
      if (NonZeroSize < Size)
        EmitIntValue(0, Size - NonZeroSize);
    }
    return;
  }

  // Otherwise emit as fragment.
  MCDataFragment *DF = getOrCreateDataFragment();
  flushPendingLabels(DF, DF->getContents().size());

  assert(getCurrentSectionOnly() && "need a section");
  insert(new MCFillFragment(Expr, Size, NumValues, Loc));
}

void MCObjectStreamer::EmitFileDirective(StringRef Filename) {
  getAssembler().addFileName(Filename);
}

void MCObjectStreamer::EmitAddrsig() {
  getAssembler().getWriter().emitAddrsigSection();
}

void MCObjectStreamer::EmitAddrsigSym(const MCSymbol *Sym) {
  getAssembler().registerSymbol(*Sym);
  getAssembler().getWriter().addAddrsigSymbol(Sym);
}

void MCObjectStreamer::FinishImpl() {
  getContext().RemapDebugPaths();

  // If we are generating dwarf for assembly source files dump out the sections.
  if (getContext().getGenDwarfForAssembly())
    MCGenDwarfInfo::Emit(this);

  // Dump out the dwarf file & directory tables and line tables.
  MCDwarfLineTable::Emit(this, getAssembler().getDWARFLinetableParams());

  flushPendingLabels();
  getAssembler().Finish();
}<|MERGE_RESOLUTION|>--- conflicted
+++ resolved
@@ -25,23 +25,15 @@
 
 MCObjectStreamer::MCObjectStreamer(MCContext &Context,
                                    std::unique_ptr<MCAsmBackend> TAB,
-                                   std::unique_ptr<MCObjectWriter> OW,
+                                   raw_pwrite_stream &OS,
                                    std::unique_ptr<MCCodeEmitter> Emitter)
-    : MCStreamer(Context),
-      Assembler(llvm::make_unique<MCAssembler>(
-          Context, std::move(TAB), std::move(Emitter), std::move(OW))),
+    : MCStreamer(Context), ObjectWriter(TAB->createObjectWriter(OS)),
+      TAB(std::move(TAB)), Emitter(std::move(Emitter)),
+      Assembler(llvm::make_unique<MCAssembler>(Context, *this->TAB,
+                                               *this->Emitter, *ObjectWriter)),
       EmitEHFrame(true), EmitDebugFrame(false) {}
 
 MCObjectStreamer::~MCObjectStreamer() {}
-
-// AssemblerPtr is used for evaluation of expressions and causes
-// difference between asm and object outputs. Return nullptr to in
-// inline asm mode to limit divergence to assembly inputs.
-MCAssembler *MCObjectStreamer::getAssemblerPtr() {
-  if (getUseAssemblerInfoForParsing())
-    return Assembler.get();
-  return nullptr;
-}
 
 void MCObjectStreamer::flushPendingLabels(MCFragment *F, uint64_t FOffset) {
   if (PendingLabels.empty())
@@ -59,35 +51,17 @@
   PendingLabels.clear();
 }
 
-// As a compile-time optimization, avoid allocating and evaluating an MCExpr
-// tree for (Hi - Lo) when Hi and Lo are offsets into the same fragment.
-static Optional<uint64_t> absoluteSymbolDiff(const MCSymbol *Hi,
-                                             const MCSymbol *Lo) {
-  assert(Hi && Lo);
-  if (!Hi->getFragment() || Hi->getFragment() != Lo->getFragment() ||
-      Hi->isVariable() || Lo->isVariable())
-    return None;
-
-  return Hi->getOffset() - Lo->getOffset();
-}
-
 void MCObjectStreamer::emitAbsoluteSymbolDiff(const MCSymbol *Hi,
                                               const MCSymbol *Lo,
                                               unsigned Size) {
-  if (Optional<uint64_t> Diff = absoluteSymbolDiff(Hi, Lo)) {
-    EmitIntValue(*Diff, Size);
-    return;
-  }
-  MCStreamer::emitAbsoluteSymbolDiff(Hi, Lo, Size);
-}
-
-void MCObjectStreamer::emitAbsoluteSymbolDiffAsULEB128(const MCSymbol *Hi,
-                                                       const MCSymbol *Lo) {
-  if (Optional<uint64_t> Diff = absoluteSymbolDiff(Hi, Lo)) {
-    EmitULEB128IntValue(*Diff);
-    return;
-  }
-  MCStreamer::emitAbsoluteSymbolDiffAsULEB128(Hi, Lo);
+  // If not assigned to the same (valid) fragment, fallback.
+  if (!Hi->getFragment() || Hi->getFragment() != Lo->getFragment() ||
+      Hi->isVariable() || Lo->isVariable()) {
+    MCStreamer::emitAbsoluteSymbolDiff(Hi, Lo, Size);
+    return;
+  }
+
+  EmitIntValue(Hi->getOffset() - Lo->getOffset(), Size);
 }
 
 void MCObjectStreamer::reset() {
@@ -120,24 +94,12 @@
   return nullptr;
 }
 
-static bool CanReuseDataFragment(const MCDataFragment &F,
-                                 const MCAssembler &Assembler,
-                                 const MCSubtargetInfo *STI) {
-  if (!F.hasInstructions())
-    return true;
+MCDataFragment *MCObjectStreamer::getOrCreateDataFragment() {
+  MCDataFragment *F = dyn_cast_or_null<MCDataFragment>(getCurrentFragment());
   // When bundling is enabled, we don't want to add data to a fragment that
   // already has instructions (see MCELFStreamer::EmitInstToData for details)
-  if (Assembler.isBundlingEnabled())
-    return Assembler.getRelaxAll();
-  // If the subtarget is changed mid fragment we start a new fragment to record
-  // the new STI.
-  return !STI || F.getSubtargetInfo() == STI;
-}
-
-MCDataFragment *
-MCObjectStreamer::getOrCreateDataFragment(const MCSubtargetInfo *STI) {
-  MCDataFragment *F = dyn_cast_or_null<MCDataFragment>(getCurrentFragment());
-  if (!F || !CanReuseDataFragment(*F, *Assembler, STI)) {
+  if (!F || (Assembler->isBundlingEnabled() && !Assembler->getRelaxAll() &&
+             F->hasInstructions())) {
     F = new MCDataFragment();
     insert(F);
   }
@@ -175,7 +137,7 @@
 
   // Avoid fixups when possible.
   int64_t AbsValue;
-  if (Value->evaluateAsAbsolute(AbsValue, getAssemblerPtr())) {
+  if (Value->evaluateAsAbsolute(AbsValue, getAssembler())) {
     if (!isUIntN(8 * Size, AbsValue) && !isIntN(8 * Size, AbsValue)) {
       getContext().reportError(
           Loc, "value evaluated as " + Twine(AbsValue) + " is out of range.");
@@ -237,7 +199,7 @@
 
 void MCObjectStreamer::EmitULEB128Value(const MCExpr *Value) {
   int64_t IntValue;
-  if (Value->evaluateAsAbsolute(IntValue, getAssemblerPtr())) {
+  if (Value->evaluateAsAbsolute(IntValue, getAssembler())) {
     EmitULEB128IntValue(IntValue);
     return;
   }
@@ -246,7 +208,7 @@
 
 void MCObjectStreamer::EmitSLEB128Value(const MCExpr *Value) {
   int64_t IntValue;
-  if (Value->evaluateAsAbsolute(IntValue, getAssemblerPtr())) {
+  if (Value->evaluateAsAbsolute(IntValue, getAssembler())) {
     EmitSLEB128IntValue(IntValue);
     return;
   }
@@ -267,14 +229,13 @@
                                          const MCExpr *Subsection) {
   assert(Section && "Cannot switch to a null section!");
   flushPendingLabels(nullptr);
-  getContext().clearCVLocSeen();
   getContext().clearDwarfLocSeen();
 
   bool Created = getAssembler().registerSection(*Section);
 
   int64_t IntSubsection = 0;
   if (Subsection &&
-      !Subsection->evaluateAsAbsolute(IntSubsection, getAssemblerPtr()))
+      !Subsection->evaluateAsAbsolute(IntSubsection, getAssembler()))
     report_fatal_error("Cannot evaluate subsection number");
   if (IntSubsection < 0 || IntSubsection > 8192)
     report_fatal_error("Subsection number out of range");
@@ -313,7 +274,7 @@
 
   // If this instruction doesn't need relaxation, just emit it as data.
   MCAssembler &Assembler = getAssembler();
-  if (!Assembler.getBackend().mayNeedRelaxation(Inst, STI)) {
+  if (!Assembler.getBackend().mayNeedRelaxation(Inst)) {
     EmitInstToData(Inst, STI);
     return;
   }
@@ -327,7 +288,7 @@
       (Assembler.isBundlingEnabled() && Sec->isBundleLocked())) {
     MCInst Relaxed;
     getAssembler().getBackend().relaxInstruction(Inst, STI, Relaxed);
-    while (getAssembler().getBackend().mayNeedRelaxation(Relaxed, STI))
+    while (getAssembler().getBackend().mayNeedRelaxation(Relaxed))
       getAssembler().getBackend().relaxInstruction(Relaxed, STI, Relaxed);
     EmitInstToData(Relaxed, STI);
     return;
@@ -420,7 +381,7 @@
   }
   const MCExpr *AddrDelta = buildSymbolDiff(*this, Label, LastLabel);
   int64_t Res;
-  if (AddrDelta->evaluateAsAbsolute(Res, getAssemblerPtr())) {
+  if (AddrDelta->evaluateAsAbsolute(Res, getAssembler())) {
     MCDwarfLineAddr::Emit(this, Assembler->getDWARFLinetableParams(), LineDelta,
                           Res);
     return;
@@ -432,7 +393,7 @@
                                                  const MCSymbol *Label) {
   const MCExpr *AddrDelta = buildSymbolDiff(*this, Label, LastLabel);
   int64_t Res;
-  if (AddrDelta->evaluateAsAbsolute(Res, getAssemblerPtr())) {
+  if (AddrDelta->evaluateAsAbsolute(Res, getAssembler())) {
     MCDwarfFrameEmitter::EmitAdvanceLoc(*this, Res);
     return;
   }
@@ -592,8 +553,7 @@
 }
 
 bool MCObjectStreamer::EmitRelocDirective(const MCExpr &Offset, StringRef Name,
-                                          const MCExpr *Expr, SMLoc Loc,
-                                          const MCSubtargetInfo &STI) {
+                                          const MCExpr *Expr, SMLoc Loc) {
   int64_t OffsetValue;
   if (!Offset.evaluateAsAbsolute(OffsetValue))
     llvm_unreachable("Offset is not absolute");
@@ -601,7 +561,7 @@
   if (OffsetValue < 0)
     llvm_unreachable("Offset is negative");
 
-  MCDataFragment *DF = getOrCreateDataFragment(&STI);
+  MCDataFragment *DF = getOrCreateDataFragment();
   flushPendingLabels(DF, DF->getContents().size());
 
   Optional<MCFixupKind> MaybeKind = Assembler->getBackend().getFixupKind(Name);
@@ -623,59 +583,32 @@
   flushPendingLabels(DF, DF->getContents().size());
 
   assert(getCurrentSectionOnly() && "need a section");
-<<<<<<< HEAD
-  insert(new MCFillFragment(FillValue, 1, NumBytes, Loc));
-=======
   insert(new MCFillFragment(FillValue, NumBytes, Loc));
->>>>>>> d12f4ffa
 }
 
 void MCObjectStreamer::emitFill(const MCExpr &NumValues, int64_t Size,
                                 int64_t Expr, SMLoc Loc) {
   int64_t IntNumValues;
-  // Do additional checking now if we can resolve the value.
-  if (NumValues.evaluateAsAbsolute(IntNumValues, getAssemblerPtr())) {
-    if (IntNumValues < 0) {
-      getContext().getSourceManager()->PrintMessage(
-          Loc, SourceMgr::DK_Warning,
-          "'.fill' directive with negative repeat count has no effect");
-      return;
-    }
-    // Emit now if we can for better errors.
-    int64_t NonZeroSize = Size > 4 ? 4 : Size;
-    Expr &= ~0ULL >> (64 - NonZeroSize * 8);
-    for (uint64_t i = 0, e = IntNumValues; i != e; ++i) {
-      EmitIntValue(Expr, NonZeroSize);
-      if (NonZeroSize < Size)
-        EmitIntValue(0, Size - NonZeroSize);
-    }
-    return;
-  }
-
-  // Otherwise emit as fragment.
-  MCDataFragment *DF = getOrCreateDataFragment();
-  flushPendingLabels(DF, DF->getContents().size());
-
-  assert(getCurrentSectionOnly() && "need a section");
-  insert(new MCFillFragment(Expr, Size, NumValues, Loc));
+  if (!NumValues.evaluateAsAbsolute(IntNumValues, getAssembler())) {
+    getContext().reportError(Loc, "expected absolute expression");
+    return;
+  }
+
+  if (IntNumValues < 0) {
+    getContext().getSourceManager()->PrintMessage(
+        Loc, SourceMgr::DK_Warning,
+        "'.fill' directive with negative repeat count has no effect");
+    return;
+  }
+
+  MCStreamer::emitFill(IntNumValues, Size, Expr);
 }
 
 void MCObjectStreamer::EmitFileDirective(StringRef Filename) {
   getAssembler().addFileName(Filename);
 }
 
-void MCObjectStreamer::EmitAddrsig() {
-  getAssembler().getWriter().emitAddrsigSection();
-}
-
-void MCObjectStreamer::EmitAddrsigSym(const MCSymbol *Sym) {
-  getAssembler().registerSymbol(*Sym);
-  getAssembler().getWriter().addAddrsigSymbol(Sym);
-}
-
 void MCObjectStreamer::FinishImpl() {
-  getContext().RemapDebugPaths();
-
   // If we are generating dwarf for assembly source files dump out the sections.
   if (getContext().getGenDwarfForAssembly())
     MCGenDwarfInfo::Emit(this);
@@ -683,6 +616,6 @@
   // Dump out the dwarf file & directory tables and line tables.
   MCDwarfLineTable::Emit(this, getAssembler().getDWARFLinetableParams());
 
-  flushPendingLabels();
+  flushPendingLabels(nullptr);
   getAssembler().Finish();
 }