//===-- AMDGPUInstrInfo.cpp - Base class for AMD GPU InstrInfo ------------===//
//
//                     The LLVM Compiler Infrastructure
//
// This file is distributed under the University of Illinois Open Source
// License. See LICENSE.TXT for details.
//
//===----------------------------------------------------------------------===//
//
/// \file
/// \brief Implementation of the TargetInstrInfo class that is common to all
/// AMD GPUs.
//
//===----------------------------------------------------------------------===//

#include "AMDGPUInstrInfo.h"
#include "AMDGPURegisterInfo.h"
#include "AMDGPUTargetMachine.h"
#include "MCTargetDesc/AMDGPUMCTargetDesc.h"
#include "llvm/CodeGen/MachineFrameInfo.h"
#include "llvm/CodeGen/MachineInstrBuilder.h"
#include "llvm/CodeGen/MachineRegisterInfo.h"

using namespace llvm;

// Pin the vtable to this file.
//void AMDGPUInstrInfo::anchor() {}

AMDGPUInstrInfo::AMDGPUInstrInfo(const GCNSubtarget &ST) { }


// TODO: Should largely merge with AMDGPUTTIImpl::isSourceOfDivergence.
bool AMDGPUInstrInfo::isUniformMMO(const MachineMemOperand *MMO) {
  const Value *Ptr = MMO->getValue();
  // UndefValue means this is a load of a kernel input.  These are uniform.
  // Sometimes LDS instructions have constant pointers.
  // If Ptr is null, then that means this mem operand contains a
  // PseudoSourceValue like GOT.
  if (!Ptr || isa<UndefValue>(Ptr) ||
      isa<Constant>(Ptr) || isa<GlobalValue>(Ptr))
    return true;

  if (MMO->getAddrSpace() == AMDGPUAS::CONSTANT_ADDRESS_32BIT)
    return true;

  if (const Argument *Arg = dyn_cast<Argument>(Ptr))
    return AMDGPU::isArgPassedInSGPR(Arg);

<<<<<<< HEAD
=======
  return MCOp;
}

// TODO: Should largely merge with AMDGPUTTIImpl::isSourceOfDivergence.
bool AMDGPUInstrInfo::isUniformMMO(const MachineMemOperand *MMO) {
  const Value *Ptr = MMO->getValue();
  // UndefValue means this is a load of a kernel input.  These are uniform.
  // Sometimes LDS instructions have constant pointers.
  // If Ptr is null, then that means this mem operand contains a
  // PseudoSourceValue like GOT.
  if (!Ptr || isa<UndefValue>(Ptr) ||
      isa<Constant>(Ptr) || isa<GlobalValue>(Ptr))
    return true;

  if (const Argument *Arg = dyn_cast<Argument>(Ptr))
    return AMDGPU::isArgPassedInSGPR(Arg);

>>>>>>> d12f4ffa
  const Instruction *I = dyn_cast<Instruction>(Ptr);
  return I && I->getMetadata("amdgpu.uniform");
}<|MERGE_RESOLUTION|>--- conflicted
+++ resolved
@@ -16,38 +16,96 @@
 #include "AMDGPUInstrInfo.h"
 #include "AMDGPURegisterInfo.h"
 #include "AMDGPUTargetMachine.h"
-#include "MCTargetDesc/AMDGPUMCTargetDesc.h"
 #include "llvm/CodeGen/MachineFrameInfo.h"
 #include "llvm/CodeGen/MachineInstrBuilder.h"
 #include "llvm/CodeGen/MachineRegisterInfo.h"
 
 using namespace llvm;
 
+#define GET_INSTRINFO_CTOR_DTOR
+#include "AMDGPUGenInstrInfo.inc"
+
 // Pin the vtable to this file.
-//void AMDGPUInstrInfo::anchor() {}
+void AMDGPUInstrInfo::anchor() {}
 
-AMDGPUInstrInfo::AMDGPUInstrInfo(const GCNSubtarget &ST) { }
+AMDGPUInstrInfo::AMDGPUInstrInfo(const AMDGPUSubtarget &ST)
+  : AMDGPUGenInstrInfo(AMDGPU::ADJCALLSTACKUP, AMDGPU::ADJCALLSTACKDOWN),
+    ST(ST),
+    AMDGPUASI(ST.getAMDGPUAS()) {}
 
+// FIXME: This behaves strangely. If, for example, you have 32 load + stores,
+// the first 16 loads will be interleaved with the stores, and the next 16 will
+// be clustered as expected. It should really split into 2 16 store batches.
+//
+// Loads are clustered until this returns false, rather than trying to schedule
+// groups of stores. This also means we have to deal with saying different
+// address space loads should be clustered, and ones which might cause bank
+// conflicts.
+//
+// This might be deprecated so it might not be worth that much effort to fix.
+bool AMDGPUInstrInfo::shouldScheduleLoadsNear(SDNode *Load0, SDNode *Load1,
+                                              int64_t Offset0, int64_t Offset1,
+                                              unsigned NumLoads) const {
+  assert(Offset1 > Offset0 &&
+         "Second offset should be larger than first offset!");
+  // If we have less than 16 loads in a row, and the offsets are within 64
+  // bytes, then schedule together.
 
-// TODO: Should largely merge with AMDGPUTTIImpl::isSourceOfDivergence.
-bool AMDGPUInstrInfo::isUniformMMO(const MachineMemOperand *MMO) {
-  const Value *Ptr = MMO->getValue();
-  // UndefValue means this is a load of a kernel input.  These are uniform.
-  // Sometimes LDS instructions have constant pointers.
-  // If Ptr is null, then that means this mem operand contains a
-  // PseudoSourceValue like GOT.
-  if (!Ptr || isa<UndefValue>(Ptr) ||
-      isa<Constant>(Ptr) || isa<GlobalValue>(Ptr))
-    return true;
+  // A cacheline is 64 bytes (for global memory).
+  return (NumLoads <= 16 && (Offset1 - Offset0) < 64);
+}
 
-  if (MMO->getAddrSpace() == AMDGPUAS::CONSTANT_ADDRESS_32BIT)
-    return true;
+// This must be kept in sync with the SIEncodingFamily class in SIInstrInfo.td
+enum SIEncodingFamily {
+  SI = 0,
+  VI = 1,
+  SDWA = 2,
+  SDWA9 = 3,
+  GFX9 = 4
+};
 
-  if (const Argument *Arg = dyn_cast<Argument>(Ptr))
-    return AMDGPU::isArgPassedInSGPR(Arg);
+static SIEncodingFamily subtargetEncodingFamily(const AMDGPUSubtarget &ST) {
+  switch (ST.getGeneration()) {
+  case AMDGPUSubtarget::SOUTHERN_ISLANDS:
+  case AMDGPUSubtarget::SEA_ISLANDS:
+    return SIEncodingFamily::SI;
+  case AMDGPUSubtarget::VOLCANIC_ISLANDS:
+  case AMDGPUSubtarget::GFX9:
+    return SIEncodingFamily::VI;
 
-<<<<<<< HEAD
-=======
+  // FIXME: This should never be called for r600 GPUs.
+  case AMDGPUSubtarget::R600:
+  case AMDGPUSubtarget::R700:
+  case AMDGPUSubtarget::EVERGREEN:
+  case AMDGPUSubtarget::NORTHERN_ISLANDS:
+    return SIEncodingFamily::SI;
+  }
+
+  llvm_unreachable("Unknown subtarget generation!");
+}
+
+int AMDGPUInstrInfo::pseudoToMCOpcode(int Opcode) const {
+  SIEncodingFamily Gen = subtargetEncodingFamily(ST);
+
+  if ((get(Opcode).TSFlags & SIInstrFlags::renamedInGFX9) != 0 &&
+    ST.getGeneration() >= AMDGPUSubtarget::GFX9)
+    Gen = SIEncodingFamily::GFX9;
+
+  if (get(Opcode).TSFlags & SIInstrFlags::SDWA)
+    Gen = ST.getGeneration() == AMDGPUSubtarget::GFX9 ? SIEncodingFamily::SDWA9
+                                                      : SIEncodingFamily::SDWA;
+
+  int MCOp = AMDGPU::getMCOpcode(Opcode, Gen);
+
+  // -1 means that Opcode is already a native instruction.
+  if (MCOp == -1)
+    return Opcode;
+
+  // (uint16_t)-1 means that Opcode is a pseudo instruction that has
+  // no encoding in the given subtarget generation.
+  if (MCOp == (uint16_t)-1)
+    return -1;
+
   return MCOp;
 }
 
@@ -65,7 +123,6 @@
   if (const Argument *Arg = dyn_cast<Argument>(Ptr))
     return AMDGPU::isArgPassedInSGPR(Arg);
 
->>>>>>> d12f4ffa
   const Instruction *I = dyn_cast<Instruction>(Ptr);
   return I && I->getMetadata("amdgpu.uniform");
 }