--- conflicted
+++ resolved
@@ -19,11 +19,7 @@
 	br i1 %S2, label %loop.exit, label %loop.interior
 loop.exit:		; preds = %post.if
 ; CHECK: %X3.lcssa = phi i32
-<<<<<<< HEAD
-; CHECK2: call void @llvm.dbg.value(metadata i32 %X3.lcssa
-=======
 ; CHECK2: call void @llvm.dbg.value(metadata i32 %X3.lcssa, metadata !11, metadata !DIExpression()), !dbg !19
->>>>>>> d12f4ffa
 ; CHECK: %X4 = add i32 3, %X3.lcssa
 	%X4 = add i32 3, %X3		; <i32> [#uses=0]
 	ret void
