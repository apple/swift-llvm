//===- llvm/IR/DebugInfoMetadata.h - Debug info metadata --------*- C++ -*-===//
//
//                     The LLVM Compiler Infrastructure
//
// This file is distributed under the University of Illinois Open Source
// License. See LICENSE.TXT for details.
//
//===----------------------------------------------------------------------===//
//
// Declarations for metadata specific to debug info.
//
//===----------------------------------------------------------------------===//

#ifndef LLVM_IR_DEBUGINFOMETADATA_H
#define LLVM_IR_DEBUGINFOMETADATA_H

#include "llvm/ADT/ArrayRef.h"
#include "llvm/ADT/BitmaskEnum.h"
#include "llvm/ADT/None.h"
#include "llvm/ADT/Optional.h"
#include "llvm/ADT/PointerUnion.h"
#include "llvm/ADT/STLExtras.h"
#include "llvm/ADT/SmallVector.h"
#include "llvm/ADT/StringRef.h"
#include "llvm/ADT/iterator_range.h"
#include "llvm/BinaryFormat/Dwarf.h"
#include "llvm/IR/Constants.h"
#include "llvm/IR/Metadata.h"
#include "llvm/Support/Casting.h"
#include <cassert>
#include <climits>
#include <cstddef>
#include <cstdint>
#include <iterator>
#include <type_traits>
#include <vector>

// Helper macros for defining get() overrides.
#define DEFINE_MDNODE_GET_UNPACK_IMPL(...) __VA_ARGS__
#define DEFINE_MDNODE_GET_UNPACK(ARGS) DEFINE_MDNODE_GET_UNPACK_IMPL ARGS
#define DEFINE_MDNODE_GET_DISTINCT_TEMPORARY(CLASS, FORMAL, ARGS)              \
  static CLASS *getDistinct(LLVMContext &Context,                              \
                            DEFINE_MDNODE_GET_UNPACK(FORMAL)) {                \
    return getImpl(Context, DEFINE_MDNODE_GET_UNPACK(ARGS), Distinct);         \
  }                                                                            \
  static Temp##CLASS getTemporary(LLVMContext &Context,                        \
                                  DEFINE_MDNODE_GET_UNPACK(FORMAL)) {          \
    return Temp##CLASS(                                                        \
        getImpl(Context, DEFINE_MDNODE_GET_UNPACK(ARGS), Temporary));          \
  }
#define DEFINE_MDNODE_GET(CLASS, FORMAL, ARGS)                                 \
  static CLASS *get(LLVMContext &Context, DEFINE_MDNODE_GET_UNPACK(FORMAL)) {  \
    return getImpl(Context, DEFINE_MDNODE_GET_UNPACK(ARGS), Uniqued);          \
  }                                                                            \
  static CLASS *getIfExists(LLVMContext &Context,                              \
                            DEFINE_MDNODE_GET_UNPACK(FORMAL)) {                \
    return getImpl(Context, DEFINE_MDNODE_GET_UNPACK(ARGS), Uniqued,           \
                   /* ShouldCreate */ false);                                  \
  }                                                                            \
  DEFINE_MDNODE_GET_DISTINCT_TEMPORARY(CLASS, FORMAL, ARGS)

namespace llvm {

/// Holds a subclass of DINode.
///
/// FIXME: This class doesn't currently make much sense.  Previously it was a
/// union beteen MDString (for ODR-uniqued types) and things like DIType.  To
/// support CodeView work, it wasn't deleted outright when MDString-based type
/// references were deleted; we'll soon need a similar concept for CodeView
/// DITypeIndex.
template <class T> class TypedDINodeRef {
  const Metadata *MD = nullptr;

public:
  TypedDINodeRef() = default;
  TypedDINodeRef(std::nullptr_t) {}
  TypedDINodeRef(const T *MD) : MD(MD) {}

  explicit TypedDINodeRef(const Metadata *MD) : MD(MD) {
    assert((!MD || isa<T>(MD)) && "Expected valid type ref");
  }

  template <class U>
  TypedDINodeRef(
      const TypedDINodeRef<U> &X,
      typename std::enable_if<std::is_convertible<U *, T *>::value>::type * =
          nullptr)
      : MD(X) {}

  operator Metadata *() const { return const_cast<Metadata *>(MD); }

  T *resolve() const { return const_cast<T *>(cast_or_null<T>(MD)); }

  bool operator==(const TypedDINodeRef<T> &X) const { return MD == X.MD; }
  bool operator!=(const TypedDINodeRef<T> &X) const { return MD != X.MD; }
};

using DINodeRef = TypedDINodeRef<DINode>;
using DIScopeRef = TypedDINodeRef<DIScope>;
using DITypeRef = TypedDINodeRef<DIType>;

class DITypeRefArray {
  const MDTuple *N = nullptr;

public:
  DITypeRefArray() = default;
  DITypeRefArray(const MDTuple *N) : N(N) {}

  explicit operator bool() const { return get(); }
  explicit operator MDTuple *() const { return get(); }

  MDTuple *get() const { return const_cast<MDTuple *>(N); }
  MDTuple *operator->() const { return get(); }
  MDTuple &operator*() const { return *get(); }

  // FIXME: Fix callers and remove condition on N.
  unsigned size() const { return N ? N->getNumOperands() : 0u; }
  DITypeRef operator[](unsigned I) const { return DITypeRef(N->getOperand(I)); }

  class iterator : std::iterator<std::input_iterator_tag, DITypeRef,
                                 std::ptrdiff_t, void, DITypeRef> {
    MDNode::op_iterator I = nullptr;

  public:
    iterator() = default;
    explicit iterator(MDNode::op_iterator I) : I(I) {}

    DITypeRef operator*() const { return DITypeRef(*I); }

    iterator &operator++() {
      ++I;
      return *this;
    }

    iterator operator++(int) {
      iterator Temp(*this);
      ++I;
      return Temp;
    }

    bool operator==(const iterator &X) const { return I == X.I; }
    bool operator!=(const iterator &X) const { return I != X.I; }
  };

  // FIXME: Fix callers and remove condition on N.
  iterator begin() const { return N ? iterator(N->op_begin()) : iterator(); }
  iterator end() const { return N ? iterator(N->op_end()) : iterator(); }
};

/// Tagged DWARF-like metadata node.
///
/// A metadata node with a DWARF tag (i.e., a constant named \c DW_TAG_*,
/// defined in llvm/BinaryFormat/Dwarf.h).  Called \a DINode because it's
/// potentially used for non-DWARF output.
class DINode : public MDNode {
  friend class LLVMContextImpl;
  friend class MDNode;

protected:
  DINode(LLVMContext &C, unsigned ID, StorageType Storage, unsigned Tag,
         ArrayRef<Metadata *> Ops1, ArrayRef<Metadata *> Ops2 = None)
      : MDNode(C, ID, Storage, Ops1, Ops2) {
    assert(Tag < 1u << 16);
    SubclassData16 = Tag;
  }
  ~DINode() = default;

  template <class Ty> Ty *getOperandAs(unsigned I) const {
    return cast_or_null<Ty>(getOperand(I));
  }

  StringRef getStringOperand(unsigned I) const {
    if (auto *S = getOperandAs<MDString>(I))
      return S->getString();
    return StringRef();
  }

  static MDString *getCanonicalMDString(LLVMContext &Context, StringRef S) {
    if (S.empty())
      return nullptr;
    return MDString::get(Context, S);
  }

  /// Allow subclasses to mutate the tag.
  void setTag(unsigned Tag) { SubclassData16 = Tag; }

public:
  unsigned getTag() const { return SubclassData16; }

  /// Debug info flags.
  ///
  /// The three accessibility flags are mutually exclusive and rolled together
  /// in the first two bits.
  enum DIFlags : uint32_t {
#define HANDLE_DI_FLAG(ID, NAME) Flag##NAME = ID,
#define DI_FLAG_LARGEST_NEEDED
#include "llvm/IR/DebugInfoFlags.def"
    FlagAccessibility = FlagPrivate | FlagProtected | FlagPublic,
    FlagPtrToMemberRep = FlagSingleInheritance | FlagMultipleInheritance |
                         FlagVirtualInheritance,
    LLVM_MARK_AS_BITMASK_ENUM(FlagLargest)
  };

  static DIFlags getFlag(StringRef Flag);
  static StringRef getFlagString(DIFlags Flag);

  /// Split up a flags bitfield.
  ///
  /// Split \c Flags into \c SplitFlags, a vector of its components.  Returns
  /// any remaining (unrecognized) bits.
  static DIFlags splitFlags(DIFlags Flags,
                            SmallVectorImpl<DIFlags> &SplitFlags);

  static bool classof(const Metadata *MD) {
    switch (MD->getMetadataID()) {
    default:
      return false;
    case GenericDINodeKind:
    case DISubrangeKind:
    case DIEnumeratorKind:
    case DIBasicTypeKind:
    case DIDerivedTypeKind:
    case DICompositeTypeKind:
    case DISubroutineTypeKind:
    case DIFileKind:
    case DICompileUnitKind:
    case DISubprogramKind:
    case DILexicalBlockKind:
    case DILexicalBlockFileKind:
    case DINamespaceKind:
    case DITemplateTypeParameterKind:
    case DITemplateValueParameterKind:
    case DIGlobalVariableKind:
    case DILocalVariableKind:
    case DILabelKind:
    case DIObjCPropertyKind:
    case DIImportedEntityKind:
    case DIModuleKind:
      return true;
    }
  }
};

template <class T> struct simplify_type<const TypedDINodeRef<T>> {
  using SimpleType = Metadata *;

  static SimpleType getSimplifiedValue(const TypedDINodeRef<T> &MD) {
    return MD;
  }
};

template <class T>
struct simplify_type<TypedDINodeRef<T>>
    : simplify_type<const TypedDINodeRef<T>> {};

/// Generic tagged DWARF-like metadata node.
///
/// An un-specialized DWARF-like metadata node.  The first operand is a
/// (possibly empty) null-separated \a MDString header that contains arbitrary
/// fields.  The remaining operands are \a dwarf_operands(), and are pointers
/// to other metadata.
class GenericDINode : public DINode {
  friend class LLVMContextImpl;
  friend class MDNode;

  GenericDINode(LLVMContext &C, StorageType Storage, unsigned Hash,
                unsigned Tag, ArrayRef<Metadata *> Ops1,
                ArrayRef<Metadata *> Ops2)
      : DINode(C, GenericDINodeKind, Storage, Tag, Ops1, Ops2) {
    setHash(Hash);
  }
  ~GenericDINode() { dropAllReferences(); }

  void setHash(unsigned Hash) { SubclassData32 = Hash; }
  void recalculateHash();

  static GenericDINode *getImpl(LLVMContext &Context, unsigned Tag,
                                StringRef Header, ArrayRef<Metadata *> DwarfOps,
                                StorageType Storage, bool ShouldCreate = true) {
    return getImpl(Context, Tag, getCanonicalMDString(Context, Header),
                   DwarfOps, Storage, ShouldCreate);
  }

  static GenericDINode *getImpl(LLVMContext &Context, unsigned Tag,
                                MDString *Header, ArrayRef<Metadata *> DwarfOps,
                                StorageType Storage, bool ShouldCreate = true);

  TempGenericDINode cloneImpl() const {
    return getTemporary(
        getContext(), getTag(), getHeader(),
        SmallVector<Metadata *, 4>(dwarf_op_begin(), dwarf_op_end()));
  }

public:
  unsigned getHash() const { return SubclassData32; }

  DEFINE_MDNODE_GET(GenericDINode, (unsigned Tag, StringRef Header,
                                    ArrayRef<Metadata *> DwarfOps),
                    (Tag, Header, DwarfOps))
  DEFINE_MDNODE_GET(GenericDINode, (unsigned Tag, MDString *Header,
                                    ArrayRef<Metadata *> DwarfOps),
                    (Tag, Header, DwarfOps))

  /// Return a (temporary) clone of this.
  TempGenericDINode clone() const { return cloneImpl(); }

  unsigned getTag() const { return SubclassData16; }
  StringRef getHeader() const { return getStringOperand(0); }
  MDString *getRawHeader() const { return getOperandAs<MDString>(0); }

  op_iterator dwarf_op_begin() const { return op_begin() + 1; }
  op_iterator dwarf_op_end() const { return op_end(); }
  op_range dwarf_operands() const {
    return op_range(dwarf_op_begin(), dwarf_op_end());
  }

  unsigned getNumDwarfOperands() const { return getNumOperands() - 1; }
  const MDOperand &getDwarfOperand(unsigned I) const {
    return getOperand(I + 1);
  }
  void replaceDwarfOperandWith(unsigned I, Metadata *New) {
    replaceOperandWith(I + 1, New);
  }

  static bool classof(const Metadata *MD) {
    return MD->getMetadataID() == GenericDINodeKind;
  }
};

/// Array subrange.
///
/// TODO: Merge into node for DW_TAG_array_type, which should have a custom
/// type.
class DISubrange : public DINode {
  friend class LLVMContextImpl;
  friend class MDNode;

  int64_t LowerBound;

  DISubrange(LLVMContext &C, StorageType Storage, Metadata *Node,
             int64_t LowerBound, ArrayRef<Metadata *> Ops)
      : DINode(C, DISubrangeKind, Storage, dwarf::DW_TAG_subrange_type, Ops),
        LowerBound(LowerBound) {}

  ~DISubrange() = default;

  static DISubrange *getImpl(LLVMContext &Context, int64_t Count,
                             int64_t LowerBound, StorageType Storage,
                             bool ShouldCreate = true);

  static DISubrange *getImpl(LLVMContext &Context, Metadata *CountNode,
                             int64_t LowerBound, StorageType Storage,
                             bool ShouldCreate = true);

  TempDISubrange cloneImpl() const {
    return getTemporary(getContext(), getRawCountNode(), getLowerBound());
  }

public:
  DEFINE_MDNODE_GET(DISubrange, (int64_t Count, int64_t LowerBound = 0),
                    (Count, LowerBound))

  DEFINE_MDNODE_GET(DISubrange, (Metadata *CountNode, int64_t LowerBound = 0),
                    (CountNode, LowerBound))

  TempDISubrange clone() const { return cloneImpl(); }

  int64_t getLowerBound() const { return LowerBound; }

  Metadata *getRawCountNode() const {
    return getOperand(0).get();
  }

  typedef PointerUnion<ConstantInt*, DIVariable*> CountType;

  CountType getCount() const {
    if (auto *MD = dyn_cast<ConstantAsMetadata>(getRawCountNode()))
      return CountType(cast<ConstantInt>(MD->getValue()));

    if (auto *DV = dyn_cast<DIVariable>(getRawCountNode()))
      return CountType(DV);

    return CountType();
  }

  static bool classof(const Metadata *MD) {
    return MD->getMetadataID() == DISubrangeKind;
  }
};

/// Enumeration value.
///
/// TODO: Add a pointer to the context (DW_TAG_enumeration_type) once that no
/// longer creates a type cycle.
class DIEnumerator : public DINode {
  friend class LLVMContextImpl;
  friend class MDNode;

  int64_t Value;
  DIEnumerator(LLVMContext &C, StorageType Storage, int64_t Value,
               bool IsUnsigned, ArrayRef<Metadata *> Ops)
      : DINode(C, DIEnumeratorKind, Storage, dwarf::DW_TAG_enumerator, Ops),
        Value(Value) {
    SubclassData32 = IsUnsigned;
  }
  ~DIEnumerator() = default;

  static DIEnumerator *getImpl(LLVMContext &Context, int64_t Value,
                               bool IsUnsigned, StringRef Name,
                               StorageType Storage, bool ShouldCreate = true) {
    return getImpl(Context, Value, IsUnsigned,
                   getCanonicalMDString(Context, Name), Storage, ShouldCreate);
  }
  static DIEnumerator *getImpl(LLVMContext &Context, int64_t Value,
                               bool IsUnsigned, MDString *Name,
                               StorageType Storage, bool ShouldCreate = true);

  TempDIEnumerator cloneImpl() const {
    return getTemporary(getContext(), getValue(), isUnsigned(), getName());
  }

public:
  DEFINE_MDNODE_GET(DIEnumerator, (int64_t Value, bool IsUnsigned, StringRef Name),
                    (Value, IsUnsigned, Name))
  DEFINE_MDNODE_GET(DIEnumerator, (int64_t Value, bool IsUnsigned, MDString *Name),
                    (Value, IsUnsigned, Name))

  TempDIEnumerator clone() const { return cloneImpl(); }

  int64_t getValue() const { return Value; }
  bool isUnsigned() const { return SubclassData32; }
  StringRef getName() const { return getStringOperand(0); }

  MDString *getRawName() const { return getOperandAs<MDString>(0); }

  static bool classof(const Metadata *MD) {
    return MD->getMetadataID() == DIEnumeratorKind;
  }
};

/// Base class for scope-like contexts.
///
/// Base class for lexical scopes and types (which are also declaration
/// contexts).
///
/// TODO: Separate the concepts of declaration contexts and lexical scopes.
class DIScope : public DINode {
protected:
  DIScope(LLVMContext &C, unsigned ID, StorageType Storage, unsigned Tag,
          ArrayRef<Metadata *> Ops)
      : DINode(C, ID, Storage, Tag, Ops) {}
  ~DIScope() = default;

public:
  DIFile *getFile() const { return cast_or_null<DIFile>(getRawFile()); }

  inline StringRef getFilename() const;
  inline StringRef getDirectory() const;
  inline Optional<StringRef> getSource() const;

  StringRef getName() const;
  DIScopeRef getScope() const;

  /// Return the raw underlying file.
  ///
  /// A \a DIFile is a \a DIScope, but it doesn't point at a separate file (it
  /// \em is the file).  If \c this is an \a DIFile, we need to return \c this.
  /// Otherwise, return the first operand, which is where all other subclasses
  /// store their file pointer.
  Metadata *getRawFile() const {
    return isa<DIFile>(this) ? const_cast<DIScope *>(this)
                             : static_cast<Metadata *>(getOperand(0));
  }

  static bool classof(const Metadata *MD) {
    switch (MD->getMetadataID()) {
    default:
      return false;
    case DIBasicTypeKind:
    case DIDerivedTypeKind:
    case DICompositeTypeKind:
    case DISubroutineTypeKind:
    case DIFileKind:
    case DICompileUnitKind:
    case DISubprogramKind:
    case DILexicalBlockKind:
    case DILexicalBlockFileKind:
    case DINamespaceKind:
    case DIModuleKind:
      return true;
    }
  }
};

/// File.
///
/// TODO: Merge with directory/file node (including users).
/// TODO: Canonicalize paths on creation.
class DIFile : public DIScope {
  friend class LLVMContextImpl;
  friend class MDNode;

public:
  /// Which algorithm (e.g. MD5) a checksum was generated with.
  ///
  /// The encoding is explicit because it is used directly in Bitcode. The
  /// value 0 is reserved to indicate the absence of a checksum in Bitcode.
  enum ChecksumKind {
    // The first variant was originally CSK_None, encoded as 0. The new
    // internal representation removes the need for this by wrapping the
    // ChecksumInfo in an Optional, but to preserve Bitcode compatibility the 0
    // encoding is reserved.
    CSK_MD5 = 1,
    CSK_SHA1 = 2,
    CSK_Last = CSK_SHA1 // Should be last enumeration.
  };

  /// A single checksum, represented by a \a Kind and a \a Value (a string).
  template <typename T>
  struct ChecksumInfo {
    /// The kind of checksum which \a Value encodes.
    ChecksumKind Kind;
    /// The string value of the checksum.
    T Value;

    ChecksumInfo(ChecksumKind Kind, T Value) : Kind(Kind), Value(Value) { }
    ~ChecksumInfo() = default;
    bool operator==(const ChecksumInfo<T> &X) const {
      return Kind == X.Kind && Value == X.Value;
    }
    bool operator!=(const ChecksumInfo<T> &X) const { return !(*this == X); }
    StringRef getKindAsString() const { return getChecksumKindAsString(Kind); }
  };

private:
  Optional<ChecksumInfo<MDString *>> Checksum;
  Optional<MDString *> Source;

  DIFile(LLVMContext &C, StorageType Storage,
         Optional<ChecksumInfo<MDString *>> CS, Optional<MDString *> Src,
         ArrayRef<Metadata *> Ops)
      : DIScope(C, DIFileKind, Storage, dwarf::DW_TAG_file_type, Ops),
        Checksum(CS), Source(Src) {}
  ~DIFile() = default;

  static DIFile *getImpl(LLVMContext &Context, StringRef Filename,
                         StringRef Directory,
                         Optional<ChecksumInfo<StringRef>> CS,
                         Optional<StringRef> Source,
                         StorageType Storage, bool ShouldCreate = true) {
    Optional<ChecksumInfo<MDString *>> MDChecksum;
    if (CS)
      MDChecksum.emplace(CS->Kind, getCanonicalMDString(Context, CS->Value));
    return getImpl(Context, getCanonicalMDString(Context, Filename),
                   getCanonicalMDString(Context, Directory), MDChecksum,
                   Source ? Optional<MDString *>(getCanonicalMDString(Context, *Source)) : None,
                   Storage, ShouldCreate);
  }
  static DIFile *getImpl(LLVMContext &Context, MDString *Filename,
                         MDString *Directory,
                         Optional<ChecksumInfo<MDString *>> CS,
                         Optional<MDString *> Source, StorageType Storage,
                         bool ShouldCreate = true);

  TempDIFile cloneImpl() const {
    return getTemporary(getContext(), getFilename(), getDirectory(),
                        getChecksum(), getSource());
  }

public:
  DEFINE_MDNODE_GET(DIFile, (StringRef Filename, StringRef Directory,
                             Optional<ChecksumInfo<StringRef>> CS = None,
                             Optional<StringRef> Source = None),
                    (Filename, Directory, CS, Source))
  DEFINE_MDNODE_GET(DIFile, (MDString * Filename, MDString *Directory,
                             Optional<ChecksumInfo<MDString *>> CS = None,
                             Optional<MDString *> Source = None),
                    (Filename, Directory, CS, Source))

  TempDIFile clone() const { return cloneImpl(); }

  StringRef getFilename() const { return getStringOperand(0); }
  StringRef getDirectory() const { return getStringOperand(1); }
  Optional<ChecksumInfo<StringRef>> getChecksum() const {
    Optional<ChecksumInfo<StringRef>> StringRefChecksum;
    if (Checksum)
      StringRefChecksum.emplace(Checksum->Kind, Checksum->Value->getString());
    return StringRefChecksum;
  }
  Optional<StringRef> getSource() const {
    return Source ? Optional<StringRef>((*Source)->getString()) : None;
  }

  MDString *getRawFilename() const { return getOperandAs<MDString>(0); }
  MDString *getRawDirectory() const { return getOperandAs<MDString>(1); }
  Optional<ChecksumInfo<MDString *>> getRawChecksum() const { return Checksum; }
  Optional<MDString *> getRawSource() const { return Source; }

  static StringRef getChecksumKindAsString(ChecksumKind CSKind);
  static Optional<ChecksumKind> getChecksumKind(StringRef CSKindStr);

  static bool classof(const Metadata *MD) {
    return MD->getMetadataID() == DIFileKind;
  }
};

StringRef DIScope::getFilename() const {
  if (auto *F = getFile())
    return F->getFilename();
  return "";
}

StringRef DIScope::getDirectory() const {
  if (auto *F = getFile())
    return F->getDirectory();
  return "";
}

Optional<StringRef> DIScope::getSource() const {
  if (auto *F = getFile())
    return F->getSource();
  return None;
}

/// Base class for types.
///
/// TODO: Remove the hardcoded name and context, since many types don't use
/// them.
/// TODO: Split up flags.
class DIType : public DIScope {
  unsigned Line;
  DIFlags Flags;
  uint64_t SizeInBits;
  uint64_t OffsetInBits;
  uint32_t AlignInBits;

protected:
  DIType(LLVMContext &C, unsigned ID, StorageType Storage, unsigned Tag,
         unsigned Line, uint64_t SizeInBits, uint32_t AlignInBits,
         uint64_t OffsetInBits, DIFlags Flags, ArrayRef<Metadata *> Ops)
      : DIScope(C, ID, Storage, Tag, Ops) {
    init(Line, SizeInBits, AlignInBits, OffsetInBits, Flags);
  }
  ~DIType() = default;

  void init(unsigned Line, uint64_t SizeInBits, uint32_t AlignInBits,
            uint64_t OffsetInBits, DIFlags Flags) {
    this->Line = Line;
    this->Flags = Flags;
    this->SizeInBits = SizeInBits;
    this->AlignInBits = AlignInBits;
    this->OffsetInBits = OffsetInBits;
  }

  /// Change fields in place.
  void mutate(unsigned Tag, unsigned Line, uint64_t SizeInBits,
              uint32_t AlignInBits, uint64_t OffsetInBits, DIFlags Flags) {
    assert(isDistinct() && "Only distinct nodes can mutate");
    setTag(Tag);
    init(Line, SizeInBits, AlignInBits, OffsetInBits, Flags);
  }

public:
  TempDIType clone() const {
    return TempDIType(cast<DIType>(MDNode::clone().release()));
  }

  unsigned getLine() const { return Line; }
  uint64_t getSizeInBits() const { return SizeInBits; }
  uint32_t getAlignInBits() const { return AlignInBits; }
  uint32_t getAlignInBytes() const { return getAlignInBits() / CHAR_BIT; }
  uint64_t getOffsetInBits() const { return OffsetInBits; }
  DIFlags getFlags() const { return Flags; }

  DIScopeRef getScope() const { return DIScopeRef(getRawScope()); }
  StringRef getName() const { return getStringOperand(2); }


  Metadata *getRawScope() const { return getOperand(1); }
  MDString *getRawName() const { return getOperandAs<MDString>(2); }

  /// Returns a new temporary DIType with updated Flags
  TempDIType cloneWithFlags(DIFlags NewFlags) const {
    auto NewTy = clone();
    NewTy->Flags = NewFlags;
    return NewTy;
  }

  bool isPrivate() const {
    return (getFlags() & FlagAccessibility) == FlagPrivate;
  }
  bool isProtected() const {
    return (getFlags() & FlagAccessibility) == FlagProtected;
  }
  bool isPublic() const {
    return (getFlags() & FlagAccessibility) == FlagPublic;
  }
  bool isForwardDecl() const { return getFlags() & FlagFwdDecl; }
  bool isAppleBlockExtension() const { return getFlags() & FlagAppleBlock; }
  bool isBlockByrefStruct() const { return getFlags() & FlagBlockByrefStruct; }
  bool isVirtual() const { return getFlags() & FlagVirtual; }
  bool isArtificial() const { return getFlags() & FlagArtificial; }
  bool isObjectPointer() const { return getFlags() & FlagObjectPointer; }
  bool isObjcClassComplete() const {
    return getFlags() & FlagObjcClassComplete;
  }
  bool isVector() const { return getFlags() & FlagVector; }
  bool isBitField() const { return getFlags() & FlagBitField; }
  bool isStaticMember() const { return getFlags() & FlagStaticMember; }
  bool isLValueReference() const { return getFlags() & FlagLValueReference; }
  bool isRValueReference() const { return getFlags() & FlagRValueReference; }
  bool isTypePassByValue() const { return getFlags() & FlagTypePassByValue; }
  bool isTypePassByReference() const {
    return getFlags() & FlagTypePassByReference;
  }

  static bool classof(const Metadata *MD) {
    switch (MD->getMetadataID()) {
    default:
      return false;
    case DIBasicTypeKind:
    case DIDerivedTypeKind:
    case DICompositeTypeKind:
    case DISubroutineTypeKind:
      return true;
    }
  }
};

/// Basic type, like 'int' or 'float'.
///
/// TODO: Split out DW_TAG_unspecified_type.
/// TODO: Drop unused accessors.
class DIBasicType : public DIType {
  friend class LLVMContextImpl;
  friend class MDNode;

  unsigned Encoding;

  DIBasicType(LLVMContext &C, StorageType Storage, unsigned Tag,
              uint64_t SizeInBits, uint32_t AlignInBits, unsigned Encoding,
              ArrayRef<Metadata *> Ops)
      : DIType(C, DIBasicTypeKind, Storage, Tag, 0, SizeInBits, AlignInBits, 0,
               FlagZero, Ops),
        Encoding(Encoding) {}
  ~DIBasicType() = default;

  static DIBasicType *getImpl(LLVMContext &Context, unsigned Tag,
                              StringRef Name, uint64_t SizeInBits,
                              uint32_t AlignInBits, unsigned Encoding,
                              StorageType Storage, bool ShouldCreate = true) {
    return getImpl(Context, Tag, getCanonicalMDString(Context, Name),
                   SizeInBits, AlignInBits, Encoding, Storage, ShouldCreate);
  }
  static DIBasicType *getImpl(LLVMContext &Context, unsigned Tag,
                              MDString *Name, uint64_t SizeInBits,
                              uint32_t AlignInBits, unsigned Encoding,
                              StorageType Storage, bool ShouldCreate = true);

  TempDIBasicType cloneImpl() const {
    return getTemporary(getContext(), getTag(), getName(), getSizeInBits(),
                        getAlignInBits(), getEncoding());
  }

public:
  DEFINE_MDNODE_GET(DIBasicType, (unsigned Tag, StringRef Name),
                    (Tag, Name, 0, 0, 0))
  DEFINE_MDNODE_GET(DIBasicType,
                    (unsigned Tag, StringRef Name, uint64_t SizeInBits,
                     uint32_t AlignInBits, unsigned Encoding),
                    (Tag, Name, SizeInBits, AlignInBits, Encoding))
  DEFINE_MDNODE_GET(DIBasicType,
                    (unsigned Tag, MDString *Name, uint64_t SizeInBits,
                     uint32_t AlignInBits, unsigned Encoding),
                    (Tag, Name, SizeInBits, AlignInBits, Encoding))

  TempDIBasicType clone() const { return cloneImpl(); }

  unsigned getEncoding() const { return Encoding; }

  enum class Signedness { Signed, Unsigned };

  /// Return the signedness of this type, or None if this type is neither
  /// signed nor unsigned.
  Optional<Signedness> getSignedness() const;

  static bool classof(const Metadata *MD) {
    return MD->getMetadataID() == DIBasicTypeKind;
  }
};

/// Derived types.
///
/// This includes qualified types, pointers, references, friends, typedefs, and
/// class members.
///
/// TODO: Split out members (inheritance, fields, methods, etc.).
class DIDerivedType : public DIType {
  friend class LLVMContextImpl;
  friend class MDNode;

  /// The DWARF address space of the memory pointed to or referenced by a
  /// pointer or reference type respectively.
  Optional<unsigned> DWARFAddressSpace;

  DIDerivedType(LLVMContext &C, StorageType Storage, unsigned Tag,
                unsigned Line, uint64_t SizeInBits, uint32_t AlignInBits,
                uint64_t OffsetInBits, Optional<unsigned> DWARFAddressSpace,
                DIFlags Flags, ArrayRef<Metadata *> Ops)
      : DIType(C, DIDerivedTypeKind, Storage, Tag, Line, SizeInBits,
               AlignInBits, OffsetInBits, Flags, Ops),
        DWARFAddressSpace(DWARFAddressSpace) {}
  ~DIDerivedType() = default;

  static DIDerivedType *getImpl(LLVMContext &Context, unsigned Tag,
                                StringRef Name, DIFile *File, unsigned Line,
                                DIScopeRef Scope, DITypeRef BaseType,
                                uint64_t SizeInBits, uint32_t AlignInBits,
                                uint64_t OffsetInBits,
                                Optional<unsigned> DWARFAddressSpace,
                                DIFlags Flags, Metadata *ExtraData,
                                StorageType Storage, bool ShouldCreate = true) {
    return getImpl(Context, Tag, getCanonicalMDString(Context, Name), File,
                   Line, Scope, BaseType, SizeInBits, AlignInBits, OffsetInBits,
                   DWARFAddressSpace, Flags, ExtraData, Storage, ShouldCreate);
  }
  static DIDerivedType *getImpl(LLVMContext &Context, unsigned Tag,
                                MDString *Name, Metadata *File, unsigned Line,
                                Metadata *Scope, Metadata *BaseType,
                                uint64_t SizeInBits, uint32_t AlignInBits,
                                uint64_t OffsetInBits,
                                Optional<unsigned> DWARFAddressSpace,
                                DIFlags Flags, Metadata *ExtraData,
                                StorageType Storage, bool ShouldCreate = true);

  TempDIDerivedType cloneImpl() const {
    return getTemporary(getContext(), getTag(), getName(), getFile(), getLine(),
                        getScope(), getBaseType(), getSizeInBits(),
                        getAlignInBits(), getOffsetInBits(),
                        getDWARFAddressSpace(), getFlags(), getExtraData());
  }

public:
  DEFINE_MDNODE_GET(DIDerivedType,
                    (unsigned Tag, MDString *Name, Metadata *File,
                     unsigned Line, Metadata *Scope, Metadata *BaseType,
                     uint64_t SizeInBits, uint32_t AlignInBits,
                     uint64_t OffsetInBits,
                     Optional<unsigned> DWARFAddressSpace, DIFlags Flags,
                     Metadata *ExtraData = nullptr),
                    (Tag, Name, File, Line, Scope, BaseType, SizeInBits,
                     AlignInBits, OffsetInBits, DWARFAddressSpace, Flags,
                     ExtraData))
  DEFINE_MDNODE_GET(DIDerivedType,
                    (unsigned Tag, StringRef Name, DIFile *File, unsigned Line,
                     DIScopeRef Scope, DITypeRef BaseType, uint64_t SizeInBits,
                     uint32_t AlignInBits, uint64_t OffsetInBits,
                     Optional<unsigned> DWARFAddressSpace, DIFlags Flags,
                     Metadata *ExtraData = nullptr),
                    (Tag, Name, File, Line, Scope, BaseType, SizeInBits,
                     AlignInBits, OffsetInBits, DWARFAddressSpace, Flags,
                     ExtraData))

  TempDIDerivedType clone() const { return cloneImpl(); }

  /// Get the base type this is derived from.
  DITypeRef getBaseType() const { return DITypeRef(getRawBaseType()); }
  Metadata *getRawBaseType() const { return getOperand(3); }

  /// \returns The DWARF address space of the memory pointed to or referenced by
  /// a pointer or reference type respectively.
  Optional<unsigned> getDWARFAddressSpace() const { return DWARFAddressSpace; }

  /// Get extra data associated with this derived type.
  ///
  /// Class type for pointer-to-members, objective-c property node for ivars,
  /// global constant wrapper for static members, or virtual base pointer offset
  /// for inheritance.
  ///
  /// TODO: Separate out types that need this extra operand: pointer-to-member
  /// types and member fields (static members and ivars).
  Metadata *getExtraData() const { return getRawExtraData(); }
  Metadata *getRawExtraData() const { return getOperand(4); }

  /// Get casted version of extra data.
  /// @{
  DITypeRef getClassType() const {
    assert(getTag() == dwarf::DW_TAG_ptr_to_member_type);
    return DITypeRef(getExtraData());
  }

  DIObjCProperty *getObjCProperty() const {
    return dyn_cast_or_null<DIObjCProperty>(getExtraData());
  }

  uint32_t getVBPtrOffset() const {
    assert(getTag() == dwarf::DW_TAG_inheritance);
    if (auto *CM = cast_or_null<ConstantAsMetadata>(getExtraData()))
      if (auto *CI = dyn_cast_or_null<ConstantInt>(CM->getValue()))
        return static_cast<uint32_t>(CI->getZExtValue());
    return 0;
  }

  Constant *getStorageOffsetInBits() const {
    assert(getTag() == dwarf::DW_TAG_member && isBitField());
    if (auto *C = cast_or_null<ConstantAsMetadata>(getExtraData()))
      return C->getValue();
    return nullptr;
  }

  Constant *getConstant() const {
    assert(getTag() == dwarf::DW_TAG_member && isStaticMember());
    if (auto *C = cast_or_null<ConstantAsMetadata>(getExtraData()))
      return C->getValue();
    return nullptr;
  }
  Constant *getDiscriminantValue() const {
    assert(getTag() == dwarf::DW_TAG_member && !isStaticMember());
    if (auto *C = cast_or_null<ConstantAsMetadata>(getExtraData()))
      return C->getValue();
    return nullptr;
  }
  /// @}

  static bool classof(const Metadata *MD) {
    return MD->getMetadataID() == DIDerivedTypeKind;
  }
};

/// Composite types.
///
/// TODO: Detach from DerivedTypeBase (split out MDEnumType?).
/// TODO: Create a custom, unrelated node for DW_TAG_array_type.
class DICompositeType : public DIType {
  friend class LLVMContextImpl;
  friend class MDNode;

  unsigned RuntimeLang;

  DICompositeType(LLVMContext &C, StorageType Storage, unsigned Tag,
                  unsigned Line, unsigned RuntimeLang, uint64_t SizeInBits,
                  uint32_t AlignInBits, uint64_t OffsetInBits, DIFlags Flags,
                  ArrayRef<Metadata *> Ops)
      : DIType(C, DICompositeTypeKind, Storage, Tag, Line, SizeInBits,
               AlignInBits, OffsetInBits, Flags, Ops),
        RuntimeLang(RuntimeLang) {}
  ~DICompositeType() = default;

  /// Change fields in place.
  void mutate(unsigned Tag, unsigned Line, unsigned RuntimeLang,
              uint64_t SizeInBits, uint32_t AlignInBits,
              uint64_t OffsetInBits, DIFlags Flags) {
    assert(isDistinct() && "Only distinct nodes can mutate");
    assert(getRawIdentifier() && "Only ODR-uniqued nodes should mutate");
    this->RuntimeLang = RuntimeLang;
    DIType::mutate(Tag, Line, SizeInBits, AlignInBits, OffsetInBits, Flags);
  }

  static DICompositeType *
  getImpl(LLVMContext &Context, unsigned Tag, StringRef Name, Metadata *File,
          unsigned Line, DIScopeRef Scope, DITypeRef BaseType,
          uint64_t SizeInBits, uint32_t AlignInBits, uint64_t OffsetInBits,
          DIFlags Flags, DINodeArray Elements, unsigned RuntimeLang,
          DITypeRef VTableHolder, DITemplateParameterArray TemplateParams,
          StringRef Identifier, DIDerivedType *Discriminator,
          StorageType Storage, bool ShouldCreate = true) {
    return getImpl(
        Context, Tag, getCanonicalMDString(Context, Name), File, Line, Scope,
        BaseType, SizeInBits, AlignInBits, OffsetInBits, Flags, Elements.get(),
        RuntimeLang, VTableHolder, TemplateParams.get(),
        getCanonicalMDString(Context, Identifier), Discriminator, Storage, ShouldCreate);
  }
  static DICompositeType *
  getImpl(LLVMContext &Context, unsigned Tag, MDString *Name, Metadata *File,
          unsigned Line, Metadata *Scope, Metadata *BaseType,
          uint64_t SizeInBits, uint32_t AlignInBits, uint64_t OffsetInBits,
          DIFlags Flags, Metadata *Elements, unsigned RuntimeLang,
          Metadata *VTableHolder, Metadata *TemplateParams,
          MDString *Identifier, Metadata *Discriminator,
          StorageType Storage, bool ShouldCreate = true);

  TempDICompositeType cloneImpl() const {
    return getTemporary(getContext(), getTag(), getName(), getFile(), getLine(),
                        getScope(), getBaseType(), getSizeInBits(),
                        getAlignInBits(), getOffsetInBits(), getFlags(),
                        getElements(), getRuntimeLang(), getVTableHolder(),
                        getTemplateParams(), getIdentifier(), getDiscriminator());
  }

public:
  DEFINE_MDNODE_GET(DICompositeType,
                    (unsigned Tag, StringRef Name, DIFile *File, unsigned Line,
                     DIScopeRef Scope, DITypeRef BaseType, uint64_t SizeInBits,
                     uint32_t AlignInBits, uint64_t OffsetInBits,
                     DIFlags Flags, DINodeArray Elements, unsigned RuntimeLang,
                     DITypeRef VTableHolder,
                     DITemplateParameterArray TemplateParams = nullptr,
                     StringRef Identifier = "", DIDerivedType *Discriminator = nullptr),
                    (Tag, Name, File, Line, Scope, BaseType, SizeInBits,
                     AlignInBits, OffsetInBits, Flags, Elements, RuntimeLang,
                     VTableHolder, TemplateParams, Identifier, Discriminator))
  DEFINE_MDNODE_GET(DICompositeType,
                    (unsigned Tag, MDString *Name, Metadata *File,
                     unsigned Line, Metadata *Scope, Metadata *BaseType,
                     uint64_t SizeInBits, uint32_t AlignInBits,
                     uint64_t OffsetInBits, DIFlags Flags, Metadata *Elements,
                     unsigned RuntimeLang, Metadata *VTableHolder,
                     Metadata *TemplateParams = nullptr,
                     MDString *Identifier = nullptr,
                     Metadata *Discriminator = nullptr),
                    (Tag, Name, File, Line, Scope, BaseType, SizeInBits,
                     AlignInBits, OffsetInBits, Flags, Elements, RuntimeLang,
                     VTableHolder, TemplateParams, Identifier, Discriminator))

  TempDICompositeType clone() const { return cloneImpl(); }

  /// Get a DICompositeType with the given ODR identifier.
  ///
  /// If \a LLVMContext::isODRUniquingDebugTypes(), gets the mapped
  /// DICompositeType for the given ODR \c Identifier.  If none exists, creates
  /// a new node.
  ///
  /// Else, returns \c nullptr.
  static DICompositeType *
  getODRType(LLVMContext &Context, MDString &Identifier, unsigned Tag,
             MDString *Name, Metadata *File, unsigned Line, Metadata *Scope,
             Metadata *BaseType, uint64_t SizeInBits, uint32_t AlignInBits,
             uint64_t OffsetInBits, DIFlags Flags, Metadata *Elements,
             unsigned RuntimeLang, Metadata *VTableHolder,
             Metadata *TemplateParams, Metadata *Discriminator);
  static DICompositeType *getODRTypeIfExists(LLVMContext &Context,
                                             MDString &Identifier);

  /// Build a DICompositeType with the given ODR identifier.
  ///
  /// Looks up the mapped DICompositeType for the given ODR \c Identifier.  If
  /// it doesn't exist, creates a new one.  If it does exist and \a
  /// isForwardDecl(), and the new arguments would be a definition, mutates the
  /// the type in place.  In either case, returns the type.
  ///
  /// If not \a LLVMContext::isODRUniquingDebugTypes(), this function returns
  /// nullptr.
  static DICompositeType *
  buildODRType(LLVMContext &Context, MDString &Identifier, unsigned Tag,
               MDString *Name, Metadata *File, unsigned Line, Metadata *Scope,
               Metadata *BaseType, uint64_t SizeInBits, uint32_t AlignInBits,
               uint64_t OffsetInBits, DIFlags Flags, Metadata *Elements,
               unsigned RuntimeLang, Metadata *VTableHolder,
               Metadata *TemplateParams, Metadata *Discriminator);

  DITypeRef getBaseType() const { return DITypeRef(getRawBaseType()); }
  DINodeArray getElements() const {
    return cast_or_null<MDTuple>(getRawElements());
  }
  DITypeRef getVTableHolder() const { return DITypeRef(getRawVTableHolder()); }
  DITemplateParameterArray getTemplateParams() const {
    return cast_or_null<MDTuple>(getRawTemplateParams());
  }
  StringRef getIdentifier() const { return getStringOperand(7); }
  unsigned getRuntimeLang() const { return RuntimeLang; }

  Metadata *getRawBaseType() const { return getOperand(3); }
  Metadata *getRawElements() const { return getOperand(4); }
  Metadata *getRawVTableHolder() const { return getOperand(5); }
  Metadata *getRawTemplateParams() const { return getOperand(6); }
  MDString *getRawIdentifier() const { return getOperandAs<MDString>(7); }
  Metadata *getRawDiscriminator() const { return getOperand(8); }
  DIDerivedType *getDiscriminator() const { return getOperandAs<DIDerivedType>(8); }

  /// Replace operands.
  ///
  /// If this \a isUniqued() and not \a isResolved(), on a uniquing collision
  /// this will be RAUW'ed and deleted.  Use a \a TrackingMDRef to keep track
  /// of its movement if necessary.
  /// @{
  void replaceElements(DINodeArray Elements) {
#ifndef NDEBUG
    for (DINode *Op : getElements())
      assert(is_contained(Elements->operands(), Op) &&
             "Lost a member during member list replacement");
#endif
    replaceOperandWith(4, Elements.get());
  }

  void replaceVTableHolder(DITypeRef VTableHolder) {
    replaceOperandWith(5, VTableHolder);
  }

  void replaceTemplateParams(DITemplateParameterArray TemplateParams) {
    replaceOperandWith(6, TemplateParams.get());
  }
  /// @}

  static bool classof(const Metadata *MD) {
    return MD->getMetadataID() == DICompositeTypeKind;
  }
};

/// Type array for a subprogram.
///
/// TODO: Fold the array of types in directly as operands.
class DISubroutineType : public DIType {
  friend class LLVMContextImpl;
  friend class MDNode;

  /// The calling convention used with DW_AT_calling_convention. Actually of
  /// type dwarf::CallingConvention.
  uint8_t CC;

  DISubroutineType(LLVMContext &C, StorageType Storage, DIFlags Flags,
                   uint8_t CC, ArrayRef<Metadata *> Ops)
      : DIType(C, DISubroutineTypeKind, Storage, dwarf::DW_TAG_subroutine_type,
               0, 0, 0, 0, Flags, Ops),
        CC(CC) {}
  ~DISubroutineType() = default;

  static DISubroutineType *getImpl(LLVMContext &Context, DIFlags Flags,
                                   uint8_t CC, DITypeRefArray TypeArray,
                                   StorageType Storage,
                                   bool ShouldCreate = true) {
    return getImpl(Context, Flags, CC, TypeArray.get(), Storage, ShouldCreate);
  }
  static DISubroutineType *getImpl(LLVMContext &Context, DIFlags Flags,
                                   uint8_t CC, Metadata *TypeArray,
                                   StorageType Storage,
                                   bool ShouldCreate = true);

  TempDISubroutineType cloneImpl() const {
    return getTemporary(getContext(), getFlags(), getCC(), getTypeArray());
  }

public:
  DEFINE_MDNODE_GET(DISubroutineType,
                    (DIFlags Flags, uint8_t CC, DITypeRefArray TypeArray),
                    (Flags, CC, TypeArray))
  DEFINE_MDNODE_GET(DISubroutineType,
                    (DIFlags Flags, uint8_t CC, Metadata *TypeArray),
                    (Flags, CC, TypeArray))

  TempDISubroutineType clone() const { return cloneImpl(); }

  uint8_t getCC() const { return CC; }

  DITypeRefArray getTypeArray() const {
    return cast_or_null<MDTuple>(getRawTypeArray());
  }

  Metadata *getRawTypeArray() const { return getOperand(3); }

  static bool classof(const Metadata *MD) {
    return MD->getMetadataID() == DISubroutineTypeKind;
  }
};

/// Compile unit.
class DICompileUnit : public DIScope {
  friend class LLVMContextImpl;
  friend class MDNode;

public:
  enum DebugEmissionKind : unsigned {
    NoDebug = 0,
    FullDebug,
    LineTablesOnly,
    LastEmissionKind = LineTablesOnly
  };

  static Optional<DebugEmissionKind> getEmissionKind(StringRef Str);
  static const char *emissionKindString(DebugEmissionKind EK);

private:
  unsigned SourceLanguage;
  bool IsOptimized;
  unsigned RuntimeVersion;
  unsigned EmissionKind;
  uint64_t DWOId;
  bool SplitDebugInlining;
  bool DebugInfoForProfiling;
  bool GnuPubnames;

  DICompileUnit(LLVMContext &C, StorageType Storage, unsigned SourceLanguage,
                bool IsOptimized, unsigned RuntimeVersion,
                unsigned EmissionKind, uint64_t DWOId, bool SplitDebugInlining,
                bool DebugInfoForProfiling, bool GnuPubnames, ArrayRef<Metadata *> Ops)
      : DIScope(C, DICompileUnitKind, Storage, dwarf::DW_TAG_compile_unit, Ops),
        SourceLanguage(SourceLanguage), IsOptimized(IsOptimized),
        RuntimeVersion(RuntimeVersion), EmissionKind(EmissionKind),
        DWOId(DWOId), SplitDebugInlining(SplitDebugInlining),
        DebugInfoForProfiling(DebugInfoForProfiling), GnuPubnames(GnuPubnames) {
    assert(Storage != Uniqued);
  }
  ~DICompileUnit() = default;

  static DICompileUnit *
  getImpl(LLVMContext &Context, unsigned SourceLanguage, DIFile *File,
          StringRef Producer, bool IsOptimized, StringRef Flags,
          unsigned RuntimeVersion, StringRef SplitDebugFilename,
          unsigned EmissionKind, DICompositeTypeArray EnumTypes,
          DIScopeArray RetainedTypes,
          DIGlobalVariableExpressionArray GlobalVariables,
          DIImportedEntityArray ImportedEntities, DIMacroNodeArray Macros,
          uint64_t DWOId, bool SplitDebugInlining, bool DebugInfoForProfiling,
          bool GnuPubnames, StorageType Storage, bool ShouldCreate = true) {
    return getImpl(
        Context, SourceLanguage, File, getCanonicalMDString(Context, Producer),
        IsOptimized, getCanonicalMDString(Context, Flags), RuntimeVersion,
        getCanonicalMDString(Context, SplitDebugFilename), EmissionKind,
        EnumTypes.get(), RetainedTypes.get(), GlobalVariables.get(),
        ImportedEntities.get(), Macros.get(), DWOId, SplitDebugInlining,
        DebugInfoForProfiling, GnuPubnames, Storage, ShouldCreate);
  }
  static DICompileUnit *
  getImpl(LLVMContext &Context, unsigned SourceLanguage, Metadata *File,
          MDString *Producer, bool IsOptimized, MDString *Flags,
          unsigned RuntimeVersion, MDString *SplitDebugFilename,
          unsigned EmissionKind, Metadata *EnumTypes, Metadata *RetainedTypes,
          Metadata *GlobalVariables, Metadata *ImportedEntities,
          Metadata *Macros, uint64_t DWOId, bool SplitDebugInlining,
          bool DebugInfoForProfiling, bool GnuPubnames, StorageType Storage,
          bool ShouldCreate = true);

  TempDICompileUnit cloneImpl() const {
    return getTemporary(getContext(), getSourceLanguage(), getFile(),
                        getProducer(), isOptimized(), getFlags(),
                        getRuntimeVersion(), getSplitDebugFilename(),
                        getEmissionKind(), getEnumTypes(), getRetainedTypes(),
                        getGlobalVariables(), getImportedEntities(),
                        getMacros(), DWOId, getSplitDebugInlining(),
                        getDebugInfoForProfiling(), getGnuPubnames());
  }

public:
  static void get() = delete;
  static void getIfExists() = delete;

  DEFINE_MDNODE_GET_DISTINCT_TEMPORARY(
      DICompileUnit,
      (unsigned SourceLanguage, DIFile *File, StringRef Producer,
       bool IsOptimized, StringRef Flags, unsigned RuntimeVersion,
       StringRef SplitDebugFilename, DebugEmissionKind EmissionKind,
       DICompositeTypeArray EnumTypes, DIScopeArray RetainedTypes,
       DIGlobalVariableExpressionArray GlobalVariables,
       DIImportedEntityArray ImportedEntities, DIMacroNodeArray Macros,
       uint64_t DWOId, bool SplitDebugInlining, bool DebugInfoForProfiling,
       bool GnuPubnames),
      (SourceLanguage, File, Producer, IsOptimized, Flags, RuntimeVersion,
       SplitDebugFilename, EmissionKind, EnumTypes, RetainedTypes,
       GlobalVariables, ImportedEntities, Macros, DWOId, SplitDebugInlining,
       DebugInfoForProfiling, GnuPubnames))
  DEFINE_MDNODE_GET_DISTINCT_TEMPORARY(
      DICompileUnit,
      (unsigned SourceLanguage, Metadata *File, MDString *Producer,
       bool IsOptimized, MDString *Flags, unsigned RuntimeVersion,
       MDString *SplitDebugFilename, unsigned EmissionKind, Metadata *EnumTypes,
       Metadata *RetainedTypes, Metadata *GlobalVariables,
       Metadata *ImportedEntities, Metadata *Macros, uint64_t DWOId,
       bool SplitDebugInlining, bool DebugInfoForProfiling, bool GnuPubnames),
      (SourceLanguage, File, Producer, IsOptimized, Flags, RuntimeVersion,
       SplitDebugFilename, EmissionKind, EnumTypes, RetainedTypes,
       GlobalVariables, ImportedEntities, Macros, DWOId, SplitDebugInlining,
       DebugInfoForProfiling, GnuPubnames))

  TempDICompileUnit clone() const { return cloneImpl(); }

  unsigned getSourceLanguage() const { return SourceLanguage; }
  bool isOptimized() const { return IsOptimized; }
  unsigned getRuntimeVersion() const { return RuntimeVersion; }
  DebugEmissionKind getEmissionKind() const {
    return (DebugEmissionKind)EmissionKind;
  }
  bool getDebugInfoForProfiling() const { return DebugInfoForProfiling; }
  bool getGnuPubnames() const { return GnuPubnames; }
  StringRef getProducer() const { return getStringOperand(1); }
  StringRef getFlags() const { return getStringOperand(2); }
  StringRef getSplitDebugFilename() const { return getStringOperand(3); }
  DICompositeTypeArray getEnumTypes() const {
    return cast_or_null<MDTuple>(getRawEnumTypes());
  }
  DIScopeArray getRetainedTypes() const {
    return cast_or_null<MDTuple>(getRawRetainedTypes());
  }
  DIGlobalVariableExpressionArray getGlobalVariables() const {
    return cast_or_null<MDTuple>(getRawGlobalVariables());
  }
  DIImportedEntityArray getImportedEntities() const {
    return cast_or_null<MDTuple>(getRawImportedEntities());
  }
  DIMacroNodeArray getMacros() const {
    return cast_or_null<MDTuple>(getRawMacros());
  }
  uint64_t getDWOId() const { return DWOId; }
  void setDWOId(uint64_t DwoId) { DWOId = DwoId; }
  bool getSplitDebugInlining() const { return SplitDebugInlining; }
  void setSplitDebugInlining(bool SplitDebugInlining) {
    this->SplitDebugInlining = SplitDebugInlining;
  }

  MDString *getRawProducer() const { return getOperandAs<MDString>(1); }
  MDString *getRawFlags() const { return getOperandAs<MDString>(2); }
  MDString *getRawSplitDebugFilename() const {
    return getOperandAs<MDString>(3);
  }
  Metadata *getRawEnumTypes() const { return getOperand(4); }
  Metadata *getRawRetainedTypes() const { return getOperand(5); }
  Metadata *getRawGlobalVariables() const { return getOperand(6); }
  Metadata *getRawImportedEntities() const { return getOperand(7); }
  Metadata *getRawMacros() const { return getOperand(8); }

  /// Replace arrays.
  ///
  /// If this \a isUniqued() and not \a isResolved(), it will be RAUW'ed and
  /// deleted on a uniquing collision.  In practice, uniquing collisions on \a
  /// DICompileUnit should be fairly rare.
  /// @{
  void replaceEnumTypes(DICompositeTypeArray N) {
    replaceOperandWith(4, N.get());
  }
  void replaceRetainedTypes(DITypeArray N) {
    replaceOperandWith(5, N.get());
  }
  void replaceGlobalVariables(DIGlobalVariableExpressionArray N) {
    replaceOperandWith(6, N.get());
  }
  void replaceImportedEntities(DIImportedEntityArray N) {
    replaceOperandWith(7, N.get());
  }
  void replaceMacros(DIMacroNodeArray N) { replaceOperandWith(8, N.get()); }
  /// @}

  static bool classof(const Metadata *MD) {
    return MD->getMetadataID() == DICompileUnitKind;
  }
};

/// A scope for locals.
///
/// A legal scope for lexical blocks, local variables, and debug info
/// locations.  Subclasses are \a DISubprogram, \a DILexicalBlock, and \a
/// DILexicalBlockFile.
class DILocalScope : public DIScope {
protected:
  DILocalScope(LLVMContext &C, unsigned ID, StorageType Storage, unsigned Tag,
               ArrayRef<Metadata *> Ops)
      : DIScope(C, ID, Storage, Tag, Ops) {}
  ~DILocalScope() = default;

public:
  /// Get the subprogram for this scope.
  ///
  /// Return this if it's an \a DISubprogram; otherwise, look up the scope
  /// chain.
  DISubprogram *getSubprogram() const;

  /// Get the first non DILexicalBlockFile scope of this scope.
  ///
  /// Return this if it's not a \a DILexicalBlockFIle; otherwise, look up the
  /// scope chain.
  DILocalScope *getNonLexicalBlockFileScope() const;

  static bool classof(const Metadata *MD) {
    return MD->getMetadataID() == DISubprogramKind ||
           MD->getMetadataID() == DILexicalBlockKind ||
           MD->getMetadataID() == DILexicalBlockFileKind;
  }
};

/// Debug location.
///
/// A debug location in source code, used for debug info and otherwise.
class DILocation : public MDNode {
  friend class LLVMContextImpl;
  friend class MDNode;

  DILocation(LLVMContext &C, StorageType Storage, unsigned Line,
             unsigned Column, ArrayRef<Metadata *> MDs);
  ~DILocation() { dropAllReferences(); }

  static DILocation *getImpl(LLVMContext &Context, unsigned Line,
                             unsigned Column, Metadata *Scope,
                             Metadata *InlinedAt, StorageType Storage,
                             bool ShouldCreate = true);
  static DILocation *getImpl(LLVMContext &Context, unsigned Line,
                             unsigned Column, DILocalScope *Scope,
                             DILocation *InlinedAt, StorageType Storage,
                             bool ShouldCreate = true) {
    return getImpl(Context, Line, Column, static_cast<Metadata *>(Scope),
                   static_cast<Metadata *>(InlinedAt), Storage, ShouldCreate);
  }

  /// With a given unsigned int \p U, use up to 13 bits to represent it.
  /// old_bit 1~5  --> new_bit 1~5
  /// old_bit 6~12 --> new_bit 7~13
  /// new_bit_6 is 0 if higher bits (7~13) are all 0
  static unsigned getPrefixEncodingFromUnsigned(unsigned U) {
    U &= 0xfff;
    return U > 0x1f ? (((U & 0xfe0) << 1) | (U & 0x1f) | 0x20) : U;
  }

  /// Reverse transformation as getPrefixEncodingFromUnsigned.
  static unsigned getUnsignedFromPrefixEncoding(unsigned U) {
    return (U & 0x20) ? (((U >> 1) & 0xfe0) | (U & 0x1f)) : (U & 0x1f);
  }

  /// Returns the next component stored in discriminator.
  static unsigned getNextComponentInDiscriminator(unsigned D) {
    if ((D & 1) == 0)
      return D >> ((D & 0x40) ? 14 : 7);
    else
      return D >> 1;
  }

  TempDILocation cloneImpl() const {
    // Get the raw scope/inlinedAt since it is possible to invoke this on
    // a DILocation containing temporary metadata.
    return getTemporary(getContext(), getLine(), getColumn(), getRawScope(),
                        getRawInlinedAt());
  }

public:
  // Disallow replacing operands.
  void replaceOperandWith(unsigned I, Metadata *New) = delete;

  DEFINE_MDNODE_GET(DILocation,
                    (unsigned Line, unsigned Column, Metadata *Scope,
                     Metadata *InlinedAt = nullptr),
                    (Line, Column, Scope, InlinedAt))
  DEFINE_MDNODE_GET(DILocation,
                    (unsigned Line, unsigned Column, DILocalScope *Scope,
                     DILocation *InlinedAt = nullptr),
                    (Line, Column, Scope, InlinedAt))

  /// Return a (temporary) clone of this.
  TempDILocation clone() const { return cloneImpl(); }

  unsigned getLine() const { return SubclassData32; }
  unsigned getColumn() const { return SubclassData16; }
  DILocalScope *getScope() const { return cast<DILocalScope>(getRawScope()); }

  DILocation *getInlinedAt() const {
    return cast_or_null<DILocation>(getRawInlinedAt());
  }

  DIFile *getFile() const { return getScope()->getFile(); }
  StringRef getFilename() const { return getScope()->getFilename(); }
  StringRef getDirectory() const { return getScope()->getDirectory(); }
  Optional<StringRef> getSource() const { return getScope()->getSource(); }

  /// Get the scope where this is inlined.
  ///
  /// Walk through \a getInlinedAt() and return \a getScope() from the deepest
  /// location.
  DILocalScope *getInlinedAtScope() const {
    if (auto *IA = getInlinedAt())
      return IA->getInlinedAtScope();
    return getScope();
  }

  /// Check whether this can be discriminated from another location.
  ///
  /// Check \c this can be discriminated from \c RHS in a linetable entry.
  /// Scope and inlined-at chains are not recorded in the linetable, so they
  /// cannot be used to distinguish basic blocks.
  bool canDiscriminate(const DILocation &RHS) const {
    return getLine() != RHS.getLine() ||
           getColumn() != RHS.getColumn() ||
           getDiscriminator() != RHS.getDiscriminator() ||
           getFilename() != RHS.getFilename() ||
           getDirectory() != RHS.getDirectory();
  }

  /// Get the DWARF discriminator.
  ///
  /// DWARF discriminators distinguish identical file locations between
  /// instructions that are on different basic blocks.
  ///
  /// There are 3 components stored in discriminator, from lower bits:
  ///
  /// Base discriminator: assigned by AddDiscriminators pass to identify IRs
  ///                     that are defined by the same source line, but
  ///                     different basic blocks.
  /// Duplication factor: assigned by optimizations that will scale down
  ///                     the execution frequency of the original IR.
  /// Copy Identifier: assigned by optimizations that clones the IR.
  ///                  Each copy of the IR will be assigned an identifier.
  ///
  /// Encoding:
  ///
  /// The above 3 components are encoded into a 32bit unsigned integer in
  /// order. If the lowest bit is 1, the current component is empty, and the
  /// next component will start in the next bit. Otherwise, the current
  /// component is non-empty, and its content starts in the next bit. The
  /// length of each components is either 5 bit or 12 bit: if the 7th bit
  /// is 0, the bit 2~6 (5 bits) are used to represent the component; if the
  /// 7th bit is 1, the bit 2~6 (5 bits) and 8~14 (7 bits) are combined to
  /// represent the component.

  inline unsigned getDiscriminator() const;

  /// Returns a new DILocation with updated \p Discriminator.
  inline const DILocation *cloneWithDiscriminator(unsigned Discriminator) const;

  /// Returns a new DILocation with updated base discriminator \p BD.
  inline const DILocation *setBaseDiscriminator(unsigned BD) const;

  /// Returns the duplication factor stored in the discriminator.
  inline unsigned getDuplicationFactor() const;

  /// Returns the copy identifier stored in the discriminator.
  inline unsigned getCopyIdentifier() const;

  /// Returns the base discriminator stored in the discriminator.
  inline unsigned getBaseDiscriminator() const;

  /// Returns a new DILocation with duplication factor \p DF encoded in the
  /// discriminator.
  inline const DILocation *cloneWithDuplicationFactor(unsigned DF) const;

  enum { NoGeneratedLocation = false, WithGeneratedLocation = true };

  /// When two instructions are combined into a single instruction we also
  /// need to combine the original locations into a single location.
  ///
  /// When the locations are the same we can use either location. When they
  /// differ, we need a third location which is distinct from either. If they
  /// have the same file/line but have a different discriminator we could
  /// create a location with a new discriminator. If they are from different
  /// files/lines the location is ambiguous and can't be represented in a line
  /// entry. In this case, if \p GenerateLocation is true, we will set the
  /// merged debug location as line 0 of the nearest common scope where the two
  /// locations are inlined from.
  ///
  /// \p GenerateLocation: Whether the merged location can be generated when
  /// \p LocA and \p LocB differ.
  static const DILocation *
  getMergedLocation(const DILocation *LocA, const DILocation *LocB,
                    bool GenerateLocation = NoGeneratedLocation);

  /// Returns the base discriminator for a given encoded discriminator \p D.
  static unsigned getBaseDiscriminatorFromDiscriminator(unsigned D) {
    if ((D & 1) == 0)
      return getUnsignedFromPrefixEncoding(D >> 1);
    else
      return 0;
  }

  /// Returns the duplication factor for a given encoded discriminator \p D.
  static unsigned getDuplicationFactorFromDiscriminator(unsigned D) {
    D = getNextComponentInDiscriminator(D);
    if (D == 0 || (D & 1))
      return 1;
    else
      return getUnsignedFromPrefixEncoding(D >> 1);
  }

  /// Returns the copy identifier for a given encoded discriminator \p D.
  static unsigned getCopyIdentifierFromDiscriminator(unsigned D) {
    return getUnsignedFromPrefixEncoding(getNextComponentInDiscriminator(
        getNextComponentInDiscriminator(D)));
  }


  Metadata *getRawScope() const { return getOperand(0); }
  Metadata *getRawInlinedAt() const {
    if (getNumOperands() == 2)
      return getOperand(1);
    return nullptr;
  }

  static bool classof(const Metadata *MD) {
    return MD->getMetadataID() == DILocationKind;
  }
};

/// Subprogram description.
///
/// TODO: Remove DisplayName.  It's always equal to Name.
/// TODO: Split up flags.
class DISubprogram : public DILocalScope {
  friend class LLVMContextImpl;
  friend class MDNode;

  unsigned Line;
  unsigned ScopeLine;
  unsigned VirtualIndex;

  /// In the MS ABI, the implicit 'this' parameter is adjusted in the prologue
  /// of method overrides from secondary bases by this amount. It may be
  /// negative.
  int ThisAdjustment;

  // Virtuality can only assume three values, so we can pack
  // in 2 bits (none/pure/pure_virtual).
  unsigned Virtuality : 2;

  // These are boolean flags so one bit is enough.
  // MSVC starts a new container field every time the base
  // type changes so we can't use 'bool' to ensure these bits
  // are packed.
  unsigned IsLocalToUnit : 1;
  unsigned IsDefinition : 1;
  unsigned IsOptimized : 1;

  unsigned Padding : 3;

  DIFlags Flags;

  DISubprogram(LLVMContext &C, StorageType Storage, unsigned Line,
               unsigned ScopeLine, unsigned Virtuality, unsigned VirtualIndex,
               int ThisAdjustment, DIFlags Flags, bool IsLocalToUnit,
               bool IsDefinition, bool IsOptimized, ArrayRef<Metadata *> Ops)
      : DILocalScope(C, DISubprogramKind, Storage, dwarf::DW_TAG_subprogram,
                     Ops),
        Line(Line), ScopeLine(ScopeLine), VirtualIndex(VirtualIndex),
        ThisAdjustment(ThisAdjustment), Virtuality(Virtuality),
        IsLocalToUnit(IsLocalToUnit), IsDefinition(IsDefinition),
        IsOptimized(IsOptimized), Flags(Flags) {
    static_assert(dwarf::DW_VIRTUALITY_max < 4, "Virtuality out of range");
    assert(Virtuality < 4 && "Virtuality out of range");
  }
  ~DISubprogram() = default;

  static DISubprogram *
  getImpl(LLVMContext &Context, DIScopeRef Scope, StringRef Name,
          StringRef LinkageName, DIFile *File, unsigned Line,
          DISubroutineType *Type, bool IsLocalToUnit, bool IsDefinition,
          unsigned ScopeLine, DITypeRef ContainingType, unsigned Virtuality,
          unsigned VirtualIndex, int ThisAdjustment, DIFlags Flags,
          bool IsOptimized, DICompileUnit *Unit,
          DITemplateParameterArray TemplateParams, DISubprogram *Declaration,
          DINodeArray RetainedNodes, DITypeArray ThrownTypes,
          StorageType Storage, bool ShouldCreate = true) {
    return getImpl(Context, Scope, getCanonicalMDString(Context, Name),
                   getCanonicalMDString(Context, LinkageName), File, Line, Type,
                   IsLocalToUnit, IsDefinition, ScopeLine, ContainingType,
                   Virtuality, VirtualIndex, ThisAdjustment, Flags, IsOptimized,
                   Unit, TemplateParams.get(), Declaration, RetainedNodes.get(),
                   ThrownTypes.get(), Storage, ShouldCreate);
  }
  static DISubprogram *
  getImpl(LLVMContext &Context, Metadata *Scope, MDString *Name,
          MDString *LinkageName, Metadata *File, unsigned Line, Metadata *Type,
          bool IsLocalToUnit, bool IsDefinition, unsigned ScopeLine,
          Metadata *ContainingType, unsigned Virtuality, unsigned VirtualIndex,
          int ThisAdjustment, DIFlags Flags, bool IsOptimized, Metadata *Unit,
          Metadata *TemplateParams, Metadata *Declaration, Metadata *RetainedNodes,
          Metadata *ThrownTypes, StorageType Storage, bool ShouldCreate = true);

  TempDISubprogram cloneImpl() const {
    return getTemporary(getContext(), getScope(), getName(), getLinkageName(),
                        getFile(), getLine(), getType(), isLocalToUnit(),
                        isDefinition(), getScopeLine(), getContainingType(),
                        getVirtuality(), getVirtualIndex(), getThisAdjustment(),
                        getFlags(), isOptimized(), getUnit(),
                        getTemplateParams(), getDeclaration(), getRetainedNodes(),
                        getThrownTypes());
  }

public:
  DEFINE_MDNODE_GET(DISubprogram,
                    (DIScopeRef Scope, StringRef Name, StringRef LinkageName,
                     DIFile *File, unsigned Line, DISubroutineType *Type,
                     bool IsLocalToUnit, bool IsDefinition, unsigned ScopeLine,
                     DITypeRef ContainingType, unsigned Virtuality,
                     unsigned VirtualIndex, int ThisAdjustment, DIFlags Flags,
                     bool IsOptimized, DICompileUnit *Unit,
                     DITemplateParameterArray TemplateParams = nullptr,
                     DISubprogram *Declaration = nullptr,
                     DINodeArray RetainedNodes = nullptr,
                     DITypeArray ThrownTypes = nullptr),
                    (Scope, Name, LinkageName, File, Line, Type, IsLocalToUnit,
                     IsDefinition, ScopeLine, ContainingType, Virtuality,
                     VirtualIndex, ThisAdjustment, Flags, IsOptimized, Unit,
                     TemplateParams, Declaration, RetainedNodes, ThrownTypes))
  DEFINE_MDNODE_GET(
      DISubprogram,
      (Metadata * Scope, MDString *Name, MDString *LinkageName, Metadata *File,
       unsigned Line, Metadata *Type, bool IsLocalToUnit, bool IsDefinition,
       unsigned ScopeLine, Metadata *ContainingType, unsigned Virtuality,
       unsigned VirtualIndex, int ThisAdjustment, DIFlags Flags,
       bool IsOptimized, Metadata *Unit, Metadata *TemplateParams = nullptr,
       Metadata *Declaration = nullptr, Metadata *RetainedNodes = nullptr,
       Metadata *ThrownTypes = nullptr),
      (Scope, Name, LinkageName, File, Line, Type, IsLocalToUnit, IsDefinition,
       ScopeLine, ContainingType, Virtuality, VirtualIndex, ThisAdjustment,
       Flags, IsOptimized, Unit, TemplateParams, Declaration, RetainedNodes,
       ThrownTypes))

  TempDISubprogram clone() const { return cloneImpl(); }

  /// Returns a new temporary DISubprogram with updated Flags
  TempDISubprogram cloneWithFlags(DIFlags NewFlags) const {
    auto NewSP = clone();
    NewSP->Flags = NewFlags;
    return NewSP;
  }

public:
  unsigned getLine() const { return Line; }
  unsigned getVirtuality() const { return Virtuality; }
  unsigned getVirtualIndex() const { return VirtualIndex; }
  int getThisAdjustment() const { return ThisAdjustment; }
  unsigned getScopeLine() const { return ScopeLine; }
  DIFlags getFlags() const { return Flags; }
  bool isLocalToUnit() const { return IsLocalToUnit; }
  bool isDefinition() const { return IsDefinition; }
  bool isOptimized() const { return IsOptimized; }

  bool isArtificial() const { return getFlags() & FlagArtificial; }
  bool isPrivate() const {
    return (getFlags() & FlagAccessibility) == FlagPrivate;
  }
  bool isProtected() const {
    return (getFlags() & FlagAccessibility) == FlagProtected;
  }
  bool isPublic() const {
    return (getFlags() & FlagAccessibility) == FlagPublic;
  }
  bool isExplicit() const { return getFlags() & FlagExplicit; }
  bool isPrototyped() const { return getFlags() & FlagPrototyped; }
  bool isMainSubprogram() const { return getFlags() & FlagMainSubprogram; }

  /// Check if this is reference-qualified.
  ///
  /// Return true if this subprogram is a C++11 reference-qualified non-static
  /// member function (void foo() &).
  bool isLValueReference() const { return getFlags() & FlagLValueReference; }

  /// Check if this is rvalue-reference-qualified.
  ///
  /// Return true if this subprogram is a C++11 rvalue-reference-qualified
  /// non-static member function (void foo() &&).
  bool isRValueReference() const { return getFlags() & FlagRValueReference; }

  /// Check if this is marked as noreturn.
  ///
  /// Return true if this subprogram is C++11 noreturn or C11 _Noreturn
  bool isNoReturn() const { return getFlags() & FlagNoReturn; }

  // Check if this routine is a compiler-generated thunk.
  //
  // Returns true if this subprogram is a thunk generated by the compiler.
  bool isThunk() const { return getFlags() & FlagThunk; }

  DIScopeRef getScope() const { return DIScopeRef(getRawScope()); }

  StringRef getName() const { return getStringOperand(2); }
  StringRef getLinkageName() const { return getStringOperand(3); }

  DISubroutineType *getType() const {
    return cast_or_null<DISubroutineType>(getRawType());
  }
  DITypeRef getContainingType() const {
    return DITypeRef(getRawContainingType());
  }

  DICompileUnit *getUnit() const {
    return cast_or_null<DICompileUnit>(getRawUnit());
  }
  void replaceUnit(DICompileUnit *CU) { replaceOperandWith(5, CU); }
  DITemplateParameterArray getTemplateParams() const {
    return cast_or_null<MDTuple>(getRawTemplateParams());
  }
  DISubprogram *getDeclaration() const {
    return cast_or_null<DISubprogram>(getRawDeclaration());
  }
  DINodeArray getRetainedNodes() const {
    return cast_or_null<MDTuple>(getRawRetainedNodes());
  }
  DITypeArray getThrownTypes() const {
    return cast_or_null<MDTuple>(getRawThrownTypes());
  }

  Metadata *getRawScope() const { return getOperand(1); }
  MDString *getRawName() const { return getOperandAs<MDString>(2); }
  MDString *getRawLinkageName() const { return getOperandAs<MDString>(3); }
  Metadata *getRawType() const { return getOperand(4); }
  Metadata *getRawUnit() const { return getOperand(5); }
  Metadata *getRawDeclaration() const { return getOperand(6); }
  Metadata *getRawRetainedNodes() const { return getOperand(7); }
  Metadata *getRawContainingType() const {
    return getNumOperands() > 8 ? getOperandAs<Metadata>(8) : nullptr;
  }
  Metadata *getRawTemplateParams() const {
    return getNumOperands() > 9 ? getOperandAs<Metadata>(9) : nullptr;
  }
  Metadata *getRawThrownTypes() const {
    return getNumOperands() > 10 ? getOperandAs<Metadata>(10) : nullptr;
  }

  /// Check if this subprogram describes the given function.
  ///
  /// FIXME: Should this be looking through bitcasts?
  bool describes(const Function *F) const;

  static bool classof(const Metadata *MD) {
    return MD->getMetadataID() == DISubprogramKind;
  }
};

class DILexicalBlockBase : public DILocalScope {
protected:
  DILexicalBlockBase(LLVMContext &C, unsigned ID, StorageType Storage,
                     ArrayRef<Metadata *> Ops)
      : DILocalScope(C, ID, Storage, dwarf::DW_TAG_lexical_block, Ops) {}
  ~DILexicalBlockBase() = default;

public:
  DILocalScope *getScope() const { return cast<DILocalScope>(getRawScope()); }

  Metadata *getRawScope() const { return getOperand(1); }

  static bool classof(const Metadata *MD) {
    return MD->getMetadataID() == DILexicalBlockKind ||
           MD->getMetadataID() == DILexicalBlockFileKind;
  }
};

class DILexicalBlock : public DILexicalBlockBase {
  friend class LLVMContextImpl;
  friend class MDNode;

  unsigned Line;
  uint16_t Column;

  DILexicalBlock(LLVMContext &C, StorageType Storage, unsigned Line,
                 unsigned Column, ArrayRef<Metadata *> Ops)
      : DILexicalBlockBase(C, DILexicalBlockKind, Storage, Ops), Line(Line),
        Column(Column) {
    assert(Column < (1u << 16) && "Expected 16-bit column");
  }
  ~DILexicalBlock() = default;

  static DILexicalBlock *getImpl(LLVMContext &Context, DILocalScope *Scope,
                                 DIFile *File, unsigned Line, unsigned Column,
                                 StorageType Storage,
                                 bool ShouldCreate = true) {
    return getImpl(Context, static_cast<Metadata *>(Scope),
                   static_cast<Metadata *>(File), Line, Column, Storage,
                   ShouldCreate);
  }

  static DILexicalBlock *getImpl(LLVMContext &Context, Metadata *Scope,
                                 Metadata *File, unsigned Line, unsigned Column,
                                 StorageType Storage, bool ShouldCreate = true);

  TempDILexicalBlock cloneImpl() const {
    return getTemporary(getContext(), getScope(), getFile(), getLine(),
                        getColumn());
  }

public:
  DEFINE_MDNODE_GET(DILexicalBlock, (DILocalScope * Scope, DIFile *File,
                                     unsigned Line, unsigned Column),
                    (Scope, File, Line, Column))
  DEFINE_MDNODE_GET(DILexicalBlock, (Metadata * Scope, Metadata *File,
                                     unsigned Line, unsigned Column),
                    (Scope, File, Line, Column))

  TempDILexicalBlock clone() const { return cloneImpl(); }

  unsigned getLine() const { return Line; }
  unsigned getColumn() const { return Column; }

  static bool classof(const Metadata *MD) {
    return MD->getMetadataID() == DILexicalBlockKind;
  }
};

class DILexicalBlockFile : public DILexicalBlockBase {
  friend class LLVMContextImpl;
  friend class MDNode;

  unsigned Discriminator;

  DILexicalBlockFile(LLVMContext &C, StorageType Storage,
                     unsigned Discriminator, ArrayRef<Metadata *> Ops)
      : DILexicalBlockBase(C, DILexicalBlockFileKind, Storage, Ops),
        Discriminator(Discriminator) {}
  ~DILexicalBlockFile() = default;

  static DILexicalBlockFile *getImpl(LLVMContext &Context, DILocalScope *Scope,
                                     DIFile *File, unsigned Discriminator,
                                     StorageType Storage,
                                     bool ShouldCreate = true) {
    return getImpl(Context, static_cast<Metadata *>(Scope),
                   static_cast<Metadata *>(File), Discriminator, Storage,
                   ShouldCreate);
  }

  static DILexicalBlockFile *getImpl(LLVMContext &Context, Metadata *Scope,
                                     Metadata *File, unsigned Discriminator,
                                     StorageType Storage,
                                     bool ShouldCreate = true);

  TempDILexicalBlockFile cloneImpl() const {
    return getTemporary(getContext(), getScope(), getFile(),
                        getDiscriminator());
  }

public:
  DEFINE_MDNODE_GET(DILexicalBlockFile, (DILocalScope * Scope, DIFile *File,
                                         unsigned Discriminator),
                    (Scope, File, Discriminator))
  DEFINE_MDNODE_GET(DILexicalBlockFile,
                    (Metadata * Scope, Metadata *File, unsigned Discriminator),
                    (Scope, File, Discriminator))

  TempDILexicalBlockFile clone() const { return cloneImpl(); }

  // TODO: Remove these once they're gone from DILexicalBlockBase.
  unsigned getLine() const = delete;
  unsigned getColumn() const = delete;

  unsigned getDiscriminator() const { return Discriminator; }

  static bool classof(const Metadata *MD) {
    return MD->getMetadataID() == DILexicalBlockFileKind;
  }
};

unsigned DILocation::getDiscriminator() const {
  if (auto *F = dyn_cast<DILexicalBlockFile>(getScope()))
    return F->getDiscriminator();
  return 0;
}

const DILocation *
DILocation::cloneWithDiscriminator(unsigned Discriminator) const {
  DIScope *Scope = getScope();
  // Skip all parent DILexicalBlockFile that already have a discriminator
  // assigned. We do not want to have nested DILexicalBlockFiles that have
  // mutliple discriminators because only the leaf DILexicalBlockFile's
  // dominator will be used.
  for (auto *LBF = dyn_cast<DILexicalBlockFile>(Scope);
       LBF && LBF->getDiscriminator() != 0;
       LBF = dyn_cast<DILexicalBlockFile>(Scope))
    Scope = LBF->getScope();
  DILexicalBlockFile *NewScope =
      DILexicalBlockFile::get(getContext(), Scope, getFile(), Discriminator);
  return DILocation::get(getContext(), getLine(), getColumn(), NewScope,
                         getInlinedAt());
}

unsigned DILocation::getBaseDiscriminator() const {
  return getBaseDiscriminatorFromDiscriminator(getDiscriminator());
}

unsigned DILocation::getDuplicationFactor() const {
  return getDuplicationFactorFromDiscriminator(getDiscriminator());
}

unsigned DILocation::getCopyIdentifier() const {
  return getCopyIdentifierFromDiscriminator(getDiscriminator());
}

const DILocation *DILocation::setBaseDiscriminator(unsigned D) const {
  if (D == 0)
    return this;
  else
    return cloneWithDiscriminator(getPrefixEncodingFromUnsigned(D) << 1);
}

const DILocation *DILocation::cloneWithDuplicationFactor(unsigned DF) const {
  DF *= getDuplicationFactor();
  if (DF <= 1)
    return this;

  unsigned BD = getBaseDiscriminator();
  unsigned CI = getCopyIdentifier() << (DF > 0x1f ? 14 : 7);
  unsigned D = CI | (getPrefixEncodingFromUnsigned(DF) << 1);

  if (BD == 0)
    D = (D << 1) | 1;
  else
    D = (D << (BD > 0x1f ? 14 : 7)) | (getPrefixEncodingFromUnsigned(BD) << 1);

  return cloneWithDiscriminator(D);
}

class DINamespace : public DIScope {
  friend class LLVMContextImpl;
  friend class MDNode;

  unsigned ExportSymbols : 1;

  DINamespace(LLVMContext &Context, StorageType Storage, bool ExportSymbols,
              ArrayRef<Metadata *> Ops)
      : DIScope(Context, DINamespaceKind, Storage, dwarf::DW_TAG_namespace,
                Ops),
        ExportSymbols(ExportSymbols) {}
  ~DINamespace() = default;

  static DINamespace *getImpl(LLVMContext &Context, DIScope *Scope,
                              StringRef Name, bool ExportSymbols,
                              StorageType Storage, bool ShouldCreate = true) {
    return getImpl(Context, Scope, getCanonicalMDString(Context, Name),
                   ExportSymbols, Storage, ShouldCreate);
  }
  static DINamespace *getImpl(LLVMContext &Context, Metadata *Scope,
                              MDString *Name, bool ExportSymbols,
                              StorageType Storage, bool ShouldCreate = true);

  TempDINamespace cloneImpl() const {
    return getTemporary(getContext(), getScope(), getName(),
                        getExportSymbols());
  }

public:
  DEFINE_MDNODE_GET(DINamespace,
                    (DIScope *Scope, StringRef Name, bool ExportSymbols),
                    (Scope, Name, ExportSymbols))
  DEFINE_MDNODE_GET(DINamespace,
                    (Metadata *Scope, MDString *Name, bool ExportSymbols),
                    (Scope, Name, ExportSymbols))

  TempDINamespace clone() const { return cloneImpl(); }

  bool getExportSymbols() const { return ExportSymbols; }
  DIScope *getScope() const { return cast_or_null<DIScope>(getRawScope()); }
  StringRef getName() const { return getStringOperand(2); }

  Metadata *getRawScope() const { return getOperand(1); }
  MDString *getRawName() const { return getOperandAs<MDString>(2); }

  static bool classof(const Metadata *MD) {
    return MD->getMetadataID() == DINamespaceKind;
  }
};

/// A (clang) module that has been imported by the compile unit.
///
class DIModule : public DIScope {
  friend class LLVMContextImpl;
  friend class MDNode;

  DIModule(LLVMContext &Context, StorageType Storage, ArrayRef<Metadata *> Ops)
      : DIScope(Context, DIModuleKind, Storage, dwarf::DW_TAG_module, Ops) {}
  ~DIModule() = default;

  static DIModule *getImpl(LLVMContext &Context, DIScope *Scope,
                           StringRef Name, StringRef ConfigurationMacros,
                           StringRef IncludePath, StringRef ISysRoot,
                           StorageType Storage, bool ShouldCreate = true) {
    return getImpl(Context, Scope, getCanonicalMDString(Context, Name),
                   getCanonicalMDString(Context, ConfigurationMacros),
                   getCanonicalMDString(Context, IncludePath),
                   getCanonicalMDString(Context, ISysRoot),
                   Storage, ShouldCreate);
  }
  static DIModule *getImpl(LLVMContext &Context, Metadata *Scope,
                           MDString *Name, MDString *ConfigurationMacros,
                           MDString *IncludePath, MDString *ISysRoot,
                           StorageType Storage, bool ShouldCreate = true);

  TempDIModule cloneImpl() const {
    return getTemporary(getContext(), getScope(), getName(),
                        getConfigurationMacros(), getIncludePath(),
                        getISysRoot());
  }

public:
  DEFINE_MDNODE_GET(DIModule, (DIScope *Scope, StringRef Name,
                               StringRef ConfigurationMacros, StringRef IncludePath,
                               StringRef ISysRoot),
                    (Scope, Name, ConfigurationMacros, IncludePath, ISysRoot))
  DEFINE_MDNODE_GET(DIModule,
                    (Metadata *Scope, MDString *Name, MDString *ConfigurationMacros,
                     MDString *IncludePath, MDString *ISysRoot),
                    (Scope, Name, ConfigurationMacros, IncludePath, ISysRoot))

  TempDIModule clone() const { return cloneImpl(); }

  DIScope *getScope() const { return cast_or_null<DIScope>(getRawScope()); }
  StringRef getName() const { return getStringOperand(1); }
  StringRef getConfigurationMacros() const { return getStringOperand(2); }
  StringRef getIncludePath() const { return getStringOperand(3); }
  StringRef getISysRoot() const { return getStringOperand(4); }

  Metadata *getRawScope() const { return getOperand(0); }
  MDString *getRawName() const { return getOperandAs<MDString>(1); }
  MDString *getRawConfigurationMacros() const { return getOperandAs<MDString>(2); }
  MDString *getRawIncludePath() const { return getOperandAs<MDString>(3); }
  MDString *getRawISysRoot() const { return getOperandAs<MDString>(4); }

  static bool classof(const Metadata *MD) {
    return MD->getMetadataID() == DIModuleKind;
  }
};

/// Base class for template parameters.
class DITemplateParameter : public DINode {
protected:
  DITemplateParameter(LLVMContext &Context, unsigned ID, StorageType Storage,
                      unsigned Tag, ArrayRef<Metadata *> Ops)
      : DINode(Context, ID, Storage, Tag, Ops) {}
  ~DITemplateParameter() = default;

public:
  StringRef getName() const { return getStringOperand(0); }
  DITypeRef getType() const { return DITypeRef(getRawType()); }

  MDString *getRawName() const { return getOperandAs<MDString>(0); }
  Metadata *getRawType() const { return getOperand(1); }

  static bool classof(const Metadata *MD) {
    return MD->getMetadataID() == DITemplateTypeParameterKind ||
           MD->getMetadataID() == DITemplateValueParameterKind;
  }
};

class DITemplateTypeParameter : public DITemplateParameter {
  friend class LLVMContextImpl;
  friend class MDNode;

  DITemplateTypeParameter(LLVMContext &Context, StorageType Storage,
                          ArrayRef<Metadata *> Ops)
      : DITemplateParameter(Context, DITemplateTypeParameterKind, Storage,
                            dwarf::DW_TAG_template_type_parameter, Ops) {}
  ~DITemplateTypeParameter() = default;

  static DITemplateTypeParameter *getImpl(LLVMContext &Context, StringRef Name,
                                          DITypeRef Type, StorageType Storage,
                                          bool ShouldCreate = true) {
    return getImpl(Context, getCanonicalMDString(Context, Name), Type, Storage,
                   ShouldCreate);
  }
  static DITemplateTypeParameter *getImpl(LLVMContext &Context, MDString *Name,
                                          Metadata *Type, StorageType Storage,
                                          bool ShouldCreate = true);

  TempDITemplateTypeParameter cloneImpl() const {
    return getTemporary(getContext(), getName(), getType());
  }

public:
  DEFINE_MDNODE_GET(DITemplateTypeParameter, (StringRef Name, DITypeRef Type),
                    (Name, Type))
  DEFINE_MDNODE_GET(DITemplateTypeParameter, (MDString * Name, Metadata *Type),
                    (Name, Type))

  TempDITemplateTypeParameter clone() const { return cloneImpl(); }

  static bool classof(const Metadata *MD) {
    return MD->getMetadataID() == DITemplateTypeParameterKind;
  }
};

class DITemplateValueParameter : public DITemplateParameter {
  friend class LLVMContextImpl;
  friend class MDNode;

  DITemplateValueParameter(LLVMContext &Context, StorageType Storage,
                           unsigned Tag, ArrayRef<Metadata *> Ops)
      : DITemplateParameter(Context, DITemplateValueParameterKind, Storage, Tag,
                            Ops) {}
  ~DITemplateValueParameter() = default;

  static DITemplateValueParameter *getImpl(LLVMContext &Context, unsigned Tag,
                                           StringRef Name, DITypeRef Type,
                                           Metadata *Value, StorageType Storage,
                                           bool ShouldCreate = true) {
    return getImpl(Context, Tag, getCanonicalMDString(Context, Name), Type,
                   Value, Storage, ShouldCreate);
  }
  static DITemplateValueParameter *getImpl(LLVMContext &Context, unsigned Tag,
                                           MDString *Name, Metadata *Type,
                                           Metadata *Value, StorageType Storage,
                                           bool ShouldCreate = true);

  TempDITemplateValueParameter cloneImpl() const {
    return getTemporary(getContext(), getTag(), getName(), getType(),
                        getValue());
  }

public:
  DEFINE_MDNODE_GET(DITemplateValueParameter, (unsigned Tag, StringRef Name,
                                               DITypeRef Type, Metadata *Value),
                    (Tag, Name, Type, Value))
  DEFINE_MDNODE_GET(DITemplateValueParameter, (unsigned Tag, MDString *Name,
                                               Metadata *Type, Metadata *Value),
                    (Tag, Name, Type, Value))

  TempDITemplateValueParameter clone() const { return cloneImpl(); }

  Metadata *getValue() const { return getOperand(2); }

  static bool classof(const Metadata *MD) {
    return MD->getMetadataID() == DITemplateValueParameterKind;
  }
};

/// Base class for variables.
class DIVariable : public DINode {
  unsigned Line;
  uint32_t AlignInBits;

protected:
  DIVariable(LLVMContext &C, unsigned ID, StorageType Storage, unsigned Line,
             ArrayRef<Metadata *> Ops, uint32_t AlignInBits = 0)
      : DINode(C, ID, Storage, dwarf::DW_TAG_variable, Ops), Line(Line),
        AlignInBits(AlignInBits) {}
  ~DIVariable() = default;

public:
  unsigned getLine() const { return Line; }
  DIScope *getScope() const { return cast_or_null<DIScope>(getRawScope()); }
  StringRef getName() const { return getStringOperand(1); }
  DIFile *getFile() const { return cast_or_null<DIFile>(getRawFile()); }
  DITypeRef getType() const { return DITypeRef(getRawType()); }
  uint32_t getAlignInBits() const { return AlignInBits; }
  uint32_t getAlignInBytes() const { return getAlignInBits() / CHAR_BIT; }
  /// Determines the size of the variable's type.
  Optional<uint64_t> getSizeInBits() const;

  /// Return the signedness of this variable's type, or None if this type is
  /// neither signed nor unsigned.
  Optional<DIBasicType::Signedness> getSignedness() const {
    if (auto *BT = dyn_cast<DIBasicType>(getType().resolve()))
      return BT->getSignedness();
    return None;
  }

  StringRef getFilename() const {
    if (auto *F = getFile())
      return F->getFilename();
    return "";
  }

  StringRef getDirectory() const {
    if (auto *F = getFile())
      return F->getDirectory();
    return "";
  }

  Optional<StringRef> getSource() const {
    if (auto *F = getFile())
      return F->getSource();
    return None;
  }

  Metadata *getRawScope() const { return getOperand(0); }
  MDString *getRawName() const { return getOperandAs<MDString>(1); }
  Metadata *getRawFile() const { return getOperand(2); }
  Metadata *getRawType() const { return getOperand(3); }

  static bool classof(const Metadata *MD) {
    return MD->getMetadataID() == DILocalVariableKind ||
           MD->getMetadataID() == DIGlobalVariableKind;
  }
};

/// DWARF expression.
///
/// This is (almost) a DWARF expression that modifies the location of a
/// variable, or the location of a single piece of a variable, or (when using
/// DW_OP_stack_value) is the constant variable value.
///
/// TODO: Co-allocate the expression elements.
/// TODO: Separate from MDNode, or otherwise drop Distinct and Temporary
/// storage types.
class DIExpression : public MDNode {
  friend class LLVMContextImpl;
  friend class MDNode;

  std::vector<uint64_t> Elements;

  DIExpression(LLVMContext &C, StorageType Storage, ArrayRef<uint64_t> Elements)
      : MDNode(C, DIExpressionKind, Storage, None),
        Elements(Elements.begin(), Elements.end()) {}
  ~DIExpression() = default;

  static DIExpression *getImpl(LLVMContext &Context,
                               ArrayRef<uint64_t> Elements, StorageType Storage,
                               bool ShouldCreate = true);

  TempDIExpression cloneImpl() const {
    return getTemporary(getContext(), getElements());
  }

public:
  DEFINE_MDNODE_GET(DIExpression, (ArrayRef<uint64_t> Elements), (Elements))

  TempDIExpression clone() const { return cloneImpl(); }

  ArrayRef<uint64_t> getElements() const { return Elements; }

  unsigned getNumElements() const { return Elements.size(); }

  uint64_t getElement(unsigned I) const {
    assert(I < Elements.size() && "Index out of range");
    return Elements[I];
  }

  /// Determine whether this represents a standalone constant value.
  bool isConstant() const;

  using element_iterator = ArrayRef<uint64_t>::iterator;

  element_iterator elements_begin() const { return getElements().begin(); }
  element_iterator elements_end() const { return getElements().end(); }

  /// A lightweight wrapper around an expression operand.
  ///
  /// TODO: Store arguments directly and change \a DIExpression to store a
  /// range of these.
  class ExprOperand {
    const uint64_t *Op = nullptr;

  public:
    ExprOperand() = default;
    explicit ExprOperand(const uint64_t *Op) : Op(Op) {}

    const uint64_t *get() const { return Op; }

    /// Get the operand code.
    uint64_t getOp() const { return *Op; }

    /// Get an argument to the operand.
    ///
    /// Never returns the operand itself.
    uint64_t getArg(unsigned I) const { return Op[I + 1]; }

    unsigned getNumArgs() const { return getSize() - 1; }

    /// Return the size of the operand.
    ///
    /// Return the number of elements in the operand (1 + args).
    unsigned getSize() const;

    /// Append the elements of this operand to \p V.
    void appendToVector(SmallVectorImpl<uint64_t> &V) const {
      V.append(get(), get() + getSize());
    }
  };

  /// An iterator for expression operands.
  class expr_op_iterator
      : public std::iterator<std::input_iterator_tag, ExprOperand> {
    ExprOperand Op;

  public:
    expr_op_iterator() = default;
    explicit expr_op_iterator(element_iterator I) : Op(I) {}

    element_iterator getBase() const { return Op.get(); }
    const ExprOperand &operator*() const { return Op; }
    const ExprOperand *operator->() const { return &Op; }

    expr_op_iterator &operator++() {
      increment();
      return *this;
    }
    expr_op_iterator operator++(int) {
      expr_op_iterator T(*this);
      increment();
      return T;
    }

    /// Get the next iterator.
    ///
    /// \a std::next() doesn't work because this is technically an
    /// input_iterator, but it's a perfectly valid operation.  This is an
    /// accessor to provide the same functionality.
    expr_op_iterator getNext() const { return ++expr_op_iterator(*this); }

    bool operator==(const expr_op_iterator &X) const {
      return getBase() == X.getBase();
    }
    bool operator!=(const expr_op_iterator &X) const {
      return getBase() != X.getBase();
    }

  private:
    void increment() { Op = ExprOperand(getBase() + Op.getSize()); }
  };

  /// Visit the elements via ExprOperand wrappers.
  ///
  /// These range iterators visit elements through \a ExprOperand wrappers.
  /// This is not guaranteed to be a valid range unless \a isValid() gives \c
  /// true.
  ///
  /// \pre \a isValid() gives \c true.
  /// @{
  expr_op_iterator expr_op_begin() const {
    return expr_op_iterator(elements_begin());
  }
  expr_op_iterator expr_op_end() const {
    return expr_op_iterator(elements_end());
  }
  iterator_range<expr_op_iterator> expr_ops() const {
    return {expr_op_begin(), expr_op_end()};
  }
  /// @}

  bool isValid() const;

  static bool classof(const Metadata *MD) {
    return MD->getMetadataID() == DIExpressionKind;
  }

  /// Return whether the first element a DW_OP_deref.
  bool startsWithDeref() const {
    return getNumElements() > 0 && getElement(0) == dwarf::DW_OP_deref;
  }

  /// Holds the characteristics of one fragment of a larger variable.
  struct FragmentInfo {
    uint64_t SizeInBits;
    uint64_t OffsetInBits;
  };

  /// Retrieve the details of this fragment expression.
  static Optional<FragmentInfo> getFragmentInfo(expr_op_iterator Start,
                                                expr_op_iterator End);

  /// Retrieve the details of this fragment expression.
  Optional<FragmentInfo> getFragmentInfo() const {
    return getFragmentInfo(expr_op_begin(), expr_op_end());
  }

  /// Return whether this is a piece of an aggregate variable.
  bool isFragment() const { return getFragmentInfo().hasValue(); }

  /// Append \p Ops with operations to apply the \p Offset.
  static void appendOffset(SmallVectorImpl<uint64_t> &Ops, int64_t Offset);

  /// If this is a constant offset, extract it. If there is no expression,
  /// return true with an offset of zero.
  bool extractIfOffset(int64_t &Offset) const;

  /// Constants for DIExpression::prepend.
  enum { NoDeref = false, WithDeref = true, WithStackValue = true };

  /// Prepend \p DIExpr with a deref and offset operation and optionally turn it
  /// into a stack value.
  static DIExpression *prepend(const DIExpression *Expr, bool DerefBefore,
                               int64_t Offset = 0, bool DerefAfter = false,
                               bool StackValue = false);

  /// Prepend \p DIExpr with the given opcodes and optionally turn it into a
  /// stack value.
<<<<<<< HEAD
  static DIExpression *prependOpcodes(const DIExpression *Expr,
                                      SmallVectorImpl<uint64_t> &Ops,
                                      bool StackValue = false);

  /// Convert \p DIExpr into a stack value if it isn't one already by appending
  /// DW_OP_deref if needed, and appending \p Ops to the resulting expression.
  /// If \p DIExpr describes a fragment, the returned expression will describe
  /// the same fragment.
  static DIExpression *appendToStack(const DIExpression *Expr,
                                     ArrayRef<uint64_t> Ops);
=======
  static DIExpression *doPrepend(const DIExpression *DIExpr,
                                 SmallVectorImpl<uint64_t> &Ops,
                                 bool StackValue = false);
>>>>>>> d12f4ffa

  /// Create a DIExpression to describe one part of an aggregate variable that
  /// is fragmented across multiple Values. The DW_OP_LLVM_fragment operation
  /// will be appended to the elements of \c Expr. If \c Expr already contains
  /// a \c DW_OP_LLVM_fragment \c OffsetInBits is interpreted as an offset
  /// into the existing fragment.
  ///
  /// \param OffsetInBits Offset of the piece in bits.
  /// \param SizeInBits   Size of the piece in bits.
  /// \return             Creating a fragment expression may fail if \c Expr
  ///                     contains arithmetic operations that would be truncated.
  static Optional<DIExpression *>
  createFragmentExpression(const DIExpression *Expr, unsigned OffsetInBits,
                           unsigned SizeInBits);

  /// Determine the relative position of the fragments described by this
  /// DIExpression and \p Other.
  /// Returns -1 if this is entirely before Other, 0 if this and Other overlap,
  /// 1 if this is entirely after Other.
  int fragmentCmp(const DIExpression *Other) const {
    auto Fragment1 = *getFragmentInfo();
    auto Fragment2 = *Other->getFragmentInfo();
    unsigned l1 = Fragment1.OffsetInBits;
    unsigned l2 = Fragment2.OffsetInBits;
    unsigned r1 = l1 + Fragment1.SizeInBits;
    unsigned r2 = l2 + Fragment2.SizeInBits;
    if (r1 <= l2)
      return -1;
    else if (r2 <= l1)
      return 1;
    else
      return 0;
  }

  /// Check if fragments overlap between this DIExpression and \p Other.
  bool fragmentsOverlap(const DIExpression *Other) const {
    if (!isFragment() || !Other->isFragment())
      return true;
    return fragmentCmp(Other) == 0;
  }
};

/// Global variables.
///
/// TODO: Remove DisplayName.  It's always equal to Name.
class DIGlobalVariable : public DIVariable {
  friend class LLVMContextImpl;
  friend class MDNode;

  bool IsLocalToUnit;
  bool IsDefinition;

  DIGlobalVariable(LLVMContext &C, StorageType Storage, unsigned Line,
                   bool IsLocalToUnit, bool IsDefinition, uint32_t AlignInBits,
                   ArrayRef<Metadata *> Ops)
      : DIVariable(C, DIGlobalVariableKind, Storage, Line, Ops, AlignInBits),
        IsLocalToUnit(IsLocalToUnit), IsDefinition(IsDefinition) {}
  ~DIGlobalVariable() = default;

  static DIGlobalVariable *getImpl(LLVMContext &Context, DIScope *Scope,
                                   StringRef Name, StringRef LinkageName,
                                   DIFile *File, unsigned Line, DITypeRef Type,
                                   bool IsLocalToUnit, bool IsDefinition,
                                   DIDerivedType *StaticDataMemberDeclaration,
                                   uint32_t AlignInBits, StorageType Storage,
                                   bool ShouldCreate = true) {
    return getImpl(Context, Scope, getCanonicalMDString(Context, Name),
                   getCanonicalMDString(Context, LinkageName), File, Line, Type,
                   IsLocalToUnit, IsDefinition, StaticDataMemberDeclaration,
                   AlignInBits, Storage, ShouldCreate);
  }
  static DIGlobalVariable *
  getImpl(LLVMContext &Context, Metadata *Scope, MDString *Name,
          MDString *LinkageName, Metadata *File, unsigned Line, Metadata *Type,
          bool IsLocalToUnit, bool IsDefinition,
          Metadata *StaticDataMemberDeclaration, uint32_t AlignInBits,
          StorageType Storage, bool ShouldCreate = true);

  TempDIGlobalVariable cloneImpl() const {
    return getTemporary(getContext(), getScope(), getName(), getLinkageName(),
                        getFile(), getLine(), getType(), isLocalToUnit(),
                        isDefinition(), getStaticDataMemberDeclaration(),
                        getAlignInBits());
  }

public:
  DEFINE_MDNODE_GET(DIGlobalVariable,
                    (DIScope * Scope, StringRef Name, StringRef LinkageName,
                     DIFile *File, unsigned Line, DITypeRef Type,
                     bool IsLocalToUnit, bool IsDefinition,
                     DIDerivedType *StaticDataMemberDeclaration,
                     uint32_t AlignInBits),
                    (Scope, Name, LinkageName, File, Line, Type, IsLocalToUnit,
                     IsDefinition, StaticDataMemberDeclaration, AlignInBits))
  DEFINE_MDNODE_GET(DIGlobalVariable,
                    (Metadata * Scope, MDString *Name, MDString *LinkageName,
                     Metadata *File, unsigned Line, Metadata *Type,
                     bool IsLocalToUnit, bool IsDefinition,
                     Metadata *StaticDataMemberDeclaration,
                     uint32_t AlignInBits),
                    (Scope, Name, LinkageName, File, Line, Type, IsLocalToUnit,
                     IsDefinition, StaticDataMemberDeclaration, AlignInBits))

  TempDIGlobalVariable clone() const { return cloneImpl(); }

  bool isLocalToUnit() const { return IsLocalToUnit; }
  bool isDefinition() const { return IsDefinition; }
  StringRef getDisplayName() const { return getStringOperand(4); }
  StringRef getLinkageName() const { return getStringOperand(5); }
  DIDerivedType *getStaticDataMemberDeclaration() const {
    return cast_or_null<DIDerivedType>(getRawStaticDataMemberDeclaration());
  }

  MDString *getRawLinkageName() const { return getOperandAs<MDString>(5); }
  Metadata *getRawStaticDataMemberDeclaration() const { return getOperand(6); }

  static bool classof(const Metadata *MD) {
    return MD->getMetadataID() == DIGlobalVariableKind;
  }
};

/// Local variable.
///
/// TODO: Split up flags.
class DILocalVariable : public DIVariable {
  friend class LLVMContextImpl;
  friend class MDNode;

  unsigned Arg : 16;
  DIFlags Flags;

  DILocalVariable(LLVMContext &C, StorageType Storage, unsigned Line,
                  unsigned Arg, DIFlags Flags, uint32_t AlignInBits,
                  ArrayRef<Metadata *> Ops)
      : DIVariable(C, DILocalVariableKind, Storage, Line, Ops, AlignInBits),
        Arg(Arg), Flags(Flags) {
    assert(Arg < (1 << 16) && "DILocalVariable: Arg out of range");
  }
  ~DILocalVariable() = default;

  static DILocalVariable *getImpl(LLVMContext &Context, DIScope *Scope,
                                  StringRef Name, DIFile *File, unsigned Line,
                                  DITypeRef Type, unsigned Arg, DIFlags Flags,
                                  uint32_t AlignInBits, StorageType Storage,
                                  bool ShouldCreate = true) {
    return getImpl(Context, Scope, getCanonicalMDString(Context, Name), File,
                   Line, Type, Arg, Flags, AlignInBits, Storage, ShouldCreate);
  }
  static DILocalVariable *getImpl(LLVMContext &Context, Metadata *Scope,
                                  MDString *Name, Metadata *File, unsigned Line,
                                  Metadata *Type, unsigned Arg, DIFlags Flags,
                                  uint32_t AlignInBits, StorageType Storage,
                                  bool ShouldCreate = true);

  TempDILocalVariable cloneImpl() const {
    return getTemporary(getContext(), getScope(), getName(), getFile(),
                        getLine(), getType(), getArg(), getFlags(),
                        getAlignInBits());
  }

public:
  DEFINE_MDNODE_GET(DILocalVariable,
                    (DILocalScope * Scope, StringRef Name, DIFile *File,
                     unsigned Line, DITypeRef Type, unsigned Arg,
                     DIFlags Flags, uint32_t AlignInBits),
                    (Scope, Name, File, Line, Type, Arg, Flags, AlignInBits))
  DEFINE_MDNODE_GET(DILocalVariable,
                    (Metadata * Scope, MDString *Name, Metadata *File,
                     unsigned Line, Metadata *Type, unsigned Arg,
                     DIFlags Flags, uint32_t AlignInBits),
                    (Scope, Name, File, Line, Type, Arg, Flags, AlignInBits))

  TempDILocalVariable clone() const { return cloneImpl(); }

  /// Get the local scope for this variable.
  ///
  /// Variables must be defined in a local scope.
  DILocalScope *getScope() const {
    return cast<DILocalScope>(DIVariable::getScope());
  }

  bool isParameter() const { return Arg; }
  unsigned getArg() const { return Arg; }
  DIFlags getFlags() const { return Flags; }

  bool isArtificial() const { return getFlags() & FlagArtificial; }
  bool isObjectPointer() const { return getFlags() & FlagObjectPointer; }

  /// Check that a location is valid for this variable.
  ///
  /// Check that \c DL exists, is in the same subprogram, and has the same
  /// inlined-at location as \c this.  (Otherwise, it's not a valid attachment
  /// to a \a DbgInfoIntrinsic.)
  bool isValidLocationForIntrinsic(const DILocation *DL) const {
    return DL && getScope()->getSubprogram() == DL->getScope()->getSubprogram();
  }

  static bool classof(const Metadata *MD) {
    return MD->getMetadataID() == DILocalVariableKind;
  }
};

/// Label.
///
class DILabel : public DINode {
  friend class LLVMContextImpl;
  friend class MDNode;

  unsigned Line;

  DILabel(LLVMContext &C, StorageType Storage, unsigned Line,
          ArrayRef<Metadata *> Ops)
      : DINode(C, DILabelKind, Storage, dwarf::DW_TAG_label, Ops), Line(Line) {}
  ~DILabel() = default;

  static DILabel *getImpl(LLVMContext &Context, DIScope *Scope,
                          StringRef Name, DIFile *File, unsigned Line,
                          StorageType Storage,
                          bool ShouldCreate = true) {
    return getImpl(Context, Scope, getCanonicalMDString(Context, Name), File,
                   Line, Storage, ShouldCreate);
  }
  static DILabel *getImpl(LLVMContext &Context, Metadata *Scope,
                          MDString *Name, Metadata *File, unsigned Line,
                          StorageType Storage,
                          bool ShouldCreate = true);

  TempDILabel cloneImpl() const {
    return getTemporary(getContext(), getScope(), getName(), getFile(),
                        getLine());
  }

public:
  DEFINE_MDNODE_GET(DILabel,
                    (DILocalScope * Scope, StringRef Name, DIFile *File,
                     unsigned Line),
                    (Scope, Name, File, Line))
  DEFINE_MDNODE_GET(DILabel,
                    (Metadata * Scope, MDString *Name, Metadata *File,
                     unsigned Line),
                    (Scope, Name, File, Line))

  TempDILabel clone() const { return cloneImpl(); }

  /// Get the local scope for this label.
  ///
  /// Labels must be defined in a local scope.
  DILocalScope *getScope() const {
    return cast_or_null<DILocalScope>(getRawScope());
  }
  unsigned getLine() const { return Line; }
  StringRef getName() const { return getStringOperand(1); }
  DIFile *getFile() const { return cast_or_null<DIFile>(getRawFile()); }

  Metadata *getRawScope() const { return getOperand(0); }
  MDString *getRawName() const { return getOperandAs<MDString>(1); }
  Metadata *getRawFile() const { return getOperand(2); }

  /// Check that a location is valid for this label.
  ///
  /// Check that \c DL exists, is in the same subprogram, and has the same
  /// inlined-at location as \c this.  (Otherwise, it's not a valid attachment
  /// to a \a DbgInfoIntrinsic.)
  bool isValidLocationForIntrinsic(const DILocation *DL) const {
    return DL && getScope()->getSubprogram() == DL->getScope()->getSubprogram();
  }

  static bool classof(const Metadata *MD) {
    return MD->getMetadataID() == DILabelKind;
  }
};

class DIObjCProperty : public DINode {
  friend class LLVMContextImpl;
  friend class MDNode;

  unsigned Line;
  unsigned Attributes;

  DIObjCProperty(LLVMContext &C, StorageType Storage, unsigned Line,
                 unsigned Attributes, ArrayRef<Metadata *> Ops)
      : DINode(C, DIObjCPropertyKind, Storage, dwarf::DW_TAG_APPLE_property,
               Ops),
        Line(Line), Attributes(Attributes) {}
  ~DIObjCProperty() = default;

  static DIObjCProperty *
  getImpl(LLVMContext &Context, StringRef Name, DIFile *File, unsigned Line,
          StringRef GetterName, StringRef SetterName, unsigned Attributes,
          DITypeRef Type, StorageType Storage, bool ShouldCreate = true) {
    return getImpl(Context, getCanonicalMDString(Context, Name), File, Line,
                   getCanonicalMDString(Context, GetterName),
                   getCanonicalMDString(Context, SetterName), Attributes, Type,
                   Storage, ShouldCreate);
  }
  static DIObjCProperty *getImpl(LLVMContext &Context, MDString *Name,
                                 Metadata *File, unsigned Line,
                                 MDString *GetterName, MDString *SetterName,
                                 unsigned Attributes, Metadata *Type,
                                 StorageType Storage, bool ShouldCreate = true);

  TempDIObjCProperty cloneImpl() const {
    return getTemporary(getContext(), getName(), getFile(), getLine(),
                        getGetterName(), getSetterName(), getAttributes(),
                        getType());
  }

public:
  DEFINE_MDNODE_GET(DIObjCProperty,
                    (StringRef Name, DIFile *File, unsigned Line,
                     StringRef GetterName, StringRef SetterName,
                     unsigned Attributes, DITypeRef Type),
                    (Name, File, Line, GetterName, SetterName, Attributes,
                     Type))
  DEFINE_MDNODE_GET(DIObjCProperty,
                    (MDString * Name, Metadata *File, unsigned Line,
                     MDString *GetterName, MDString *SetterName,
                     unsigned Attributes, Metadata *Type),
                    (Name, File, Line, GetterName, SetterName, Attributes,
                     Type))

  TempDIObjCProperty clone() const { return cloneImpl(); }

  unsigned getLine() const { return Line; }
  unsigned getAttributes() const { return Attributes; }
  StringRef getName() const { return getStringOperand(0); }
  DIFile *getFile() const { return cast_or_null<DIFile>(getRawFile()); }
  StringRef getGetterName() const { return getStringOperand(2); }
  StringRef getSetterName() const { return getStringOperand(3); }
  DITypeRef getType() const { return DITypeRef(getRawType()); }

  StringRef getFilename() const {
    if (auto *F = getFile())
      return F->getFilename();
    return "";
  }

  StringRef getDirectory() const {
    if (auto *F = getFile())
      return F->getDirectory();
    return "";
  }

  Optional<StringRef> getSource() const {
    if (auto *F = getFile())
      return F->getSource();
    return None;
  }

  MDString *getRawName() const { return getOperandAs<MDString>(0); }
  Metadata *getRawFile() const { return getOperand(1); }
  MDString *getRawGetterName() const { return getOperandAs<MDString>(2); }
  MDString *getRawSetterName() const { return getOperandAs<MDString>(3); }
  Metadata *getRawType() const { return getOperand(4); }

  static bool classof(const Metadata *MD) {
    return MD->getMetadataID() == DIObjCPropertyKind;
  }
};

/// An imported module (C++ using directive or similar).
class DIImportedEntity : public DINode {
  friend class LLVMContextImpl;
  friend class MDNode;

  unsigned Line;

  DIImportedEntity(LLVMContext &C, StorageType Storage, unsigned Tag,
                   unsigned Line, ArrayRef<Metadata *> Ops)
      : DINode(C, DIImportedEntityKind, Storage, Tag, Ops), Line(Line) {}
  ~DIImportedEntity() = default;

  static DIImportedEntity *getImpl(LLVMContext &Context, unsigned Tag,
                                   DIScope *Scope, DINodeRef Entity,
                                   DIFile *File, unsigned Line, StringRef Name,
                                   StorageType Storage,
                                   bool ShouldCreate = true) {
    return getImpl(Context, Tag, Scope, Entity, File, Line,
                   getCanonicalMDString(Context, Name), Storage, ShouldCreate);
  }
  static DIImportedEntity *getImpl(LLVMContext &Context, unsigned Tag,
                                   Metadata *Scope, Metadata *Entity,
                                   Metadata *File, unsigned Line,
                                   MDString *Name, StorageType Storage,
                                   bool ShouldCreate = true);

  TempDIImportedEntity cloneImpl() const {
    return getTemporary(getContext(), getTag(), getScope(), getEntity(),
                        getFile(), getLine(), getName());
  }

public:
  DEFINE_MDNODE_GET(DIImportedEntity,
                    (unsigned Tag, DIScope *Scope, DINodeRef Entity,
                     DIFile *File, unsigned Line, StringRef Name = ""),
                    (Tag, Scope, Entity, File, Line, Name))
  DEFINE_MDNODE_GET(DIImportedEntity,
                    (unsigned Tag, Metadata *Scope, Metadata *Entity,
                     Metadata *File, unsigned Line, MDString *Name),
                    (Tag, Scope, Entity, File, Line, Name))

  TempDIImportedEntity clone() const { return cloneImpl(); }

  unsigned getLine() const { return Line; }
  DIScope *getScope() const { return cast_or_null<DIScope>(getRawScope()); }
  DINodeRef getEntity() const { return DINodeRef(getRawEntity()); }
  StringRef getName() const { return getStringOperand(2); }
  DIFile *getFile() const { return cast_or_null<DIFile>(getRawFile()); }

  Metadata *getRawScope() const { return getOperand(0); }
  Metadata *getRawEntity() const { return getOperand(1); }
  MDString *getRawName() const { return getOperandAs<MDString>(2); }
  Metadata *getRawFile() const { return getOperand(3); }

  static bool classof(const Metadata *MD) {
    return MD->getMetadataID() == DIImportedEntityKind;
  }
};

/// A pair of DIGlobalVariable and DIExpression.
class DIGlobalVariableExpression : public MDNode {
  friend class LLVMContextImpl;
  friend class MDNode;

  DIGlobalVariableExpression(LLVMContext &C, StorageType Storage,
                             ArrayRef<Metadata *> Ops)
      : MDNode(C, DIGlobalVariableExpressionKind, Storage, Ops) {}
  ~DIGlobalVariableExpression() = default;

  static DIGlobalVariableExpression *
  getImpl(LLVMContext &Context, Metadata *Variable, Metadata *Expression,
          StorageType Storage, bool ShouldCreate = true);

  TempDIGlobalVariableExpression cloneImpl() const {
    return getTemporary(getContext(), getVariable(), getExpression());
  }

public:
  DEFINE_MDNODE_GET(DIGlobalVariableExpression,
                    (Metadata * Variable, Metadata *Expression),
                    (Variable, Expression))

  TempDIGlobalVariableExpression clone() const { return cloneImpl(); }

  Metadata *getRawVariable() const { return getOperand(0); }

  DIGlobalVariable *getVariable() const {
    return cast_or_null<DIGlobalVariable>(getRawVariable());
  }

  Metadata *getRawExpression() const { return getOperand(1); }

  DIExpression *getExpression() const {
    return cast<DIExpression>(getRawExpression());
  }

  static bool classof(const Metadata *MD) {
    return MD->getMetadataID() == DIGlobalVariableExpressionKind;
  }
};

/// Macro Info DWARF-like metadata node.
///
/// A metadata node with a DWARF macro info (i.e., a constant named
/// \c DW_MACINFO_*, defined in llvm/BinaryFormat/Dwarf.h).  Called \a
/// DIMacroNode
/// because it's potentially used for non-DWARF output.
class DIMacroNode : public MDNode {
  friend class LLVMContextImpl;
  friend class MDNode;

protected:
  DIMacroNode(LLVMContext &C, unsigned ID, StorageType Storage, unsigned MIType,
              ArrayRef<Metadata *> Ops1, ArrayRef<Metadata *> Ops2 = None)
      : MDNode(C, ID, Storage, Ops1, Ops2) {
    assert(MIType < 1u << 16);
    SubclassData16 = MIType;
  }
  ~DIMacroNode() = default;

  template <class Ty> Ty *getOperandAs(unsigned I) const {
    return cast_or_null<Ty>(getOperand(I));
  }

  StringRef getStringOperand(unsigned I) const {
    if (auto *S = getOperandAs<MDString>(I))
      return S->getString();
    return StringRef();
  }

  static MDString *getCanonicalMDString(LLVMContext &Context, StringRef S) {
    if (S.empty())
      return nullptr;
    return MDString::get(Context, S);
  }

public:
  unsigned getMacinfoType() const { return SubclassData16; }

  static bool classof(const Metadata *MD) {
    switch (MD->getMetadataID()) {
    default:
      return false;
    case DIMacroKind:
    case DIMacroFileKind:
      return true;
    }
  }
};

class DIMacro : public DIMacroNode {
  friend class LLVMContextImpl;
  friend class MDNode;

  unsigned Line;

  DIMacro(LLVMContext &C, StorageType Storage, unsigned MIType, unsigned Line,
          ArrayRef<Metadata *> Ops)
      : DIMacroNode(C, DIMacroKind, Storage, MIType, Ops), Line(Line) {}
  ~DIMacro() = default;

  static DIMacro *getImpl(LLVMContext &Context, unsigned MIType, unsigned Line,
                          StringRef Name, StringRef Value, StorageType Storage,
                          bool ShouldCreate = true) {
    return getImpl(Context, MIType, Line, getCanonicalMDString(Context, Name),
                   getCanonicalMDString(Context, Value), Storage, ShouldCreate);
  }
  static DIMacro *getImpl(LLVMContext &Context, unsigned MIType, unsigned Line,
                          MDString *Name, MDString *Value, StorageType Storage,
                          bool ShouldCreate = true);

  TempDIMacro cloneImpl() const {
    return getTemporary(getContext(), getMacinfoType(), getLine(), getName(),
                        getValue());
  }

public:
  DEFINE_MDNODE_GET(DIMacro, (unsigned MIType, unsigned Line, StringRef Name,
                              StringRef Value = ""),
                    (MIType, Line, Name, Value))
  DEFINE_MDNODE_GET(DIMacro, (unsigned MIType, unsigned Line, MDString *Name,
                              MDString *Value),
                    (MIType, Line, Name, Value))

  TempDIMacro clone() const { return cloneImpl(); }

  unsigned getLine() const { return Line; }

  StringRef getName() const { return getStringOperand(0); }
  StringRef getValue() const { return getStringOperand(1); }

  MDString *getRawName() const { return getOperandAs<MDString>(0); }
  MDString *getRawValue() const { return getOperandAs<MDString>(1); }

  static bool classof(const Metadata *MD) {
    return MD->getMetadataID() == DIMacroKind;
  }
};

class DIMacroFile : public DIMacroNode {
  friend class LLVMContextImpl;
  friend class MDNode;

  unsigned Line;

  DIMacroFile(LLVMContext &C, StorageType Storage, unsigned MIType,
              unsigned Line, ArrayRef<Metadata *> Ops)
      : DIMacroNode(C, DIMacroFileKind, Storage, MIType, Ops), Line(Line) {}
  ~DIMacroFile() = default;

  static DIMacroFile *getImpl(LLVMContext &Context, unsigned MIType,
                              unsigned Line, DIFile *File,
                              DIMacroNodeArray Elements, StorageType Storage,
                              bool ShouldCreate = true) {
    return getImpl(Context, MIType, Line, static_cast<Metadata *>(File),
                   Elements.get(), Storage, ShouldCreate);
  }

  static DIMacroFile *getImpl(LLVMContext &Context, unsigned MIType,
                              unsigned Line, Metadata *File, Metadata *Elements,
                              StorageType Storage, bool ShouldCreate = true);

  TempDIMacroFile cloneImpl() const {
    return getTemporary(getContext(), getMacinfoType(), getLine(), getFile(),
                        getElements());
  }

public:
  DEFINE_MDNODE_GET(DIMacroFile, (unsigned MIType, unsigned Line, DIFile *File,
                                  DIMacroNodeArray Elements),
                    (MIType, Line, File, Elements))
  DEFINE_MDNODE_GET(DIMacroFile, (unsigned MIType, unsigned Line,
                                  Metadata *File, Metadata *Elements),
                    (MIType, Line, File, Elements))

  TempDIMacroFile clone() const { return cloneImpl(); }

  void replaceElements(DIMacroNodeArray Elements) {
#ifndef NDEBUG
    for (DIMacroNode *Op : getElements())
      assert(is_contained(Elements->operands(), Op) &&
             "Lost a macro node during macro node list replacement");
#endif
    replaceOperandWith(1, Elements.get());
  }

  unsigned getLine() const { return Line; }
  DIFile *getFile() const { return cast_or_null<DIFile>(getRawFile()); }

  DIMacroNodeArray getElements() const {
    return cast_or_null<MDTuple>(getRawElements());
  }

  Metadata *getRawFile() const { return getOperand(0); }
  Metadata *getRawElements() const { return getOperand(1); }

  static bool classof(const Metadata *MD) {
    return MD->getMetadataID() == DIMacroFileKind;
  }
};

} // end namespace llvm

#undef DEFINE_MDNODE_GET_UNPACK_IMPL
#undef DEFINE_MDNODE_GET_UNPACK
#undef DEFINE_MDNODE_GET

#endif // LLVM_IR_DEBUGINFOMETADATA_H<|MERGE_RESOLUTION|>--- conflicted
+++ resolved
@@ -232,7 +232,6 @@
     case DITemplateValueParameterKind:
     case DIGlobalVariableKind:
     case DILocalVariableKind:
-    case DILabelKind:
     case DIObjCPropertyKind:
     case DIImportedEntityKind:
     case DIModuleKind:
@@ -397,38 +396,36 @@
   friend class MDNode;
 
   int64_t Value;
+
   DIEnumerator(LLVMContext &C, StorageType Storage, int64_t Value,
-               bool IsUnsigned, ArrayRef<Metadata *> Ops)
+               ArrayRef<Metadata *> Ops)
       : DINode(C, DIEnumeratorKind, Storage, dwarf::DW_TAG_enumerator, Ops),
-        Value(Value) {
-    SubclassData32 = IsUnsigned;
-  }
+        Value(Value) {}
   ~DIEnumerator() = default;
 
   static DIEnumerator *getImpl(LLVMContext &Context, int64_t Value,
-                               bool IsUnsigned, StringRef Name,
-                               StorageType Storage, bool ShouldCreate = true) {
-    return getImpl(Context, Value, IsUnsigned,
-                   getCanonicalMDString(Context, Name), Storage, ShouldCreate);
+                               StringRef Name, StorageType Storage,
+                               bool ShouldCreate = true) {
+    return getImpl(Context, Value, getCanonicalMDString(Context, Name), Storage,
+                   ShouldCreate);
   }
   static DIEnumerator *getImpl(LLVMContext &Context, int64_t Value,
-                               bool IsUnsigned, MDString *Name,
-                               StorageType Storage, bool ShouldCreate = true);
+                               MDString *Name, StorageType Storage,
+                               bool ShouldCreate = true);
 
   TempDIEnumerator cloneImpl() const {
-    return getTemporary(getContext(), getValue(), isUnsigned(), getName());
-  }
-
-public:
-  DEFINE_MDNODE_GET(DIEnumerator, (int64_t Value, bool IsUnsigned, StringRef Name),
-                    (Value, IsUnsigned, Name))
-  DEFINE_MDNODE_GET(DIEnumerator, (int64_t Value, bool IsUnsigned, MDString *Name),
-                    (Value, IsUnsigned, Name))
+    return getTemporary(getContext(), getValue(), getName());
+  }
+
+public:
+  DEFINE_MDNODE_GET(DIEnumerator, (int64_t Value, StringRef Name),
+                    (Value, Name))
+  DEFINE_MDNODE_GET(DIEnumerator, (int64_t Value, MDString *Name),
+                    (Value, Name))
 
   TempDIEnumerator clone() const { return cloneImpl(); }
 
   int64_t getValue() const { return Value; }
-  bool isUnsigned() const { return SubclassData32; }
   StringRef getName() const { return getStringOperand(0); }
 
   MDString *getRawName() const { return getOperandAs<MDString>(0); }
@@ -456,7 +453,6 @@
 
   inline StringRef getFilename() const;
   inline StringRef getDirectory() const;
-  inline Optional<StringRef> getSource() const;
 
   StringRef getName() const;
   DIScopeRef getScope() const;
@@ -501,103 +497,63 @@
   friend class MDNode;
 
 public:
-  /// Which algorithm (e.g. MD5) a checksum was generated with.
-  ///
-  /// The encoding is explicit because it is used directly in Bitcode. The
-  /// value 0 is reserved to indicate the absence of a checksum in Bitcode.
+  // These values must be explictly set, as they end up in the final object
+  // file.
   enum ChecksumKind {
-    // The first variant was originally CSK_None, encoded as 0. The new
-    // internal representation removes the need for this by wrapping the
-    // ChecksumInfo in an Optional, but to preserve Bitcode compatibility the 0
-    // encoding is reserved.
+    CSK_None = 0,
     CSK_MD5 = 1,
     CSK_SHA1 = 2,
     CSK_Last = CSK_SHA1 // Should be last enumeration.
   };
 
-  /// A single checksum, represented by a \a Kind and a \a Value (a string).
-  template <typename T>
-  struct ChecksumInfo {
-    /// The kind of checksum which \a Value encodes.
-    ChecksumKind Kind;
-    /// The string value of the checksum.
-    T Value;
-
-    ChecksumInfo(ChecksumKind Kind, T Value) : Kind(Kind), Value(Value) { }
-    ~ChecksumInfo() = default;
-    bool operator==(const ChecksumInfo<T> &X) const {
-      return Kind == X.Kind && Value == X.Value;
-    }
-    bool operator!=(const ChecksumInfo<T> &X) const { return !(*this == X); }
-    StringRef getKindAsString() const { return getChecksumKindAsString(Kind); }
-  };
-
 private:
-  Optional<ChecksumInfo<MDString *>> Checksum;
-  Optional<MDString *> Source;
-
-  DIFile(LLVMContext &C, StorageType Storage,
-         Optional<ChecksumInfo<MDString *>> CS, Optional<MDString *> Src,
+  ChecksumKind CSKind;
+
+  DIFile(LLVMContext &C, StorageType Storage, ChecksumKind CSK,
          ArrayRef<Metadata *> Ops)
       : DIScope(C, DIFileKind, Storage, dwarf::DW_TAG_file_type, Ops),
-        Checksum(CS), Source(Src) {}
+        CSKind(CSK) {}
   ~DIFile() = default;
 
   static DIFile *getImpl(LLVMContext &Context, StringRef Filename,
-                         StringRef Directory,
-                         Optional<ChecksumInfo<StringRef>> CS,
-                         Optional<StringRef> Source,
+                         StringRef Directory, ChecksumKind CSK, StringRef CS,
                          StorageType Storage, bool ShouldCreate = true) {
-    Optional<ChecksumInfo<MDString *>> MDChecksum;
-    if (CS)
-      MDChecksum.emplace(CS->Kind, getCanonicalMDString(Context, CS->Value));
     return getImpl(Context, getCanonicalMDString(Context, Filename),
-                   getCanonicalMDString(Context, Directory), MDChecksum,
-                   Source ? Optional<MDString *>(getCanonicalMDString(Context, *Source)) : None,
-                   Storage, ShouldCreate);
+                   getCanonicalMDString(Context, Directory), CSK,
+                   getCanonicalMDString(Context, CS), Storage, ShouldCreate);
   }
   static DIFile *getImpl(LLVMContext &Context, MDString *Filename,
-                         MDString *Directory,
-                         Optional<ChecksumInfo<MDString *>> CS,
-                         Optional<MDString *> Source, StorageType Storage,
-                         bool ShouldCreate = true);
+                         MDString *Directory, ChecksumKind CSK, MDString *CS,
+                         StorageType Storage, bool ShouldCreate = true);
 
   TempDIFile cloneImpl() const {
     return getTemporary(getContext(), getFilename(), getDirectory(),
-                        getChecksum(), getSource());
+                        getChecksumKind(), getChecksum());
   }
 
 public:
   DEFINE_MDNODE_GET(DIFile, (StringRef Filename, StringRef Directory,
-                             Optional<ChecksumInfo<StringRef>> CS = None,
-                             Optional<StringRef> Source = None),
-                    (Filename, Directory, CS, Source))
+                             ChecksumKind CSK = CSK_None,
+                             StringRef CS = StringRef()),
+                    (Filename, Directory, CSK, CS))
   DEFINE_MDNODE_GET(DIFile, (MDString * Filename, MDString *Directory,
-                             Optional<ChecksumInfo<MDString *>> CS = None,
-                             Optional<MDString *> Source = None),
-                    (Filename, Directory, CS, Source))
+                             ChecksumKind CSK = CSK_None,
+                             MDString *CS = nullptr),
+                    (Filename, Directory, CSK, CS))
 
   TempDIFile clone() const { return cloneImpl(); }
 
   StringRef getFilename() const { return getStringOperand(0); }
   StringRef getDirectory() const { return getStringOperand(1); }
-  Optional<ChecksumInfo<StringRef>> getChecksum() const {
-    Optional<ChecksumInfo<StringRef>> StringRefChecksum;
-    if (Checksum)
-      StringRefChecksum.emplace(Checksum->Kind, Checksum->Value->getString());
-    return StringRefChecksum;
-  }
-  Optional<StringRef> getSource() const {
-    return Source ? Optional<StringRef>((*Source)->getString()) : None;
-  }
+  StringRef getChecksum() const { return getStringOperand(2); }
+  ChecksumKind getChecksumKind() const { return CSKind; }
+  StringRef getChecksumKindAsString() const;
 
   MDString *getRawFilename() const { return getOperandAs<MDString>(0); }
   MDString *getRawDirectory() const { return getOperandAs<MDString>(1); }
-  Optional<ChecksumInfo<MDString *>> getRawChecksum() const { return Checksum; }
-  Optional<MDString *> getRawSource() const { return Source; }
-
-  static StringRef getChecksumKindAsString(ChecksumKind CSKind);
-  static Optional<ChecksumKind> getChecksumKind(StringRef CSKindStr);
+  MDString *getRawChecksum() const { return getOperandAs<MDString>(2); }
+
+  static ChecksumKind getChecksumKind(StringRef CSKindStr);
 
   static bool classof(const Metadata *MD) {
     return MD->getMetadataID() == DIFileKind;
@@ -614,12 +570,6 @@
   if (auto *F = getFile())
     return F->getDirectory();
   return "";
-}
-
-Optional<StringRef> DIScope::getSource() const {
-  if (auto *F = getFile())
-    return F->getSource();
-  return None;
 }
 
 /// Base class for types.
@@ -679,11 +629,9 @@
   Metadata *getRawScope() const { return getOperand(1); }
   MDString *getRawName() const { return getOperandAs<MDString>(2); }
 
-  /// Returns a new temporary DIType with updated Flags
-  TempDIType cloneWithFlags(DIFlags NewFlags) const {
-    auto NewTy = clone();
-    NewTy->Flags = NewFlags;
-    return NewTy;
+  void setFlags(DIFlags NewFlags) {
+    assert(!isUniqued() && "Cannot set flags on uniqued nodes");
+    Flags = NewFlags;
   }
 
   bool isPrivate() const {
@@ -778,12 +726,6 @@
 
   unsigned getEncoding() const { return Encoding; }
 
-  enum class Signedness { Signed, Unsigned };
-
-  /// Return the signedness of this type, or None if this type is neither
-  /// signed nor unsigned.
-  Optional<Signedness> getSignedness() const;
-
   static bool classof(const Metadata *MD) {
     return MD->getMetadataID() == DIBasicTypeKind;
   }
@@ -799,7 +741,7 @@
   friend class LLVMContextImpl;
   friend class MDNode;
 
-  /// The DWARF address space of the memory pointed to or referenced by a
+  /// \brief The DWARF address space of the memory pointed to or referenced by a
   /// pointer or reference type respectively.
   Optional<unsigned> DWARFAddressSpace;
 
@@ -874,8 +816,7 @@
   /// Get extra data associated with this derived type.
   ///
   /// Class type for pointer-to-members, objective-c property node for ivars,
-  /// global constant wrapper for static members, or virtual base pointer offset
-  /// for inheritance.
+  /// or global constant wrapper for static members.
   ///
   /// TODO: Separate out types that need this extra operand: pointer-to-member
   /// types and member fields (static members and ivars).
@@ -891,14 +832,6 @@
 
   DIObjCProperty *getObjCProperty() const {
     return dyn_cast_or_null<DIObjCProperty>(getExtraData());
-  }
-
-  uint32_t getVBPtrOffset() const {
-    assert(getTag() == dwarf::DW_TAG_inheritance);
-    if (auto *CM = cast_or_null<ConstantAsMetadata>(getExtraData()))
-      if (auto *CI = dyn_cast_or_null<ConstantInt>(CM->getValue()))
-        return static_cast<uint32_t>(CI->getZExtValue());
-    return 0;
   }
 
   Constant *getStorageOffsetInBits() const {
@@ -1166,7 +1099,7 @@
   };
 
   static Optional<DebugEmissionKind> getEmissionKind(StringRef Str);
-  static const char *emissionKindString(DebugEmissionKind EK);
+  static const char *EmissionKindString(DebugEmissionKind EK);
 
 private:
   unsigned SourceLanguage;
@@ -1443,7 +1376,6 @@
   DIFile *getFile() const { return getScope()->getFile(); }
   StringRef getFilename() const { return getScope()->getFilename(); }
   StringRef getDirectory() const { return getScope()->getDirectory(); }
-  Optional<StringRef> getSource() const { return getScope()->getSource(); }
 
   /// Get the scope where this is inlined.
   ///
@@ -1487,7 +1419,7 @@
   ///
   /// The above 3 components are encoded into a 32bit unsigned integer in
   /// order. If the lowest bit is 1, the current component is empty, and the
-  /// next component will start in the next bit. Otherwise, the current
+  /// next component will start in the next bit. Otherwise, the the current
   /// component is non-empty, and its content starts in the next bit. The
   /// length of each components is either 5 bit or 12 bit: if the 7th bit
   /// is 0, the bit 2~6 (5 bits) are used to represent the component; if the
@@ -1515,25 +1447,26 @@
   /// discriminator.
   inline const DILocation *cloneWithDuplicationFactor(unsigned DF) const;
 
-  enum { NoGeneratedLocation = false, WithGeneratedLocation = true };
-
   /// When two instructions are combined into a single instruction we also
   /// need to combine the original locations into a single location.
   ///
   /// When the locations are the same we can use either location. When they
-  /// differ, we need a third location which is distinct from either. If they
-  /// have the same file/line but have a different discriminator we could
-  /// create a location with a new discriminator. If they are from different
-  /// files/lines the location is ambiguous and can't be represented in a line
-  /// entry. In this case, if \p GenerateLocation is true, we will set the
-  /// merged debug location as line 0 of the nearest common scope where the two
-  /// locations are inlined from.
-  ///
-  /// \p GenerateLocation: Whether the merged location can be generated when
-  /// \p LocA and \p LocB differ.
+  /// differ, we need a third location which is distinct from either. If
+  /// they have the same file/line but have a different discriminator we
+  /// could create a location with a new discriminator. If they are from
+  /// different files/lines the location is ambiguous and can't be
+  /// represented in a single line entry.  In this case, no location
+  /// should be set, unless the merged instruction is a call, which we will
+  /// set the merged debug location as line 0 of the nearest common scope
+  /// where 2 locations are inlined from. This only applies to Instruction;
+  /// for MachineInstruction, as it is post-inline, we will treat the call
+  /// instruction the same way as other instructions.
+  ///
+  /// \p ForInst: The Instruction the merged DILocation is for. If the
+  /// Instruction is unavailable or non-existent, use nullptr.
   static const DILocation *
   getMergedLocation(const DILocation *LocA, const DILocation *LocB,
-                    bool GenerateLocation = NoGeneratedLocation);
+                    const Instruction *ForInst = nullptr);
 
   /// Returns the base discriminator for a given encoded discriminator \p D.
   static unsigned getBaseDiscriminatorFromDiscriminator(unsigned D) {
@@ -1627,13 +1560,13 @@
           unsigned VirtualIndex, int ThisAdjustment, DIFlags Flags,
           bool IsOptimized, DICompileUnit *Unit,
           DITemplateParameterArray TemplateParams, DISubprogram *Declaration,
-          DINodeArray RetainedNodes, DITypeArray ThrownTypes,
+          DILocalVariableArray Variables, DITypeArray ThrownTypes,
           StorageType Storage, bool ShouldCreate = true) {
     return getImpl(Context, Scope, getCanonicalMDString(Context, Name),
                    getCanonicalMDString(Context, LinkageName), File, Line, Type,
                    IsLocalToUnit, IsDefinition, ScopeLine, ContainingType,
                    Virtuality, VirtualIndex, ThisAdjustment, Flags, IsOptimized,
-                   Unit, TemplateParams.get(), Declaration, RetainedNodes.get(),
+                   Unit, TemplateParams.get(), Declaration, Variables.get(),
                    ThrownTypes.get(), Storage, ShouldCreate);
   }
   static DISubprogram *
@@ -1642,7 +1575,7 @@
           bool IsLocalToUnit, bool IsDefinition, unsigned ScopeLine,
           Metadata *ContainingType, unsigned Virtuality, unsigned VirtualIndex,
           int ThisAdjustment, DIFlags Flags, bool IsOptimized, Metadata *Unit,
-          Metadata *TemplateParams, Metadata *Declaration, Metadata *RetainedNodes,
+          Metadata *TemplateParams, Metadata *Declaration, Metadata *Variables,
           Metadata *ThrownTypes, StorageType Storage, bool ShouldCreate = true);
 
   TempDISubprogram cloneImpl() const {
@@ -1651,7 +1584,7 @@
                         isDefinition(), getScopeLine(), getContainingType(),
                         getVirtuality(), getVirtualIndex(), getThisAdjustment(),
                         getFlags(), isOptimized(), getUnit(),
-                        getTemplateParams(), getDeclaration(), getRetainedNodes(),
+                        getTemplateParams(), getDeclaration(), getVariables(),
                         getThrownTypes());
   }
 
@@ -1665,12 +1598,12 @@
                      bool IsOptimized, DICompileUnit *Unit,
                      DITemplateParameterArray TemplateParams = nullptr,
                      DISubprogram *Declaration = nullptr,
-                     DINodeArray RetainedNodes = nullptr,
+                     DILocalVariableArray Variables = nullptr,
                      DITypeArray ThrownTypes = nullptr),
                     (Scope, Name, LinkageName, File, Line, Type, IsLocalToUnit,
                      IsDefinition, ScopeLine, ContainingType, Virtuality,
                      VirtualIndex, ThisAdjustment, Flags, IsOptimized, Unit,
-                     TemplateParams, Declaration, RetainedNodes, ThrownTypes))
+                     TemplateParams, Declaration, Variables, ThrownTypes))
   DEFINE_MDNODE_GET(
       DISubprogram,
       (Metadata * Scope, MDString *Name, MDString *LinkageName, Metadata *File,
@@ -1678,21 +1611,14 @@
        unsigned ScopeLine, Metadata *ContainingType, unsigned Virtuality,
        unsigned VirtualIndex, int ThisAdjustment, DIFlags Flags,
        bool IsOptimized, Metadata *Unit, Metadata *TemplateParams = nullptr,
-       Metadata *Declaration = nullptr, Metadata *RetainedNodes = nullptr,
+       Metadata *Declaration = nullptr, Metadata *Variables = nullptr,
        Metadata *ThrownTypes = nullptr),
       (Scope, Name, LinkageName, File, Line, Type, IsLocalToUnit, IsDefinition,
        ScopeLine, ContainingType, Virtuality, VirtualIndex, ThisAdjustment,
-       Flags, IsOptimized, Unit, TemplateParams, Declaration, RetainedNodes,
+       Flags, IsOptimized, Unit, TemplateParams, Declaration, Variables,
        ThrownTypes))
 
   TempDISubprogram clone() const { return cloneImpl(); }
-
-  /// Returns a new temporary DISubprogram with updated Flags
-  TempDISubprogram cloneWithFlags(DIFlags NewFlags) const {
-    auto NewSP = clone();
-    NewSP->Flags = NewFlags;
-    return NewSP;
-  }
 
 public:
   unsigned getLine() const { return Line; }
@@ -1736,11 +1662,6 @@
   /// Return true if this subprogram is C++11 noreturn or C11 _Noreturn
   bool isNoReturn() const { return getFlags() & FlagNoReturn; }
 
-  // Check if this routine is a compiler-generated thunk.
-  //
-  // Returns true if this subprogram is a thunk generated by the compiler.
-  bool isThunk() const { return getFlags() & FlagThunk; }
-
   DIScopeRef getScope() const { return DIScopeRef(getRawScope()); }
 
   StringRef getName() const { return getStringOperand(2); }
@@ -1763,8 +1684,8 @@
   DISubprogram *getDeclaration() const {
     return cast_or_null<DISubprogram>(getRawDeclaration());
   }
-  DINodeArray getRetainedNodes() const {
-    return cast_or_null<MDTuple>(getRawRetainedNodes());
+  DILocalVariableArray getVariables() const {
+    return cast_or_null<MDTuple>(getRawVariables());
   }
   DITypeArray getThrownTypes() const {
     return cast_or_null<MDTuple>(getRawThrownTypes());
@@ -1776,7 +1697,7 @@
   Metadata *getRawType() const { return getOperand(4); }
   Metadata *getRawUnit() const { return getOperand(5); }
   Metadata *getRawDeclaration() const { return getOperand(6); }
-  Metadata *getRawRetainedNodes() const { return getOperand(7); }
+  Metadata *getRawVariables() const { return getOperand(7); }
   Metadata *getRawContainingType() const {
     return getNumOperands() > 8 ? getOperandAs<Metadata>(8) : nullptr;
   }
@@ -2212,14 +2133,6 @@
   /// Determines the size of the variable's type.
   Optional<uint64_t> getSizeInBits() const;
 
-  /// Return the signedness of this variable's type, or None if this type is
-  /// neither signed nor unsigned.
-  Optional<DIBasicType::Signedness> getSignedness() const {
-    if (auto *BT = dyn_cast<DIBasicType>(getType().resolve()))
-      return BT->getSignedness();
-    return None;
-  }
-
   StringRef getFilename() const {
     if (auto *F = getFile())
       return F->getFilename();
@@ -2230,12 +2143,6 @@
     if (auto *F = getFile())
       return F->getDirectory();
     return "";
-  }
-
-  Optional<StringRef> getSource() const {
-    if (auto *F = getFile())
-      return F->getSource();
-    return None;
   }
 
   Metadata *getRawScope() const { return getOperand(0); }
@@ -2326,11 +2233,6 @@
     ///
     /// Return the number of elements in the operand (1 + args).
     unsigned getSize() const;
-
-    /// Append the elements of this operand to \p V.
-    void appendToVector(SmallVectorImpl<uint64_t> &V) const {
-      V.append(get(), get() + getSize());
-    }
   };
 
   /// An iterator for expression operands.
@@ -2434,28 +2336,15 @@
 
   /// Prepend \p DIExpr with a deref and offset operation and optionally turn it
   /// into a stack value.
-  static DIExpression *prepend(const DIExpression *Expr, bool DerefBefore,
+  static DIExpression *prepend(const DIExpression *DIExpr, bool DerefBefore,
                                int64_t Offset = 0, bool DerefAfter = false,
                                bool StackValue = false);
 
   /// Prepend \p DIExpr with the given opcodes and optionally turn it into a
   /// stack value.
-<<<<<<< HEAD
-  static DIExpression *prependOpcodes(const DIExpression *Expr,
-                                      SmallVectorImpl<uint64_t> &Ops,
-                                      bool StackValue = false);
-
-  /// Convert \p DIExpr into a stack value if it isn't one already by appending
-  /// DW_OP_deref if needed, and appending \p Ops to the resulting expression.
-  /// If \p DIExpr describes a fragment, the returned expression will describe
-  /// the same fragment.
-  static DIExpression *appendToStack(const DIExpression *Expr,
-                                     ArrayRef<uint64_t> Ops);
-=======
   static DIExpression *doPrepend(const DIExpression *DIExpr,
                                  SmallVectorImpl<uint64_t> &Ops,
                                  bool StackValue = false);
->>>>>>> d12f4ffa
 
   /// Create a DIExpression to describe one part of an aggregate variable that
   /// is fragmented across multiple Values. The DW_OP_LLVM_fragment operation
@@ -2470,32 +2359,6 @@
   static Optional<DIExpression *>
   createFragmentExpression(const DIExpression *Expr, unsigned OffsetInBits,
                            unsigned SizeInBits);
-
-  /// Determine the relative position of the fragments described by this
-  /// DIExpression and \p Other.
-  /// Returns -1 if this is entirely before Other, 0 if this and Other overlap,
-  /// 1 if this is entirely after Other.
-  int fragmentCmp(const DIExpression *Other) const {
-    auto Fragment1 = *getFragmentInfo();
-    auto Fragment2 = *Other->getFragmentInfo();
-    unsigned l1 = Fragment1.OffsetInBits;
-    unsigned l2 = Fragment2.OffsetInBits;
-    unsigned r1 = l1 + Fragment1.SizeInBits;
-    unsigned r2 = l2 + Fragment2.SizeInBits;
-    if (r1 <= l2)
-      return -1;
-    else if (r2 <= l1)
-      return 1;
-    else
-      return 0;
-  }
-
-  /// Check if fragments overlap between this DIExpression and \p Other.
-  bool fragmentsOverlap(const DIExpression *Other) const {
-    if (!isFragment() || !Other->isFragment())
-      return true;
-    return fragmentCmp(Other) == 0;
-  }
 };
 
 /// Global variables.
@@ -2658,76 +2521,6 @@
   }
 };
 
-/// Label.
-///
-class DILabel : public DINode {
-  friend class LLVMContextImpl;
-  friend class MDNode;
-
-  unsigned Line;
-
-  DILabel(LLVMContext &C, StorageType Storage, unsigned Line,
-          ArrayRef<Metadata *> Ops)
-      : DINode(C, DILabelKind, Storage, dwarf::DW_TAG_label, Ops), Line(Line) {}
-  ~DILabel() = default;
-
-  static DILabel *getImpl(LLVMContext &Context, DIScope *Scope,
-                          StringRef Name, DIFile *File, unsigned Line,
-                          StorageType Storage,
-                          bool ShouldCreate = true) {
-    return getImpl(Context, Scope, getCanonicalMDString(Context, Name), File,
-                   Line, Storage, ShouldCreate);
-  }
-  static DILabel *getImpl(LLVMContext &Context, Metadata *Scope,
-                          MDString *Name, Metadata *File, unsigned Line,
-                          StorageType Storage,
-                          bool ShouldCreate = true);
-
-  TempDILabel cloneImpl() const {
-    return getTemporary(getContext(), getScope(), getName(), getFile(),
-                        getLine());
-  }
-
-public:
-  DEFINE_MDNODE_GET(DILabel,
-                    (DILocalScope * Scope, StringRef Name, DIFile *File,
-                     unsigned Line),
-                    (Scope, Name, File, Line))
-  DEFINE_MDNODE_GET(DILabel,
-                    (Metadata * Scope, MDString *Name, Metadata *File,
-                     unsigned Line),
-                    (Scope, Name, File, Line))
-
-  TempDILabel clone() const { return cloneImpl(); }
-
-  /// Get the local scope for this label.
-  ///
-  /// Labels must be defined in a local scope.
-  DILocalScope *getScope() const {
-    return cast_or_null<DILocalScope>(getRawScope());
-  }
-  unsigned getLine() const { return Line; }
-  StringRef getName() const { return getStringOperand(1); }
-  DIFile *getFile() const { return cast_or_null<DIFile>(getRawFile()); }
-
-  Metadata *getRawScope() const { return getOperand(0); }
-  MDString *getRawName() const { return getOperandAs<MDString>(1); }
-  Metadata *getRawFile() const { return getOperand(2); }
-
-  /// Check that a location is valid for this label.
-  ///
-  /// Check that \c DL exists, is in the same subprogram, and has the same
-  /// inlined-at location as \c this.  (Otherwise, it's not a valid attachment
-  /// to a \a DbgInfoIntrinsic.)
-  bool isValidLocationForIntrinsic(const DILocation *DL) const {
-    return DL && getScope()->getSubprogram() == DL->getScope()->getSubprogram();
-  }
-
-  static bool classof(const Metadata *MD) {
-    return MD->getMetadataID() == DILabelKind;
-  }
-};
-
 class DIObjCProperty : public DINode {
   friend class LLVMContextImpl;
   friend class MDNode;
@@ -2799,12 +2592,6 @@
     return "";
   }
 
-  Optional<StringRef> getSource() const {
-    if (auto *F = getFile())
-      return F->getSource();
-    return None;
-  }
-
   MDString *getRawName() const { return getOperandAs<MDString>(0); }
   Metadata *getRawFile() const { return getOperand(1); }
   MDString *getRawGetterName() const { return getOperandAs<MDString>(2); }
