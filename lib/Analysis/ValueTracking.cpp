//===- ValueTracking.cpp - Walk computations to compute properties --------===//
//
//                     The LLVM Compiler Infrastructure
//
// This file is distributed under the University of Illinois Open Source
// License. See LICENSE.TXT for details.
//
//===----------------------------------------------------------------------===//
//
// This file contains routines that help analyze properties that chains of
// computations have.
//
//===----------------------------------------------------------------------===//

#include "llvm/Analysis/ValueTracking.h"
#include "llvm/ADT/APFloat.h"
#include "llvm/ADT/APInt.h"
#include "llvm/ADT/ArrayRef.h"
#include "llvm/ADT/None.h"
#include "llvm/ADT/Optional.h"
#include "llvm/ADT/STLExtras.h"
#include "llvm/ADT/SmallPtrSet.h"
#include "llvm/ADT/SmallSet.h"
#include "llvm/ADT/SmallVector.h"
#include "llvm/ADT/StringRef.h"
#include "llvm/ADT/iterator_range.h"
#include "llvm/Analysis/AliasAnalysis.h"
#include "llvm/Analysis/AssumptionCache.h"
#include "llvm/Analysis/InstructionSimplify.h"
#include "llvm/Analysis/Loads.h"
#include "llvm/Analysis/LoopInfo.h"
#include "llvm/Analysis/OptimizationRemarkEmitter.h"
#include "llvm/Analysis/TargetLibraryInfo.h"
#include "llvm/IR/Argument.h"
#include "llvm/IR/Attributes.h"
#include "llvm/IR/BasicBlock.h"
#include "llvm/IR/CallSite.h"
#include "llvm/IR/Constant.h"
#include "llvm/IR/ConstantRange.h"
#include "llvm/IR/Constants.h"
#include "llvm/IR/DataLayout.h"
#include "llvm/IR/DerivedTypes.h"
#include "llvm/IR/DiagnosticInfo.h"
#include "llvm/IR/Dominators.h"
#include "llvm/IR/Function.h"
#include "llvm/IR/GetElementPtrTypeIterator.h"
#include "llvm/IR/GlobalAlias.h"
#include "llvm/IR/GlobalValue.h"
#include "llvm/IR/GlobalVariable.h"
#include "llvm/IR/InstrTypes.h"
#include "llvm/IR/Instruction.h"
#include "llvm/IR/Instructions.h"
#include "llvm/IR/IntrinsicInst.h"
#include "llvm/IR/Intrinsics.h"
#include "llvm/IR/LLVMContext.h"
#include "llvm/IR/Metadata.h"
#include "llvm/IR/Module.h"
#include "llvm/IR/Operator.h"
#include "llvm/IR/PatternMatch.h"
#include "llvm/IR/Type.h"
#include "llvm/IR/User.h"
#include "llvm/IR/Value.h"
#include "llvm/Support/Casting.h"
#include "llvm/Support/CommandLine.h"
#include "llvm/Support/Compiler.h"
#include "llvm/Support/ErrorHandling.h"
#include "llvm/Support/KnownBits.h"
#include "llvm/Support/MathExtras.h"
#include <algorithm>
#include <array>
#include <cassert>
#include <cstdint>
#include <iterator>
#include <utility>     

using namespace llvm;
using namespace llvm::PatternMatch;

const unsigned MaxDepth = 6;

// Controls the number of uses of the value searched for possible
// dominating comparisons.
static cl::opt<unsigned> DomConditionsMaxUses("dom-conditions-max-uses",
                                              cl::Hidden, cl::init(20));

/// Returns the bitwidth of the given scalar or pointer type. For vector types,
/// returns the element type's bitwidth.
static unsigned getBitWidth(Type *Ty, const DataLayout &DL) {
  if (unsigned BitWidth = Ty->getScalarSizeInBits())
    return BitWidth;

  return DL.getIndexTypeSizeInBits(Ty);
}

namespace {

// Simplifying using an assume can only be done in a particular control-flow
// context (the context instruction provides that context). If an assume and
// the context instruction are not in the same block then the DT helps in
// figuring out if we can use it.
struct Query {
  const DataLayout &DL;
  AssumptionCache *AC;
  const Instruction *CxtI;
  const DominatorTree *DT;

  // Unlike the other analyses, this may be a nullptr because not all clients
  // provide it currently.
  OptimizationRemarkEmitter *ORE;

  /// Set of assumptions that should be excluded from further queries.
  /// This is because of the potential for mutual recursion to cause
  /// computeKnownBits to repeatedly visit the same assume intrinsic. The
  /// classic case of this is assume(x = y), which will attempt to determine
  /// bits in x from bits in y, which will attempt to determine bits in y from
  /// bits in x, etc. Regarding the mutual recursion, computeKnownBits can call
  /// isKnownNonZero, which calls computeKnownBits and isKnownToBeAPowerOfTwo
  /// (all of which can call computeKnownBits), and so on.
  std::array<const Value *, MaxDepth> Excluded;

  unsigned NumExcluded = 0;

  Query(const DataLayout &DL, AssumptionCache *AC, const Instruction *CxtI,
        const DominatorTree *DT, OptimizationRemarkEmitter *ORE = nullptr)
      : DL(DL), AC(AC), CxtI(CxtI), DT(DT), ORE(ORE) {}

  Query(const Query &Q, const Value *NewExcl)
      : DL(Q.DL), AC(Q.AC), CxtI(Q.CxtI), DT(Q.DT), ORE(Q.ORE),
        NumExcluded(Q.NumExcluded) {
    Excluded = Q.Excluded;
    Excluded[NumExcluded++] = NewExcl;
    assert(NumExcluded <= Excluded.size());
  }

  bool isExcluded(const Value *Value) const {
    if (NumExcluded == 0)
      return false;
    auto End = Excluded.begin() + NumExcluded;
    return std::find(Excluded.begin(), End, Value) != End;
  }
};

} // end anonymous namespace

// Given the provided Value and, potentially, a context instruction, return
// the preferred context instruction (if any).
static const Instruction *safeCxtI(const Value *V, const Instruction *CxtI) {
  // If we've been provided with a context instruction, then use that (provided
  // it has been inserted).
  if (CxtI && CxtI->getParent())
    return CxtI;

  // If the value is really an already-inserted instruction, then use that.
  CxtI = dyn_cast<Instruction>(V);
  if (CxtI && CxtI->getParent())
    return CxtI;

  return nullptr;
}

static void computeKnownBits(const Value *V, KnownBits &Known,
                             unsigned Depth, const Query &Q);

void llvm::computeKnownBits(const Value *V, KnownBits &Known,
                            const DataLayout &DL, unsigned Depth,
                            AssumptionCache *AC, const Instruction *CxtI,
                            const DominatorTree *DT,
                            OptimizationRemarkEmitter *ORE) {
  ::computeKnownBits(V, Known, Depth,
                     Query(DL, AC, safeCxtI(V, CxtI), DT, ORE));
}

static KnownBits computeKnownBits(const Value *V, unsigned Depth,
                                  const Query &Q);

KnownBits llvm::computeKnownBits(const Value *V, const DataLayout &DL,
                                 unsigned Depth, AssumptionCache *AC,
                                 const Instruction *CxtI,
                                 const DominatorTree *DT,
                                 OptimizationRemarkEmitter *ORE) {
  return ::computeKnownBits(V, Depth,
                            Query(DL, AC, safeCxtI(V, CxtI), DT, ORE));
}

bool llvm::haveNoCommonBitsSet(const Value *LHS, const Value *RHS,
                               const DataLayout &DL,
                               AssumptionCache *AC, const Instruction *CxtI,
                               const DominatorTree *DT) {
  assert(LHS->getType() == RHS->getType() &&
         "LHS and RHS should have the same type");
  assert(LHS->getType()->isIntOrIntVectorTy() &&
         "LHS and RHS should be integers");
  // Look for an inverted mask: (X & ~M) op (Y & M).
  Value *M;
  if (match(LHS, m_c_And(m_Not(m_Value(M)), m_Value())) &&
      match(RHS, m_c_And(m_Specific(M), m_Value())))
    return true;
  if (match(RHS, m_c_And(m_Not(m_Value(M)), m_Value())) &&
      match(LHS, m_c_And(m_Specific(M), m_Value())))
    return true;
  IntegerType *IT = cast<IntegerType>(LHS->getType()->getScalarType());
  KnownBits LHSKnown(IT->getBitWidth());
  KnownBits RHSKnown(IT->getBitWidth());
  computeKnownBits(LHS, LHSKnown, DL, 0, AC, CxtI, DT);
  computeKnownBits(RHS, RHSKnown, DL, 0, AC, CxtI, DT);
  return (LHSKnown.Zero | RHSKnown.Zero).isAllOnesValue();
}

bool llvm::isOnlyUsedInZeroEqualityComparison(const Instruction *CxtI) {
  for (const User *U : CxtI->users()) {
    if (const ICmpInst *IC = dyn_cast<ICmpInst>(U))
      if (IC->isEquality())
        if (Constant *C = dyn_cast<Constant>(IC->getOperand(1)))
          if (C->isNullValue())
            continue;
    return false;
  }
  return true;
}

static bool isKnownToBeAPowerOfTwo(const Value *V, bool OrZero, unsigned Depth,
                                   const Query &Q);

bool llvm::isKnownToBeAPowerOfTwo(const Value *V, const DataLayout &DL,
                                  bool OrZero,
                                  unsigned Depth, AssumptionCache *AC,
                                  const Instruction *CxtI,
                                  const DominatorTree *DT) {
  return ::isKnownToBeAPowerOfTwo(V, OrZero, Depth,
                                  Query(DL, AC, safeCxtI(V, CxtI), DT));
}

static bool isKnownNonZero(const Value *V, unsigned Depth, const Query &Q);

bool llvm::isKnownNonZero(const Value *V, const DataLayout &DL, unsigned Depth,
                          AssumptionCache *AC, const Instruction *CxtI,
                          const DominatorTree *DT) {
  return ::isKnownNonZero(V, Depth, Query(DL, AC, safeCxtI(V, CxtI), DT));
}

bool llvm::isKnownNonNegative(const Value *V, const DataLayout &DL,
                              unsigned Depth,
                              AssumptionCache *AC, const Instruction *CxtI,
                              const DominatorTree *DT) {
  KnownBits Known = computeKnownBits(V, DL, Depth, AC, CxtI, DT);
  return Known.isNonNegative();
}

bool llvm::isKnownPositive(const Value *V, const DataLayout &DL, unsigned Depth,
                           AssumptionCache *AC, const Instruction *CxtI,
                           const DominatorTree *DT) {
  if (auto *CI = dyn_cast<ConstantInt>(V))
    return CI->getValue().isStrictlyPositive();

  // TODO: We'd doing two recursive queries here.  We should factor this such
  // that only a single query is needed.
  return isKnownNonNegative(V, DL, Depth, AC, CxtI, DT) &&
    isKnownNonZero(V, DL, Depth, AC, CxtI, DT);
}

bool llvm::isKnownNegative(const Value *V, const DataLayout &DL, unsigned Depth,
                           AssumptionCache *AC, const Instruction *CxtI,
                           const DominatorTree *DT) {
  KnownBits Known = computeKnownBits(V, DL, Depth, AC, CxtI, DT);
  return Known.isNegative();
}

static bool isKnownNonEqual(const Value *V1, const Value *V2, const Query &Q);

bool llvm::isKnownNonEqual(const Value *V1, const Value *V2,
                           const DataLayout &DL,
                           AssumptionCache *AC, const Instruction *CxtI,
                           const DominatorTree *DT) {
  return ::isKnownNonEqual(V1, V2, Query(DL, AC,
                                         safeCxtI(V1, safeCxtI(V2, CxtI)),
                                         DT));
}

static bool MaskedValueIsZero(const Value *V, const APInt &Mask, unsigned Depth,
                              const Query &Q);

bool llvm::MaskedValueIsZero(const Value *V, const APInt &Mask,
                             const DataLayout &DL,
                             unsigned Depth, AssumptionCache *AC,
                             const Instruction *CxtI, const DominatorTree *DT) {
  return ::MaskedValueIsZero(V, Mask, Depth,
                             Query(DL, AC, safeCxtI(V, CxtI), DT));
}

static unsigned ComputeNumSignBits(const Value *V, unsigned Depth,
                                   const Query &Q);

unsigned llvm::ComputeNumSignBits(const Value *V, const DataLayout &DL,
                                  unsigned Depth, AssumptionCache *AC,
                                  const Instruction *CxtI,
                                  const DominatorTree *DT) {
  return ::ComputeNumSignBits(V, Depth, Query(DL, AC, safeCxtI(V, CxtI), DT));
}

static void computeKnownBitsAddSub(bool Add, const Value *Op0, const Value *Op1,
                                   bool NSW,
                                   KnownBits &KnownOut, KnownBits &Known2,
                                   unsigned Depth, const Query &Q) {
  unsigned BitWidth = KnownOut.getBitWidth();

  // If an initial sequence of bits in the result is not needed, the
  // corresponding bits in the operands are not needed.
  KnownBits LHSKnown(BitWidth);
  computeKnownBits(Op0, LHSKnown, Depth + 1, Q);
  computeKnownBits(Op1, Known2, Depth + 1, Q);

  KnownOut = KnownBits::computeForAddSub(Add, NSW, LHSKnown, Known2);
}

static void computeKnownBitsMul(const Value *Op0, const Value *Op1, bool NSW,
                                KnownBits &Known, KnownBits &Known2,
                                unsigned Depth, const Query &Q) {
  unsigned BitWidth = Known.getBitWidth();
  computeKnownBits(Op1, Known, Depth + 1, Q);
  computeKnownBits(Op0, Known2, Depth + 1, Q);

  bool isKnownNegative = false;
  bool isKnownNonNegative = false;
  // If the multiplication is known not to overflow, compute the sign bit.
  if (NSW) {
    if (Op0 == Op1) {
      // The product of a number with itself is non-negative.
      isKnownNonNegative = true;
    } else {
      bool isKnownNonNegativeOp1 = Known.isNonNegative();
      bool isKnownNonNegativeOp0 = Known2.isNonNegative();
      bool isKnownNegativeOp1 = Known.isNegative();
      bool isKnownNegativeOp0 = Known2.isNegative();
      // The product of two numbers with the same sign is non-negative.
      isKnownNonNegative = (isKnownNegativeOp1 && isKnownNegativeOp0) ||
        (isKnownNonNegativeOp1 && isKnownNonNegativeOp0);
      // The product of a negative number and a non-negative number is either
      // negative or zero.
      if (!isKnownNonNegative)
        isKnownNegative = (isKnownNegativeOp1 && isKnownNonNegativeOp0 &&
                           isKnownNonZero(Op0, Depth, Q)) ||
                          (isKnownNegativeOp0 && isKnownNonNegativeOp1 &&
                           isKnownNonZero(Op1, Depth, Q));
    }
  }

  assert(!Known.hasConflict() && !Known2.hasConflict());
  // Compute a conservative estimate for high known-0 bits.
  unsigned LeadZ =  std::max(Known.countMinLeadingZeros() +
                             Known2.countMinLeadingZeros(),
                             BitWidth) - BitWidth;
  LeadZ = std::min(LeadZ, BitWidth);

  // The result of the bottom bits of an integer multiply can be
  // inferred by looking at the bottom bits of both operands and
  // multiplying them together.
  // We can infer at least the minimum number of known trailing bits
  // of both operands. Depending on number of trailing zeros, we can
  // infer more bits, because (a*b) <=> ((a/m) * (b/n)) * (m*n) assuming
  // a and b are divisible by m and n respectively.
  // We then calculate how many of those bits are inferrable and set
  // the output. For example, the i8 mul:
  //  a = XXXX1100 (12)
  //  b = XXXX1110 (14)
  // We know the bottom 3 bits are zero since the first can be divided by
  // 4 and the second by 2, thus having ((12/4) * (14/2)) * (2*4).
  // Applying the multiplication to the trimmed arguments gets:
  //    XX11 (3)
  //    X111 (7)
  // -------
  //    XX11
  //   XX11
  //  XX11
  // XX11
  // -------
  // XXXXX01
  // Which allows us to infer the 2 LSBs. Since we're multiplying the result
  // by 8, the bottom 3 bits will be 0, so we can infer a total of 5 bits.
  // The proof for this can be described as:
  // Pre: (C1 >= 0) && (C1 < (1 << C5)) && (C2 >= 0) && (C2 < (1 << C6)) &&
  //      (C7 == (1 << (umin(countTrailingZeros(C1), C5) +
  //                    umin(countTrailingZeros(C2), C6) +
  //                    umin(C5 - umin(countTrailingZeros(C1), C5),
  //                         C6 - umin(countTrailingZeros(C2), C6)))) - 1)
  // %aa = shl i8 %a, C5
  // %bb = shl i8 %b, C6
  // %aaa = or i8 %aa, C1
  // %bbb = or i8 %bb, C2
  // %mul = mul i8 %aaa, %bbb
  // %mask = and i8 %mul, C7
  //   =>
  // %mask = i8 ((C1*C2)&C7)
  // Where C5, C6 describe the known bits of %a, %b
  // C1, C2 describe the known bottom bits of %a, %b.
  // C7 describes the mask of the known bits of the result.
  APInt Bottom0 = Known.One;
  APInt Bottom1 = Known2.One;

  // How many times we'd be able to divide each argument by 2 (shr by 1).
  // This gives us the number of trailing zeros on the multiplication result.
  unsigned TrailBitsKnown0 = (Known.Zero | Known.One).countTrailingOnes();
  unsigned TrailBitsKnown1 = (Known2.Zero | Known2.One).countTrailingOnes();
  unsigned TrailZero0 = Known.countMinTrailingZeros();
  unsigned TrailZero1 = Known2.countMinTrailingZeros();
  unsigned TrailZ = TrailZero0 + TrailZero1;

  // Figure out the fewest known-bits operand.
  unsigned SmallestOperand = std::min(TrailBitsKnown0 - TrailZero0,
                                      TrailBitsKnown1 - TrailZero1);
  unsigned ResultBitsKnown = std::min(SmallestOperand + TrailZ, BitWidth);

  APInt BottomKnown = Bottom0.getLoBits(TrailBitsKnown0) *
                      Bottom1.getLoBits(TrailBitsKnown1);

  Known.resetAll();
  Known.Zero.setHighBits(LeadZ);
  Known.Zero |= (~BottomKnown).getLoBits(ResultBitsKnown);
  Known.One |= BottomKnown.getLoBits(ResultBitsKnown);

  // Only make use of no-wrap flags if we failed to compute the sign bit
  // directly.  This matters if the multiplication always overflows, in
  // which case we prefer to follow the result of the direct computation,
  // though as the program is invoking undefined behaviour we can choose
  // whatever we like here.
  if (isKnownNonNegative && !Known.isNegative())
    Known.makeNonNegative();
  else if (isKnownNegative && !Known.isNonNegative())
    Known.makeNegative();
}

void llvm::computeKnownBitsFromRangeMetadata(const MDNode &Ranges,
                                             KnownBits &Known) {
  unsigned BitWidth = Known.getBitWidth();
  unsigned NumRanges = Ranges.getNumOperands() / 2;
  assert(NumRanges >= 1);

  Known.Zero.setAllBits();
  Known.One.setAllBits();

  for (unsigned i = 0; i < NumRanges; ++i) {
    ConstantInt *Lower =
        mdconst::extract<ConstantInt>(Ranges.getOperand(2 * i + 0));
    ConstantInt *Upper =
        mdconst::extract<ConstantInt>(Ranges.getOperand(2 * i + 1));
    ConstantRange Range(Lower->getValue(), Upper->getValue());

    // The first CommonPrefixBits of all values in Range are equal.
    unsigned CommonPrefixBits =
        (Range.getUnsignedMax() ^ Range.getUnsignedMin()).countLeadingZeros();

    APInt Mask = APInt::getHighBitsSet(BitWidth, CommonPrefixBits);
    Known.One &= Range.getUnsignedMax() & Mask;
    Known.Zero &= ~Range.getUnsignedMax() & Mask;
  }
}

static bool isEphemeralValueOf(const Instruction *I, const Value *E) {
  SmallVector<const Value *, 16> WorkSet(1, I);
  SmallPtrSet<const Value *, 32> Visited;
  SmallPtrSet<const Value *, 16> EphValues;

  // The instruction defining an assumption's condition itself is always
  // considered ephemeral to that assumption (even if it has other
  // non-ephemeral users). See r246696's test case for an example.
  if (is_contained(I->operands(), E))
    return true;

  while (!WorkSet.empty()) {
    const Value *V = WorkSet.pop_back_val();
    if (!Visited.insert(V).second)
      continue;

    // If all uses of this value are ephemeral, then so is this value.
    if (llvm::all_of(V->users(), [&](const User *U) {
                                   return EphValues.count(U);
                                 })) {
      if (V == E)
        return true;

      if (V == I || isSafeToSpeculativelyExecute(V)) {
       EphValues.insert(V);
       if (const User *U = dyn_cast<User>(V))
         for (User::const_op_iterator J = U->op_begin(), JE = U->op_end();
              J != JE; ++J)
           WorkSet.push_back(*J);
      }
    }
  }

  return false;
}

// Is this an intrinsic that cannot be speculated but also cannot trap?
bool llvm::isAssumeLikeIntrinsic(const Instruction *I) {
  if (const CallInst *CI = dyn_cast<CallInst>(I))
    if (Function *F = CI->getCalledFunction())
      switch (F->getIntrinsicID()) {
      default: break;
      // FIXME: This list is repeated from NoTTI::getIntrinsicCost.
      case Intrinsic::assume:
      case Intrinsic::sideeffect:
      case Intrinsic::dbg_declare:
      case Intrinsic::dbg_value:
      case Intrinsic::dbg_label:
      case Intrinsic::invariant_start:
      case Intrinsic::invariant_end:
      case Intrinsic::lifetime_start:
      case Intrinsic::lifetime_end:
      case Intrinsic::objectsize:
      case Intrinsic::ptr_annotation:
      case Intrinsic::var_annotation:
        return true;
      }

  return false;
}

bool llvm::isValidAssumeForContext(const Instruction *Inv,
                                   const Instruction *CxtI,
                                   const DominatorTree *DT) {
  // There are two restrictions on the use of an assume:
  //  1. The assume must dominate the context (or the control flow must
  //     reach the assume whenever it reaches the context).
  //  2. The context must not be in the assume's set of ephemeral values
  //     (otherwise we will use the assume to prove that the condition
  //     feeding the assume is trivially true, thus causing the removal of
  //     the assume).

  if (DT) {
    if (DT->dominates(Inv, CxtI))
      return true;
  } else if (Inv->getParent() == CxtI->getParent()->getSinglePredecessor()) {
    // We don't have a DT, but this trivially dominates.
    return true;
  }

  // With or without a DT, the only remaining case we will check is if the
  // instructions are in the same BB.  Give up if that is not the case.
  if (Inv->getParent() != CxtI->getParent())
    return false;

  // If we have a dom tree, then we now know that the assume doesn't dominate
  // the other instruction.  If we don't have a dom tree then we can check if
  // the assume is first in the BB.
  if (!DT) {
    // Search forward from the assume until we reach the context (or the end
    // of the block); the common case is that the assume will come first.
    for (auto I = std::next(BasicBlock::const_iterator(Inv)),
         IE = Inv->getParent()->end(); I != IE; ++I)
      if (&*I == CxtI)
        return true;
  }

  // The context comes first, but they're both in the same block. Make sure
  // there is nothing in between that might interrupt the control flow.
  for (BasicBlock::const_iterator I =
         std::next(BasicBlock::const_iterator(CxtI)), IE(Inv);
       I != IE; ++I)
    if (!isSafeToSpeculativelyExecute(&*I) && !isAssumeLikeIntrinsic(&*I))
      return false;

  return !isEphemeralValueOf(Inv, CxtI);
}

static void computeKnownBitsFromAssume(const Value *V, KnownBits &Known,
                                       unsigned Depth, const Query &Q) {
  // Use of assumptions is context-sensitive. If we don't have a context, we
  // cannot use them!
  if (!Q.AC || !Q.CxtI)
    return;

  unsigned BitWidth = Known.getBitWidth();

  // Note that the patterns below need to be kept in sync with the code
  // in AssumptionCache::updateAffectedValues.

  for (auto &AssumeVH : Q.AC->assumptionsFor(V)) {
    if (!AssumeVH)
      continue;
    CallInst *I = cast<CallInst>(AssumeVH);
    assert(I->getParent()->getParent() == Q.CxtI->getParent()->getParent() &&
           "Got assumption for the wrong function!");
    if (Q.isExcluded(I))
      continue;

    // Warning: This loop can end up being somewhat performance sensitive.
    // We're running this loop for once for each value queried resulting in a
    // runtime of ~O(#assumes * #values).

    assert(I->getCalledFunction()->getIntrinsicID() == Intrinsic::assume &&
           "must be an assume intrinsic");

    Value *Arg = I->getArgOperand(0);

    if (Arg == V && isValidAssumeForContext(I, Q.CxtI, Q.DT)) {
      assert(BitWidth == 1 && "assume operand is not i1?");
      Known.setAllOnes();
      return;
    }
    if (match(Arg, m_Not(m_Specific(V))) &&
        isValidAssumeForContext(I, Q.CxtI, Q.DT)) {
      assert(BitWidth == 1 && "assume operand is not i1?");
      Known.setAllZero();
      return;
    }

    // The remaining tests are all recursive, so bail out if we hit the limit.
    if (Depth == MaxDepth)
      continue;

    Value *A, *B;
    auto m_V = m_CombineOr(m_Specific(V),
                           m_CombineOr(m_PtrToInt(m_Specific(V)),
                           m_BitCast(m_Specific(V))));

    CmpInst::Predicate Pred;
    uint64_t C;
    // assume(v = a)
    if (match(Arg, m_c_ICmp(Pred, m_V, m_Value(A))) &&
        Pred == ICmpInst::ICMP_EQ && isValidAssumeForContext(I, Q.CxtI, Q.DT)) {
      KnownBits RHSKnown(BitWidth);
      computeKnownBits(A, RHSKnown, Depth+1, Query(Q, I));
      Known.Zero |= RHSKnown.Zero;
      Known.One  |= RHSKnown.One;
    // assume(v & b = a)
    } else if (match(Arg,
                     m_c_ICmp(Pred, m_c_And(m_V, m_Value(B)), m_Value(A))) &&
               Pred == ICmpInst::ICMP_EQ &&
               isValidAssumeForContext(I, Q.CxtI, Q.DT)) {
      KnownBits RHSKnown(BitWidth);
      computeKnownBits(A, RHSKnown, Depth+1, Query(Q, I));
      KnownBits MaskKnown(BitWidth);
      computeKnownBits(B, MaskKnown, Depth+1, Query(Q, I));

      // For those bits in the mask that are known to be one, we can propagate
      // known bits from the RHS to V.
      Known.Zero |= RHSKnown.Zero & MaskKnown.One;
      Known.One  |= RHSKnown.One  & MaskKnown.One;
    // assume(~(v & b) = a)
    } else if (match(Arg, m_c_ICmp(Pred, m_Not(m_c_And(m_V, m_Value(B))),
                                   m_Value(A))) &&
               Pred == ICmpInst::ICMP_EQ &&
               isValidAssumeForContext(I, Q.CxtI, Q.DT)) {
      KnownBits RHSKnown(BitWidth);
      computeKnownBits(A, RHSKnown, Depth+1, Query(Q, I));
      KnownBits MaskKnown(BitWidth);
      computeKnownBits(B, MaskKnown, Depth+1, Query(Q, I));

      // For those bits in the mask that are known to be one, we can propagate
      // inverted known bits from the RHS to V.
      Known.Zero |= RHSKnown.One  & MaskKnown.One;
      Known.One  |= RHSKnown.Zero & MaskKnown.One;
    // assume(v | b = a)
    } else if (match(Arg,
                     m_c_ICmp(Pred, m_c_Or(m_V, m_Value(B)), m_Value(A))) &&
               Pred == ICmpInst::ICMP_EQ &&
               isValidAssumeForContext(I, Q.CxtI, Q.DT)) {
      KnownBits RHSKnown(BitWidth);
      computeKnownBits(A, RHSKnown, Depth+1, Query(Q, I));
      KnownBits BKnown(BitWidth);
      computeKnownBits(B, BKnown, Depth+1, Query(Q, I));

      // For those bits in B that are known to be zero, we can propagate known
      // bits from the RHS to V.
      Known.Zero |= RHSKnown.Zero & BKnown.Zero;
      Known.One  |= RHSKnown.One  & BKnown.Zero;
    // assume(~(v | b) = a)
    } else if (match(Arg, m_c_ICmp(Pred, m_Not(m_c_Or(m_V, m_Value(B))),
                                   m_Value(A))) &&
               Pred == ICmpInst::ICMP_EQ &&
               isValidAssumeForContext(I, Q.CxtI, Q.DT)) {
      KnownBits RHSKnown(BitWidth);
      computeKnownBits(A, RHSKnown, Depth+1, Query(Q, I));
      KnownBits BKnown(BitWidth);
      computeKnownBits(B, BKnown, Depth+1, Query(Q, I));

      // For those bits in B that are known to be zero, we can propagate
      // inverted known bits from the RHS to V.
      Known.Zero |= RHSKnown.One  & BKnown.Zero;
      Known.One  |= RHSKnown.Zero & BKnown.Zero;
    // assume(v ^ b = a)
    } else if (match(Arg,
                     m_c_ICmp(Pred, m_c_Xor(m_V, m_Value(B)), m_Value(A))) &&
               Pred == ICmpInst::ICMP_EQ &&
               isValidAssumeForContext(I, Q.CxtI, Q.DT)) {
      KnownBits RHSKnown(BitWidth);
      computeKnownBits(A, RHSKnown, Depth+1, Query(Q, I));
      KnownBits BKnown(BitWidth);
      computeKnownBits(B, BKnown, Depth+1, Query(Q, I));

      // For those bits in B that are known to be zero, we can propagate known
      // bits from the RHS to V. For those bits in B that are known to be one,
      // we can propagate inverted known bits from the RHS to V.
      Known.Zero |= RHSKnown.Zero & BKnown.Zero;
      Known.One  |= RHSKnown.One  & BKnown.Zero;
      Known.Zero |= RHSKnown.One  & BKnown.One;
      Known.One  |= RHSKnown.Zero & BKnown.One;
    // assume(~(v ^ b) = a)
    } else if (match(Arg, m_c_ICmp(Pred, m_Not(m_c_Xor(m_V, m_Value(B))),
                                   m_Value(A))) &&
               Pred == ICmpInst::ICMP_EQ &&
               isValidAssumeForContext(I, Q.CxtI, Q.DT)) {
      KnownBits RHSKnown(BitWidth);
      computeKnownBits(A, RHSKnown, Depth+1, Query(Q, I));
      KnownBits BKnown(BitWidth);
      computeKnownBits(B, BKnown, Depth+1, Query(Q, I));

      // For those bits in B that are known to be zero, we can propagate
      // inverted known bits from the RHS to V. For those bits in B that are
      // known to be one, we can propagate known bits from the RHS to V.
      Known.Zero |= RHSKnown.One  & BKnown.Zero;
      Known.One  |= RHSKnown.Zero & BKnown.Zero;
      Known.Zero |= RHSKnown.Zero & BKnown.One;
      Known.One  |= RHSKnown.One  & BKnown.One;
    // assume(v << c = a)
    } else if (match(Arg, m_c_ICmp(Pred, m_Shl(m_V, m_ConstantInt(C)),
                                   m_Value(A))) &&
               Pred == ICmpInst::ICMP_EQ &&
               isValidAssumeForContext(I, Q.CxtI, Q.DT) &&
               C < BitWidth) {
      KnownBits RHSKnown(BitWidth);
      computeKnownBits(A, RHSKnown, Depth+1, Query(Q, I));
      // For those bits in RHS that are known, we can propagate them to known
      // bits in V shifted to the right by C.
      RHSKnown.Zero.lshrInPlace(C);
      Known.Zero |= RHSKnown.Zero;
      RHSKnown.One.lshrInPlace(C);
      Known.One  |= RHSKnown.One;
    // assume(~(v << c) = a)
    } else if (match(Arg, m_c_ICmp(Pred, m_Not(m_Shl(m_V, m_ConstantInt(C))),
                                   m_Value(A))) &&
               Pred == ICmpInst::ICMP_EQ &&
               isValidAssumeForContext(I, Q.CxtI, Q.DT) &&
               C < BitWidth) {
      KnownBits RHSKnown(BitWidth);
      computeKnownBits(A, RHSKnown, Depth+1, Query(Q, I));
      // For those bits in RHS that are known, we can propagate them inverted
      // to known bits in V shifted to the right by C.
      RHSKnown.One.lshrInPlace(C);
      Known.Zero |= RHSKnown.One;
      RHSKnown.Zero.lshrInPlace(C);
      Known.One  |= RHSKnown.Zero;
    // assume(v >> c = a)
    } else if (match(Arg,
                     m_c_ICmp(Pred, m_Shr(m_V, m_ConstantInt(C)),
                              m_Value(A))) &&
               Pred == ICmpInst::ICMP_EQ &&
               isValidAssumeForContext(I, Q.CxtI, Q.DT) &&
               C < BitWidth) {
      KnownBits RHSKnown(BitWidth);
      computeKnownBits(A, RHSKnown, Depth+1, Query(Q, I));
      // For those bits in RHS that are known, we can propagate them to known
      // bits in V shifted to the right by C.
      Known.Zero |= RHSKnown.Zero << C;
      Known.One  |= RHSKnown.One  << C;
    // assume(~(v >> c) = a)
    } else if (match(Arg, m_c_ICmp(Pred, m_Not(m_Shr(m_V, m_ConstantInt(C))),
                                   m_Value(A))) &&
               Pred == ICmpInst::ICMP_EQ &&
               isValidAssumeForContext(I, Q.CxtI, Q.DT) &&
               C < BitWidth) {
      KnownBits RHSKnown(BitWidth);
      computeKnownBits(A, RHSKnown, Depth+1, Query(Q, I));
      // For those bits in RHS that are known, we can propagate them inverted
      // to known bits in V shifted to the right by C.
      Known.Zero |= RHSKnown.One  << C;
      Known.One  |= RHSKnown.Zero << C;
    // assume(v >=_s c) where c is non-negative
    } else if (match(Arg, m_ICmp(Pred, m_V, m_Value(A))) &&
               Pred == ICmpInst::ICMP_SGE &&
               isValidAssumeForContext(I, Q.CxtI, Q.DT)) {
      KnownBits RHSKnown(BitWidth);
      computeKnownBits(A, RHSKnown, Depth+1, Query(Q, I));

      if (RHSKnown.isNonNegative()) {
        // We know that the sign bit is zero.
        Known.makeNonNegative();
      }
    // assume(v >_s c) where c is at least -1.
    } else if (match(Arg, m_ICmp(Pred, m_V, m_Value(A))) &&
               Pred == ICmpInst::ICMP_SGT &&
               isValidAssumeForContext(I, Q.CxtI, Q.DT)) {
      KnownBits RHSKnown(BitWidth);
      computeKnownBits(A, RHSKnown, Depth+1, Query(Q, I));

      if (RHSKnown.isAllOnes() || RHSKnown.isNonNegative()) {
        // We know that the sign bit is zero.
        Known.makeNonNegative();
      }
    // assume(v <=_s c) where c is negative
    } else if (match(Arg, m_ICmp(Pred, m_V, m_Value(A))) &&
               Pred == ICmpInst::ICMP_SLE &&
               isValidAssumeForContext(I, Q.CxtI, Q.DT)) {
      KnownBits RHSKnown(BitWidth);
      computeKnownBits(A, RHSKnown, Depth+1, Query(Q, I));

      if (RHSKnown.isNegative()) {
        // We know that the sign bit is one.
        Known.makeNegative();
      }
    // assume(v <_s c) where c is non-positive
    } else if (match(Arg, m_ICmp(Pred, m_V, m_Value(A))) &&
               Pred == ICmpInst::ICMP_SLT &&
               isValidAssumeForContext(I, Q.CxtI, Q.DT)) {
      KnownBits RHSKnown(BitWidth);
      computeKnownBits(A, RHSKnown, Depth+1, Query(Q, I));

      if (RHSKnown.isZero() || RHSKnown.isNegative()) {
        // We know that the sign bit is one.
        Known.makeNegative();
      }
    // assume(v <=_u c)
    } else if (match(Arg, m_ICmp(Pred, m_V, m_Value(A))) &&
               Pred == ICmpInst::ICMP_ULE &&
               isValidAssumeForContext(I, Q.CxtI, Q.DT)) {
      KnownBits RHSKnown(BitWidth);
      computeKnownBits(A, RHSKnown, Depth+1, Query(Q, I));

      // Whatever high bits in c are zero are known to be zero.
      Known.Zero.setHighBits(RHSKnown.countMinLeadingZeros());
      // assume(v <_u c)
    } else if (match(Arg, m_ICmp(Pred, m_V, m_Value(A))) &&
               Pred == ICmpInst::ICMP_ULT &&
               isValidAssumeForContext(I, Q.CxtI, Q.DT)) {
      KnownBits RHSKnown(BitWidth);
      computeKnownBits(A, RHSKnown, Depth+1, Query(Q, I));

      // If the RHS is known zero, then this assumption must be wrong (nothing
      // is unsigned less than zero). Signal a conflict and get out of here.
      if (RHSKnown.isZero()) {
        Known.Zero.setAllBits();
        Known.One.setAllBits();
        break;
      }

      // Whatever high bits in c are zero are known to be zero (if c is a power
      // of 2, then one more).
      if (isKnownToBeAPowerOfTwo(A, false, Depth + 1, Query(Q, I)))
        Known.Zero.setHighBits(RHSKnown.countMinLeadingZeros() + 1);
      else
        Known.Zero.setHighBits(RHSKnown.countMinLeadingZeros());
    }
  }

  // If assumptions conflict with each other or previous known bits, then we
  // have a logical fallacy. It's possible that the assumption is not reachable,
  // so this isn't a real bug. On the other hand, the program may have undefined
  // behavior, or we might have a bug in the compiler. We can't assert/crash, so
  // clear out the known bits, try to warn the user, and hope for the best.
  if (Known.Zero.intersects(Known.One)) {
    Known.resetAll();

    if (Q.ORE)
      Q.ORE->emit([&]() {
        auto *CxtI = const_cast<Instruction *>(Q.CxtI);
        return OptimizationRemarkAnalysis("value-tracking", "BadAssumption",
                                          CxtI)
               << "Detected conflicting code assumptions. Program may "
                  "have undefined behavior, or compiler may have "
                  "internal error.";
      });
  }
}

/// Compute known bits from a shift operator, including those with a
/// non-constant shift amount. Known is the output of this function. Known2 is a
/// pre-allocated temporary with the same bit width as Known. KZF and KOF are
/// operator-specific functions that, given the known-zero or known-one bits
/// respectively, and a shift amount, compute the implied known-zero or
/// known-one bits of the shift operator's result respectively for that shift
/// amount. The results from calling KZF and KOF are conservatively combined for
/// all permitted shift amounts.
static void computeKnownBitsFromShiftOperator(
    const Operator *I, KnownBits &Known, KnownBits &Known2,
    unsigned Depth, const Query &Q,
    function_ref<APInt(const APInt &, unsigned)> KZF,
    function_ref<APInt(const APInt &, unsigned)> KOF) {
  unsigned BitWidth = Known.getBitWidth();

  if (auto *SA = dyn_cast<ConstantInt>(I->getOperand(1))) {
    unsigned ShiftAmt = SA->getLimitedValue(BitWidth-1);

    computeKnownBits(I->getOperand(0), Known, Depth + 1, Q);
    Known.Zero = KZF(Known.Zero, ShiftAmt);
    Known.One  = KOF(Known.One, ShiftAmt);
    // If the known bits conflict, this must be an overflowing left shift, so
    // the shift result is poison. We can return anything we want. Choose 0 for
    // the best folding opportunity.
    if (Known.hasConflict())
      Known.setAllZero();

    return;
  }

  computeKnownBits(I->getOperand(1), Known, Depth + 1, Q);

  // If the shift amount could be greater than or equal to the bit-width of the
  // LHS, the value could be poison, but bail out because the check below is
  // expensive. TODO: Should we just carry on?
  if ((~Known.Zero).uge(BitWidth)) {
    Known.resetAll();
    return;
  }

  // Note: We cannot use Known.Zero.getLimitedValue() here, because if
  // BitWidth > 64 and any upper bits are known, we'll end up returning the
  // limit value (which implies all bits are known).
  uint64_t ShiftAmtKZ = Known.Zero.zextOrTrunc(64).getZExtValue();
  uint64_t ShiftAmtKO = Known.One.zextOrTrunc(64).getZExtValue();

  // It would be more-clearly correct to use the two temporaries for this
  // calculation. Reusing the APInts here to prevent unnecessary allocations.
  Known.resetAll();

  // If we know the shifter operand is nonzero, we can sometimes infer more
  // known bits. However this is expensive to compute, so be lazy about it and
  // only compute it when absolutely necessary.
  Optional<bool> ShifterOperandIsNonZero;

  // Early exit if we can't constrain any well-defined shift amount.
  if (!(ShiftAmtKZ & (PowerOf2Ceil(BitWidth) - 1)) &&
      !(ShiftAmtKO & (PowerOf2Ceil(BitWidth) - 1))) {
    ShifterOperandIsNonZero = isKnownNonZero(I->getOperand(1), Depth + 1, Q);
    if (!*ShifterOperandIsNonZero)
      return;
  }

  computeKnownBits(I->getOperand(0), Known2, Depth + 1, Q);

  Known.Zero.setAllBits();
  Known.One.setAllBits();
  for (unsigned ShiftAmt = 0; ShiftAmt < BitWidth; ++ShiftAmt) {
    // Combine the shifted known input bits only for those shift amounts
    // compatible with its known constraints.
    if ((ShiftAmt & ~ShiftAmtKZ) != ShiftAmt)
      continue;
    if ((ShiftAmt | ShiftAmtKO) != ShiftAmt)
      continue;
    // If we know the shifter is nonzero, we may be able to infer more known
    // bits. This check is sunk down as far as possible to avoid the expensive
    // call to isKnownNonZero if the cheaper checks above fail.
    if (ShiftAmt == 0) {
      if (!ShifterOperandIsNonZero.hasValue())
        ShifterOperandIsNonZero =
            isKnownNonZero(I->getOperand(1), Depth + 1, Q);
      if (*ShifterOperandIsNonZero)
        continue;
    }

    Known.Zero &= KZF(Known2.Zero, ShiftAmt);
    Known.One  &= KOF(Known2.One, ShiftAmt);
  }

  // If the known bits conflict, the result is poison. Return a 0 and hope the
  // caller can further optimize that.
  if (Known.hasConflict())
    Known.setAllZero();
}

static void computeKnownBitsFromOperator(const Operator *I, KnownBits &Known,
                                         unsigned Depth, const Query &Q) {
  unsigned BitWidth = Known.getBitWidth();

  KnownBits Known2(Known);
  switch (I->getOpcode()) {
  default: break;
  case Instruction::Load:
    if (MDNode *MD = cast<LoadInst>(I)->getMetadata(LLVMContext::MD_range))
      computeKnownBitsFromRangeMetadata(*MD, Known);
    break;
  case Instruction::And: {
    // If either the LHS or the RHS are Zero, the result is zero.
    computeKnownBits(I->getOperand(1), Known, Depth + 1, Q);
    computeKnownBits(I->getOperand(0), Known2, Depth + 1, Q);

    // Output known-1 bits are only known if set in both the LHS & RHS.
    Known.One &= Known2.One;
    // Output known-0 are known to be clear if zero in either the LHS | RHS.
    Known.Zero |= Known2.Zero;

    // and(x, add (x, -1)) is a common idiom that always clears the low bit;
    // here we handle the more general case of adding any odd number by
    // matching the form add(x, add(x, y)) where y is odd.
    // TODO: This could be generalized to clearing any bit set in y where the
    // following bit is known to be unset in y.
    Value *X = nullptr, *Y = nullptr;
    if (!Known.Zero[0] && !Known.One[0] &&
        match(I, m_c_BinOp(m_Value(X), m_Add(m_Deferred(X), m_Value(Y))))) {
      Known2.resetAll();
      computeKnownBits(Y, Known2, Depth + 1, Q);
      if (Known2.countMinTrailingOnes() > 0)
        Known.Zero.setBit(0);
    }
    break;
  }
  case Instruction::Or:
    computeKnownBits(I->getOperand(1), Known, Depth + 1, Q);
    computeKnownBits(I->getOperand(0), Known2, Depth + 1, Q);

    // Output known-0 bits are only known if clear in both the LHS & RHS.
    Known.Zero &= Known2.Zero;
    // Output known-1 are known to be set if set in either the LHS | RHS.
    Known.One |= Known2.One;
    break;
  case Instruction::Xor: {
    computeKnownBits(I->getOperand(1), Known, Depth + 1, Q);
    computeKnownBits(I->getOperand(0), Known2, Depth + 1, Q);

    // Output known-0 bits are known if clear or set in both the LHS & RHS.
    APInt KnownZeroOut = (Known.Zero & Known2.Zero) | (Known.One & Known2.One);
    // Output known-1 are known to be set if set in only one of the LHS, RHS.
    Known.One = (Known.Zero & Known2.One) | (Known.One & Known2.Zero);
    Known.Zero = std::move(KnownZeroOut);
    break;
  }
  case Instruction::Mul: {
    bool NSW = cast<OverflowingBinaryOperator>(I)->hasNoSignedWrap();
    computeKnownBitsMul(I->getOperand(0), I->getOperand(1), NSW, Known,
                        Known2, Depth, Q);
    break;
  }
  case Instruction::UDiv: {
    // For the purposes of computing leading zeros we can conservatively
    // treat a udiv as a logical right shift by the power of 2 known to
    // be less than the denominator.
    computeKnownBits(I->getOperand(0), Known2, Depth + 1, Q);
    unsigned LeadZ = Known2.countMinLeadingZeros();

    Known2.resetAll();
    computeKnownBits(I->getOperand(1), Known2, Depth + 1, Q);
    unsigned RHSMaxLeadingZeros = Known2.countMaxLeadingZeros();
    if (RHSMaxLeadingZeros != BitWidth)
      LeadZ = std::min(BitWidth, LeadZ + BitWidth - RHSMaxLeadingZeros - 1);

    Known.Zero.setHighBits(LeadZ);
    break;
  }
  case Instruction::Select: {
    const Value *LHS, *RHS;
    SelectPatternFlavor SPF = matchSelectPattern(I, LHS, RHS).Flavor;
    if (SelectPatternResult::isMinOrMax(SPF)) {
      computeKnownBits(RHS, Known, Depth + 1, Q);
      computeKnownBits(LHS, Known2, Depth + 1, Q);
    } else {
      computeKnownBits(I->getOperand(2), Known, Depth + 1, Q);
      computeKnownBits(I->getOperand(1), Known2, Depth + 1, Q);
    }

    unsigned MaxHighOnes = 0;
    unsigned MaxHighZeros = 0;
    if (SPF == SPF_SMAX) {
      // If both sides are negative, the result is negative.
      if (Known.isNegative() && Known2.isNegative())
        // We can derive a lower bound on the result by taking the max of the
        // leading one bits.
        MaxHighOnes =
            std::max(Known.countMinLeadingOnes(), Known2.countMinLeadingOnes());
      // If either side is non-negative, the result is non-negative.
      else if (Known.isNonNegative() || Known2.isNonNegative())
        MaxHighZeros = 1;
    } else if (SPF == SPF_SMIN) {
      // If both sides are non-negative, the result is non-negative.
      if (Known.isNonNegative() && Known2.isNonNegative())
        // We can derive an upper bound on the result by taking the max of the
        // leading zero bits.
        MaxHighZeros = std::max(Known.countMinLeadingZeros(),
                                Known2.countMinLeadingZeros());
      // If either side is negative, the result is negative.
      else if (Known.isNegative() || Known2.isNegative())
        MaxHighOnes = 1;
    } else if (SPF == SPF_UMAX) {
      // We can derive a lower bound on the result by taking the max of the
      // leading one bits.
      MaxHighOnes =
          std::max(Known.countMinLeadingOnes(), Known2.countMinLeadingOnes());
    } else if (SPF == SPF_UMIN) {
      // We can derive an upper bound on the result by taking the max of the
      // leading zero bits.
      MaxHighZeros =
          std::max(Known.countMinLeadingZeros(), Known2.countMinLeadingZeros());
    } else if (SPF == SPF_ABS) {
      // RHS from matchSelectPattern returns the negation part of abs pattern.
      // If the negate has an NSW flag we can assume the sign bit of the result
      // will be 0 because that makes abs(INT_MIN) undefined.
      if (cast<Instruction>(RHS)->hasNoSignedWrap())
        MaxHighZeros = 1;
    }

    // Only known if known in both the LHS and RHS.
    Known.One &= Known2.One;
    Known.Zero &= Known2.Zero;
    if (MaxHighOnes > 0)
      Known.One.setHighBits(MaxHighOnes);
    if (MaxHighZeros > 0)
      Known.Zero.setHighBits(MaxHighZeros);
    break;
  }
  case Instruction::FPTrunc:
  case Instruction::FPExt:
  case Instruction::FPToUI:
  case Instruction::FPToSI:
  case Instruction::SIToFP:
  case Instruction::UIToFP:
    break; // Can't work with floating point.
  case Instruction::PtrToInt:
  case Instruction::IntToPtr:
    // Fall through and handle them the same as zext/trunc.
    LLVM_FALLTHROUGH;
  case Instruction::ZExt:
  case Instruction::Trunc: {
    Type *SrcTy = I->getOperand(0)->getType();

    unsigned SrcBitWidth;
    // Note that we handle pointer operands here because of inttoptr/ptrtoint
    // which fall through here.
    Type *ScalarTy = SrcTy->getScalarType();
    SrcBitWidth = ScalarTy->isPointerTy() ?
      Q.DL.getIndexTypeSizeInBits(ScalarTy) :
      Q.DL.getTypeSizeInBits(ScalarTy);

    assert(SrcBitWidth && "SrcBitWidth can't be zero");
    Known = Known.zextOrTrunc(SrcBitWidth);
    computeKnownBits(I->getOperand(0), Known, Depth + 1, Q);
    Known = Known.zextOrTrunc(BitWidth);
    // Any top bits are known to be zero.
    if (BitWidth > SrcBitWidth)
      Known.Zero.setBitsFrom(SrcBitWidth);
    break;
  }
  case Instruction::BitCast: {
    Type *SrcTy = I->getOperand(0)->getType();
    if (SrcTy->isIntOrPtrTy() &&
        // TODO: For now, not handling conversions like:
        // (bitcast i64 %x to <2 x i32>)
        !I->getType()->isVectorTy()) {
      computeKnownBits(I->getOperand(0), Known, Depth + 1, Q);
      break;
    }
    break;
  }
  case Instruction::SExt: {
    // Compute the bits in the result that are not present in the input.
    unsigned SrcBitWidth = I->getOperand(0)->getType()->getScalarSizeInBits();

    Known = Known.trunc(SrcBitWidth);
    computeKnownBits(I->getOperand(0), Known, Depth + 1, Q);
    // If the sign bit of the input is known set or clear, then we know the
    // top bits of the result.
    Known = Known.sext(BitWidth);
    break;
  }
  case Instruction::Shl: {
    // (shl X, C1) & C2 == 0   iff   (X & C2 >>u C1) == 0
    bool NSW = cast<OverflowingBinaryOperator>(I)->hasNoSignedWrap();
    auto KZF = [NSW](const APInt &KnownZero, unsigned ShiftAmt) {
      APInt KZResult = KnownZero << ShiftAmt;
      KZResult.setLowBits(ShiftAmt); // Low bits known 0.
      // If this shift has "nsw" keyword, then the result is either a poison
      // value or has the same sign bit as the first operand.
      if (NSW && KnownZero.isSignBitSet())
        KZResult.setSignBit();
      return KZResult;
    };

    auto KOF = [NSW](const APInt &KnownOne, unsigned ShiftAmt) {
      APInt KOResult = KnownOne << ShiftAmt;
      if (NSW && KnownOne.isSignBitSet())
        KOResult.setSignBit();
      return KOResult;
    };

    computeKnownBitsFromShiftOperator(I, Known, Known2, Depth, Q, KZF, KOF);
    break;
  }
  case Instruction::LShr: {
    // (lshr X, C1) & C2 == 0   iff  (-1 >> C1) & C2 == 0
    auto KZF = [](const APInt &KnownZero, unsigned ShiftAmt) {
      APInt KZResult = KnownZero.lshr(ShiftAmt);
      // High bits known zero.
      KZResult.setHighBits(ShiftAmt);
      return KZResult;
    };

    auto KOF = [](const APInt &KnownOne, unsigned ShiftAmt) {
      return KnownOne.lshr(ShiftAmt);
    };

    computeKnownBitsFromShiftOperator(I, Known, Known2, Depth, Q, KZF, KOF);
    break;
  }
  case Instruction::AShr: {
    // (ashr X, C1) & C2 == 0   iff  (-1 >> C1) & C2 == 0
    auto KZF = [](const APInt &KnownZero, unsigned ShiftAmt) {
      return KnownZero.ashr(ShiftAmt);
    };

    auto KOF = [](const APInt &KnownOne, unsigned ShiftAmt) {
      return KnownOne.ashr(ShiftAmt);
    };

    computeKnownBitsFromShiftOperator(I, Known, Known2, Depth, Q, KZF, KOF);
    break;
  }
  case Instruction::Sub: {
    bool NSW = cast<OverflowingBinaryOperator>(I)->hasNoSignedWrap();
    computeKnownBitsAddSub(false, I->getOperand(0), I->getOperand(1), NSW,
                           Known, Known2, Depth, Q);
    break;
  }
  case Instruction::Add: {
    bool NSW = cast<OverflowingBinaryOperator>(I)->hasNoSignedWrap();
    computeKnownBitsAddSub(true, I->getOperand(0), I->getOperand(1), NSW,
                           Known, Known2, Depth, Q);
    break;
  }
  case Instruction::SRem:
    if (ConstantInt *Rem = dyn_cast<ConstantInt>(I->getOperand(1))) {
      APInt RA = Rem->getValue().abs();
      if (RA.isPowerOf2()) {
        APInt LowBits = RA - 1;
        computeKnownBits(I->getOperand(0), Known2, Depth + 1, Q);

        // The low bits of the first operand are unchanged by the srem.
        Known.Zero = Known2.Zero & LowBits;
        Known.One = Known2.One & LowBits;

        // If the first operand is non-negative or has all low bits zero, then
        // the upper bits are all zero.
        if (Known2.isNonNegative() || LowBits.isSubsetOf(Known2.Zero))
          Known.Zero |= ~LowBits;

        // If the first operand is negative and not all low bits are zero, then
        // the upper bits are all one.
        if (Known2.isNegative() && LowBits.intersects(Known2.One))
          Known.One |= ~LowBits;

        assert((Known.Zero & Known.One) == 0 && "Bits known to be one AND zero?");
        break;
      }
    }

    // The sign bit is the LHS's sign bit, except when the result of the
    // remainder is zero.
    computeKnownBits(I->getOperand(0), Known2, Depth + 1, Q);
    // If it's known zero, our sign bit is also zero.
    if (Known2.isNonNegative())
      Known.makeNonNegative();

    break;
  case Instruction::URem: {
    if (ConstantInt *Rem = dyn_cast<ConstantInt>(I->getOperand(1))) {
      const APInt &RA = Rem->getValue();
      if (RA.isPowerOf2()) {
        APInt LowBits = (RA - 1);
        computeKnownBits(I->getOperand(0), Known, Depth + 1, Q);
        Known.Zero |= ~LowBits;
        Known.One &= LowBits;
        break;
      }
    }

    // Since the result is less than or equal to either operand, any leading
    // zero bits in either operand must also exist in the result.
    computeKnownBits(I->getOperand(0), Known, Depth + 1, Q);
    computeKnownBits(I->getOperand(1), Known2, Depth + 1, Q);

    unsigned Leaders =
        std::max(Known.countMinLeadingZeros(), Known2.countMinLeadingZeros());
    Known.resetAll();
    Known.Zero.setHighBits(Leaders);
    break;
  }

  case Instruction::Alloca: {
    const AllocaInst *AI = cast<AllocaInst>(I);
    unsigned Align = AI->getAlignment();
    if (Align == 0)
      Align = Q.DL.getABITypeAlignment(AI->getAllocatedType());

    if (Align > 0)
      Known.Zero.setLowBits(countTrailingZeros(Align));
    break;
  }
  case Instruction::GetElementPtr: {
    // Analyze all of the subscripts of this getelementptr instruction
    // to determine if we can prove known low zero bits.
    KnownBits LocalKnown(BitWidth);
    computeKnownBits(I->getOperand(0), LocalKnown, Depth + 1, Q);
    unsigned TrailZ = LocalKnown.countMinTrailingZeros();

    gep_type_iterator GTI = gep_type_begin(I);
    for (unsigned i = 1, e = I->getNumOperands(); i != e; ++i, ++GTI) {
      Value *Index = I->getOperand(i);
      if (StructType *STy = GTI.getStructTypeOrNull()) {
        // Handle struct member offset arithmetic.

        // Handle case when index is vector zeroinitializer
        Constant *CIndex = cast<Constant>(Index);
        if (CIndex->isZeroValue())
          continue;

        if (CIndex->getType()->isVectorTy())
          Index = CIndex->getSplatValue();

        unsigned Idx = cast<ConstantInt>(Index)->getZExtValue();
        const StructLayout *SL = Q.DL.getStructLayout(STy);
        uint64_t Offset = SL->getElementOffset(Idx);
        TrailZ = std::min<unsigned>(TrailZ,
                                    countTrailingZeros(Offset));
      } else {
        // Handle array index arithmetic.
        Type *IndexedTy = GTI.getIndexedType();
        if (!IndexedTy->isSized()) {
          TrailZ = 0;
          break;
        }
        unsigned GEPOpiBits = Index->getType()->getScalarSizeInBits();
        uint64_t TypeSize = Q.DL.getTypeAllocSize(IndexedTy);
        LocalKnown.Zero = LocalKnown.One = APInt(GEPOpiBits, 0);
        computeKnownBits(Index, LocalKnown, Depth + 1, Q);
        TrailZ = std::min(TrailZ,
                          unsigned(countTrailingZeros(TypeSize) +
                                   LocalKnown.countMinTrailingZeros()));
      }
    }

    Known.Zero.setLowBits(TrailZ);
    break;
  }
  case Instruction::PHI: {
    const PHINode *P = cast<PHINode>(I);
    // Handle the case of a simple two-predecessor recurrence PHI.
    // There's a lot more that could theoretically be done here, but
    // this is sufficient to catch some interesting cases.
    if (P->getNumIncomingValues() == 2) {
      for (unsigned i = 0; i != 2; ++i) {
        Value *L = P->getIncomingValue(i);
        Value *R = P->getIncomingValue(!i);
        Operator *LU = dyn_cast<Operator>(L);
        if (!LU)
          continue;
        unsigned Opcode = LU->getOpcode();
        // Check for operations that have the property that if
        // both their operands have low zero bits, the result
        // will have low zero bits.
        if (Opcode == Instruction::Add ||
            Opcode == Instruction::Sub ||
            Opcode == Instruction::And ||
            Opcode == Instruction::Or ||
            Opcode == Instruction::Mul) {
          Value *LL = LU->getOperand(0);
          Value *LR = LU->getOperand(1);
          // Find a recurrence.
          if (LL == I)
            L = LR;
          else if (LR == I)
            L = LL;
          else
            break;
          // Ok, we have a PHI of the form L op= R. Check for low
          // zero bits.
          computeKnownBits(R, Known2, Depth + 1, Q);

          // We need to take the minimum number of known bits
          KnownBits Known3(Known);
          computeKnownBits(L, Known3, Depth + 1, Q);

          Known.Zero.setLowBits(std::min(Known2.countMinTrailingZeros(),
                                         Known3.countMinTrailingZeros()));

          auto *OverflowOp = dyn_cast<OverflowingBinaryOperator>(LU);
          if (OverflowOp && OverflowOp->hasNoSignedWrap()) {
            // If initial value of recurrence is nonnegative, and we are adding
            // a nonnegative number with nsw, the result can only be nonnegative
            // or poison value regardless of the number of times we execute the
            // add in phi recurrence. If initial value is negative and we are
            // adding a negative number with nsw, the result can only be
            // negative or poison value. Similar arguments apply to sub and mul.
            //
            // (add non-negative, non-negative) --> non-negative
            // (add negative, negative) --> negative
            if (Opcode == Instruction::Add) {
              if (Known2.isNonNegative() && Known3.isNonNegative())
                Known.makeNonNegative();
              else if (Known2.isNegative() && Known3.isNegative())
                Known.makeNegative();
            }

            // (sub nsw non-negative, negative) --> non-negative
            // (sub nsw negative, non-negative) --> negative
            else if (Opcode == Instruction::Sub && LL == I) {
              if (Known2.isNonNegative() && Known3.isNegative())
                Known.makeNonNegative();
              else if (Known2.isNegative() && Known3.isNonNegative())
                Known.makeNegative();
            }

            // (mul nsw non-negative, non-negative) --> non-negative
            else if (Opcode == Instruction::Mul && Known2.isNonNegative() &&
                     Known3.isNonNegative())
              Known.makeNonNegative();
          }

          break;
        }
      }
    }

    // Unreachable blocks may have zero-operand PHI nodes.
    if (P->getNumIncomingValues() == 0)
      break;

    // Otherwise take the unions of the known bit sets of the operands,
    // taking conservative care to avoid excessive recursion.
    if (Depth < MaxDepth - 1 && !Known.Zero && !Known.One) {
      // Skip if every incoming value references to ourself.
      if (dyn_cast_or_null<UndefValue>(P->hasConstantValue()))
        break;

      Known.Zero.setAllBits();
      Known.One.setAllBits();
      for (Value *IncValue : P->incoming_values()) {
        // Skip direct self references.
        if (IncValue == P) continue;

        Known2 = KnownBits(BitWidth);
        // Recurse, but cap the recursion to one level, because we don't
        // want to waste time spinning around in loops.
        computeKnownBits(IncValue, Known2, MaxDepth - 1, Q);
        Known.Zero &= Known2.Zero;
        Known.One &= Known2.One;
        // If all bits have been ruled out, there's no need to check
        // more operands.
        if (!Known.Zero && !Known.One)
          break;
      }
    }
    break;
  }
  case Instruction::Call:
  case Instruction::Invoke:
    // If range metadata is attached to this call, set known bits from that,
    // and then intersect with known bits based on other properties of the
    // function.
    if (MDNode *MD = cast<Instruction>(I)->getMetadata(LLVMContext::MD_range))
      computeKnownBitsFromRangeMetadata(*MD, Known);
    if (const Value *RV = ImmutableCallSite(I).getReturnedArgOperand()) {
      computeKnownBits(RV, Known2, Depth + 1, Q);
      Known.Zero |= Known2.Zero;
      Known.One |= Known2.One;
    }
    if (const IntrinsicInst *II = dyn_cast<IntrinsicInst>(I)) {
      switch (II->getIntrinsicID()) {
      default: break;
      case Intrinsic::bitreverse:
        computeKnownBits(I->getOperand(0), Known2, Depth + 1, Q);
        Known.Zero |= Known2.Zero.reverseBits();
        Known.One |= Known2.One.reverseBits();
        break;
      case Intrinsic::bswap:
        computeKnownBits(I->getOperand(0), Known2, Depth + 1, Q);
        Known.Zero |= Known2.Zero.byteSwap();
        Known.One |= Known2.One.byteSwap();
        break;
      case Intrinsic::ctlz: {
        computeKnownBits(I->getOperand(0), Known2, Depth + 1, Q);
        // If we have a known 1, its position is our upper bound.
        unsigned PossibleLZ = Known2.One.countLeadingZeros();
        // If this call is undefined for 0, the result will be less than 2^n.
        if (II->getArgOperand(1) == ConstantInt::getTrue(II->getContext()))
          PossibleLZ = std::min(PossibleLZ, BitWidth - 1);
        unsigned LowBits = Log2_32(PossibleLZ)+1;
        Known.Zero.setBitsFrom(LowBits);
        break;
      }
      case Intrinsic::cttz: {
        computeKnownBits(I->getOperand(0), Known2, Depth + 1, Q);
        // If we have a known 1, its position is our upper bound.
        unsigned PossibleTZ = Known2.One.countTrailingZeros();
        // If this call is undefined for 0, the result will be less than 2^n.
        if (II->getArgOperand(1) == ConstantInt::getTrue(II->getContext()))
          PossibleTZ = std::min(PossibleTZ, BitWidth - 1);
        unsigned LowBits = Log2_32(PossibleTZ)+1;
        Known.Zero.setBitsFrom(LowBits);
        break;
      }
      case Intrinsic::ctpop: {
        computeKnownBits(I->getOperand(0), Known2, Depth + 1, Q);
        // We can bound the space the count needs.  Also, bits known to be zero
        // can't contribute to the population.
        unsigned BitsPossiblySet = Known2.countMaxPopulation();
        unsigned LowBits = Log2_32(BitsPossiblySet)+1;
        Known.Zero.setBitsFrom(LowBits);
        // TODO: we could bound KnownOne using the lower bound on the number
        // of bits which might be set provided by popcnt KnownOne2.
        break;
      }
      case Intrinsic::x86_sse42_crc32_64_64:
        Known.Zero.setBitsFrom(32);
        break;
      }
    }
    break;
  case Instruction::ExtractElement:
    // Look through extract element. At the moment we keep this simple and skip
    // tracking the specific element. But at least we might find information
    // valid for all elements of the vector (for example if vector is sign
    // extended, shifted, etc).
    computeKnownBits(I->getOperand(0), Known, Depth + 1, Q);
    break;
  case Instruction::ExtractValue:
    if (IntrinsicInst *II = dyn_cast<IntrinsicInst>(I->getOperand(0))) {
      const ExtractValueInst *EVI = cast<ExtractValueInst>(I);
      if (EVI->getNumIndices() != 1) break;
      if (EVI->getIndices()[0] == 0) {
        switch (II->getIntrinsicID()) {
        default: break;
        case Intrinsic::uadd_with_overflow:
        case Intrinsic::sadd_with_overflow:
          computeKnownBitsAddSub(true, II->getArgOperand(0),
                                 II->getArgOperand(1), false, Known, Known2,
                                 Depth, Q);
          break;
        case Intrinsic::usub_with_overflow:
        case Intrinsic::ssub_with_overflow:
          computeKnownBitsAddSub(false, II->getArgOperand(0),
                                 II->getArgOperand(1), false, Known, Known2,
                                 Depth, Q);
          break;
        case Intrinsic::umul_with_overflow:
        case Intrinsic::smul_with_overflow:
          computeKnownBitsMul(II->getArgOperand(0), II->getArgOperand(1), false,
                              Known, Known2, Depth, Q);
          break;
        }
      }
    }
  }
}

/// Determine which bits of V are known to be either zero or one and return
/// them.
KnownBits computeKnownBits(const Value *V, unsigned Depth, const Query &Q) {
  KnownBits Known(getBitWidth(V->getType(), Q.DL));
  computeKnownBits(V, Known, Depth, Q);
  return Known;
}

/// Determine which bits of V are known to be either zero or one and return
/// them in the Known bit set.
///
/// NOTE: we cannot consider 'undef' to be "IsZero" here.  The problem is that
/// we cannot optimize based on the assumption that it is zero without changing
/// it to be an explicit zero.  If we don't change it to zero, other code could
/// optimized based on the contradictory assumption that it is non-zero.
/// Because instcombine aggressively folds operations with undef args anyway,
/// this won't lose us code quality.
///
/// This function is defined on values with integer type, values with pointer
/// type, and vectors of integers.  In the case
/// where V is a vector, known zero, and known one values are the
/// same width as the vector element, and the bit is set only if it is true
/// for all of the elements in the vector.
void computeKnownBits(const Value *V, KnownBits &Known, unsigned Depth,
                      const Query &Q) {
  assert(V && "No Value?");
  assert(Depth <= MaxDepth && "Limit Search Depth");
  unsigned BitWidth = Known.getBitWidth();

  assert((V->getType()->isIntOrIntVectorTy(BitWidth) ||
          V->getType()->isPtrOrPtrVectorTy()) &&
         "Not integer or pointer type!");

  Type *ScalarTy = V->getType()->getScalarType();
  unsigned ExpectedWidth = ScalarTy->isPointerTy() ?
    Q.DL.getIndexTypeSizeInBits(ScalarTy) : Q.DL.getTypeSizeInBits(ScalarTy);
  assert(ExpectedWidth == BitWidth && "V and Known should have same BitWidth");
  (void)BitWidth;
  (void)ExpectedWidth;

  const APInt *C;
  if (match(V, m_APInt(C))) {
    // We know all of the bits for a scalar constant or a splat vector constant!
    Known.One = *C;
    Known.Zero = ~Known.One;
    return;
  }
  // Null and aggregate-zero are all-zeros.
  if (isa<ConstantPointerNull>(V) || isa<ConstantAggregateZero>(V)) {
    Known.setAllZero();
    return;
  }
  // Handle a constant vector by taking the intersection of the known bits of
  // each element.
  if (const ConstantDataSequential *CDS = dyn_cast<ConstantDataSequential>(V)) {
    // We know that CDS must be a vector of integers. Take the intersection of
    // each element.
    Known.Zero.setAllBits(); Known.One.setAllBits();
    for (unsigned i = 0, e = CDS->getNumElements(); i != e; ++i) {
      APInt Elt = CDS->getElementAsAPInt(i);
      Known.Zero &= ~Elt;
      Known.One &= Elt;
    }
    return;
  }

  if (const auto *CV = dyn_cast<ConstantVector>(V)) {
    // We know that CV must be a vector of integers. Take the intersection of
    // each element.
    Known.Zero.setAllBits(); Known.One.setAllBits();
    for (unsigned i = 0, e = CV->getNumOperands(); i != e; ++i) {
      Constant *Element = CV->getAggregateElement(i);
      auto *ElementCI = dyn_cast_or_null<ConstantInt>(Element);
      if (!ElementCI) {
        Known.resetAll();
        return;
      }
      const APInt &Elt = ElementCI->getValue();
      Known.Zero &= ~Elt;
      Known.One &= Elt;
    }
    return;
  }

  // Start out not knowing anything.
  Known.resetAll();

  // We can't imply anything about undefs.
  if (isa<UndefValue>(V))
    return;

  // There's no point in looking through other users of ConstantData for
  // assumptions.  Confirm that we've handled them all.
  assert(!isa<ConstantData>(V) && "Unhandled constant data!");

  // Limit search depth.
  // All recursive calls that increase depth must come after this.
  if (Depth == MaxDepth)
    return;

  // A weak GlobalAlias is totally unknown. A non-weak GlobalAlias has
  // the bits of its aliasee.
  if (const GlobalAlias *GA = dyn_cast<GlobalAlias>(V)) {
    if (!GA->isInterposable())
      computeKnownBits(GA->getAliasee(), Known, Depth + 1, Q);
    return;
  }

  if (const Operator *I = dyn_cast<Operator>(V))
    computeKnownBitsFromOperator(I, Known, Depth, Q);

  // Aligned pointers have trailing zeros - refine Known.Zero set
  if (V->getType()->isPointerTy()) {
    unsigned Align = V->getPointerAlignment(Q.DL);
    if (Align)
      Known.Zero.setLowBits(countTrailingZeros(Align));
  }

  // computeKnownBitsFromAssume strictly refines Known.
  // Therefore, we run them after computeKnownBitsFromOperator.

  // Check whether a nearby assume intrinsic can determine some known bits.
  computeKnownBitsFromAssume(V, Known, Depth, Q);

  assert((Known.Zero & Known.One) == 0 && "Bits known to be one AND zero?");
}

/// Return true if the given value is known to have exactly one
/// bit set when defined. For vectors return true if every element is known to
/// be a power of two when defined. Supports values with integer or pointer
/// types and vectors of integers.
bool isKnownToBeAPowerOfTwo(const Value *V, bool OrZero, unsigned Depth,
                            const Query &Q) {
  assert(Depth <= MaxDepth && "Limit Search Depth");

  // Attempt to match against constants.
  if (OrZero && match(V, m_Power2OrZero()))
      return true;
  if (match(V, m_Power2()))
      return true;

  // 1 << X is clearly a power of two if the one is not shifted off the end.  If
  // it is shifted off the end then the result is undefined.
  if (match(V, m_Shl(m_One(), m_Value())))
    return true;

  // (signmask) >>l X is clearly a power of two if the one is not shifted off
  // the bottom.  If it is shifted off the bottom then the result is undefined.
  if (match(V, m_LShr(m_SignMask(), m_Value())))
    return true;

  // The remaining tests are all recursive, so bail out if we hit the limit.
  if (Depth++ == MaxDepth)
    return false;

  Value *X = nullptr, *Y = nullptr;
  // A shift left or a logical shift right of a power of two is a power of two
  // or zero.
  if (OrZero && (match(V, m_Shl(m_Value(X), m_Value())) ||
                 match(V, m_LShr(m_Value(X), m_Value()))))
    return isKnownToBeAPowerOfTwo(X, /*OrZero*/ true, Depth, Q);

  if (const ZExtInst *ZI = dyn_cast<ZExtInst>(V))
    return isKnownToBeAPowerOfTwo(ZI->getOperand(0), OrZero, Depth, Q);

  if (const SelectInst *SI = dyn_cast<SelectInst>(V))
    return isKnownToBeAPowerOfTwo(SI->getTrueValue(), OrZero, Depth, Q) &&
           isKnownToBeAPowerOfTwo(SI->getFalseValue(), OrZero, Depth, Q);

  if (OrZero && match(V, m_And(m_Value(X), m_Value(Y)))) {
    // A power of two and'd with anything is a power of two or zero.
    if (isKnownToBeAPowerOfTwo(X, /*OrZero*/ true, Depth, Q) ||
        isKnownToBeAPowerOfTwo(Y, /*OrZero*/ true, Depth, Q))
      return true;
    // X & (-X) is always a power of two or zero.
    if (match(X, m_Neg(m_Specific(Y))) || match(Y, m_Neg(m_Specific(X))))
      return true;
    return false;
  }

  // Adding a power-of-two or zero to the same power-of-two or zero yields
  // either the original power-of-two, a larger power-of-two or zero.
  if (match(V, m_Add(m_Value(X), m_Value(Y)))) {
    const OverflowingBinaryOperator *VOBO = cast<OverflowingBinaryOperator>(V);
    if (OrZero || VOBO->hasNoUnsignedWrap() || VOBO->hasNoSignedWrap()) {
      if (match(X, m_And(m_Specific(Y), m_Value())) ||
          match(X, m_And(m_Value(), m_Specific(Y))))
        if (isKnownToBeAPowerOfTwo(Y, OrZero, Depth, Q))
          return true;
      if (match(Y, m_And(m_Specific(X), m_Value())) ||
          match(Y, m_And(m_Value(), m_Specific(X))))
        if (isKnownToBeAPowerOfTwo(X, OrZero, Depth, Q))
          return true;

      unsigned BitWidth = V->getType()->getScalarSizeInBits();
      KnownBits LHSBits(BitWidth);
      computeKnownBits(X, LHSBits, Depth, Q);

      KnownBits RHSBits(BitWidth);
      computeKnownBits(Y, RHSBits, Depth, Q);
      // If i8 V is a power of two or zero:
      //  ZeroBits: 1 1 1 0 1 1 1 1
      // ~ZeroBits: 0 0 0 1 0 0 0 0
      if ((~(LHSBits.Zero & RHSBits.Zero)).isPowerOf2())
        // If OrZero isn't set, we cannot give back a zero result.
        // Make sure either the LHS or RHS has a bit set.
        if (OrZero || RHSBits.One.getBoolValue() || LHSBits.One.getBoolValue())
          return true;
    }
  }

  // An exact divide or right shift can only shift off zero bits, so the result
  // is a power of two only if the first operand is a power of two and not
  // copying a sign bit (sdiv int_min, 2).
  if (match(V, m_Exact(m_LShr(m_Value(), m_Value()))) ||
      match(V, m_Exact(m_UDiv(m_Value(), m_Value())))) {
    return isKnownToBeAPowerOfTwo(cast<Operator>(V)->getOperand(0), OrZero,
                                  Depth, Q);
  }

  return false;
}

/// Test whether a GEP's result is known to be non-null.
///
/// Uses properties inherent in a GEP to try to determine whether it is known
/// to be non-null.
///
/// Currently this routine does not support vector GEPs.
static bool isGEPKnownNonNull(const GEPOperator *GEP, unsigned Depth,
                              const Query &Q) {
  const Function *F = nullptr;
  if (const Instruction *I = dyn_cast<Instruction>(GEP))
    F = I->getFunction();

  if (!GEP->isInBounds() ||
      NullPointerIsDefined(F, GEP->getPointerAddressSpace()))
    return false;

  // FIXME: Support vector-GEPs.
  assert(GEP->getType()->isPointerTy() && "We only support plain pointer GEP");

  // If the base pointer is non-null, we cannot walk to a null address with an
  // inbounds GEP in address space zero.
  if (isKnownNonZero(GEP->getPointerOperand(), Depth, Q))
    return true;

  // Walk the GEP operands and see if any operand introduces a non-zero offset.
  // If so, then the GEP cannot produce a null pointer, as doing so would
  // inherently violate the inbounds contract within address space zero.
  for (gep_type_iterator GTI = gep_type_begin(GEP), GTE = gep_type_end(GEP);
       GTI != GTE; ++GTI) {
    // Struct types are easy -- they must always be indexed by a constant.
    if (StructType *STy = GTI.getStructTypeOrNull()) {
      ConstantInt *OpC = cast<ConstantInt>(GTI.getOperand());
      unsigned ElementIdx = OpC->getZExtValue();
      const StructLayout *SL = Q.DL.getStructLayout(STy);
      uint64_t ElementOffset = SL->getElementOffset(ElementIdx);
      if (ElementOffset > 0)
        return true;
      continue;
    }

    // If we have a zero-sized type, the index doesn't matter. Keep looping.
    if (Q.DL.getTypeAllocSize(GTI.getIndexedType()) == 0)
      continue;

    // Fast path the constant operand case both for efficiency and so we don't
    // increment Depth when just zipping down an all-constant GEP.
    if (ConstantInt *OpC = dyn_cast<ConstantInt>(GTI.getOperand())) {
      if (!OpC->isZero())
        return true;
      continue;
    }

    // We post-increment Depth here because while isKnownNonZero increments it
    // as well, when we pop back up that increment won't persist. We don't want
    // to recurse 10k times just because we have 10k GEP operands. We don't
    // bail completely out because we want to handle constant GEPs regardless
    // of depth.
    if (Depth++ >= MaxDepth)
      continue;

    if (isKnownNonZero(GTI.getOperand(), Depth, Q))
      return true;
  }

  return false;
}

static bool isKnownNonNullFromDominatingCondition(const Value *V,
                                                  const Instruction *CtxI,
                                                  const DominatorTree *DT) {
  assert(V->getType()->isPointerTy() && "V must be pointer type");
  assert(!isa<ConstantData>(V) && "Did not expect ConstantPointerNull");

  if (!CtxI || !DT)
    return false;

  unsigned NumUsesExplored = 0;
  for (auto *U : V->users()) {
    // Avoid massive lists
    if (NumUsesExplored >= DomConditionsMaxUses)
      break;
    NumUsesExplored++;

    // If the value is used as an argument to a call or invoke, then argument
    // attributes may provide an answer about null-ness.
    if (auto CS = ImmutableCallSite(U))
      if (auto *CalledFunc = CS.getCalledFunction())
        for (const Argument &Arg : CalledFunc->args())
          if (CS.getArgOperand(Arg.getArgNo()) == V &&
              Arg.hasNonNullAttr() && DT->dominates(CS.getInstruction(), CtxI))
            return true;

    // Consider only compare instructions uniquely controlling a branch
    CmpInst::Predicate Pred;
    if (!match(const_cast<User *>(U),
               m_c_ICmp(Pred, m_Specific(V), m_Zero())) ||
        (Pred != ICmpInst::ICMP_EQ && Pred != ICmpInst::ICMP_NE))
      continue;

    for (auto *CmpU : U->users()) {
      if (const BranchInst *BI = dyn_cast<BranchInst>(CmpU)) {
        assert(BI->isConditional() && "uses a comparison!");

        BasicBlock *NonNullSuccessor =
            BI->getSuccessor(Pred == ICmpInst::ICMP_EQ ? 1 : 0);
        BasicBlockEdge Edge(BI->getParent(), NonNullSuccessor);
        if (Edge.isSingleEdge() && DT->dominates(Edge, CtxI->getParent()))
          return true;
      } else if (Pred == ICmpInst::ICMP_NE &&
                 match(CmpU, m_Intrinsic<Intrinsic::experimental_guard>()) &&
                 DT->dominates(cast<Instruction>(CmpU), CtxI)) {
        return true;
      }
    }
  }

  return false;
}

/// Does the 'Range' metadata (which must be a valid MD_range operand list)
/// ensure that the value it's attached to is never Value?  'RangeType' is
/// is the type of the value described by the range.
static bool rangeMetadataExcludesValue(const MDNode* Ranges, const APInt& Value) {
  const unsigned NumRanges = Ranges->getNumOperands() / 2;
  assert(NumRanges >= 1);
  for (unsigned i = 0; i < NumRanges; ++i) {
    ConstantInt *Lower =
        mdconst::extract<ConstantInt>(Ranges->getOperand(2 * i + 0));
    ConstantInt *Upper =
        mdconst::extract<ConstantInt>(Ranges->getOperand(2 * i + 1));
    ConstantRange Range(Lower->getValue(), Upper->getValue());
    if (Range.contains(Value))
      return false;
  }
  return true;
}

/// Return true if the given value is known to be non-zero when defined. For
/// vectors, return true if every element is known to be non-zero when
/// defined. For pointers, if the context instruction and dominator tree are
/// specified, perform context-sensitive analysis and return true if the
/// pointer couldn't possibly be null at the specified instruction.
/// Supports values with integer or pointer type and vectors of integers.
bool isKnownNonZero(const Value *V, unsigned Depth, const Query &Q) {
  if (auto *C = dyn_cast<Constant>(V)) {
    if (C->isNullValue())
      return false;
    if (isa<ConstantInt>(C))
      // Must be non-zero due to null test above.
      return true;

    // For constant vectors, check that all elements are undefined or known
    // non-zero to determine that the whole vector is known non-zero.
    if (auto *VecTy = dyn_cast<VectorType>(C->getType())) {
      for (unsigned i = 0, e = VecTy->getNumElements(); i != e; ++i) {
        Constant *Elt = C->getAggregateElement(i);
        if (!Elt || Elt->isNullValue())
          return false;
        if (!isa<UndefValue>(Elt) && !isa<ConstantInt>(Elt))
          return false;
      }
      return true;
    }

    // A global variable in address space 0 is non null unless extern weak
    // or an absolute symbol reference. Other address spaces may have null as a
    // valid address for a global, so we can't assume anything.
    if (const GlobalValue *GV = dyn_cast<GlobalValue>(V)) {
      if (!GV->isAbsoluteSymbolRef() && !GV->hasExternalWeakLinkage() &&
          GV->getType()->getAddressSpace() == 0)
        return true;
    } else
      return false;
  }

  if (auto *I = dyn_cast<Instruction>(V)) {
    if (MDNode *Ranges = I->getMetadata(LLVMContext::MD_range)) {
      // If the possible ranges don't contain zero, then the value is
      // definitely non-zero.
      if (auto *Ty = dyn_cast<IntegerType>(V->getType())) {
        const APInt ZeroValue(Ty->getBitWidth(), 0);
        if (rangeMetadataExcludesValue(Ranges, ZeroValue))
          return true;
      }
    }
  }

  // Some of the tests below are recursive, so bail out if we hit the limit.
  if (Depth++ >= MaxDepth)
    return false;

  // Check for pointer simplifications.
  if (V->getType()->isPointerTy()) {
    // Alloca never returns null, malloc might.
    if (isa<AllocaInst>(V) && Q.DL.getAllocaAddrSpace() == 0)
      return true;

    // A byval, inalloca, or nonnull argument is never null.
    if (const Argument *A = dyn_cast<Argument>(V))
      if (A->hasByValOrInAllocaAttr() || A->hasNonNullAttr())
        return true;

    // A Load tagged with nonnull metadata is never null.
    if (const LoadInst *LI = dyn_cast<LoadInst>(V))
      if (LI->getMetadata(LLVMContext::MD_nonnull))
        return true;

    if (auto CS = ImmutableCallSite(V)) {
      if (CS.isReturnNonNull())
        return true;
      if (const auto *RP = getArgumentAliasingToReturnedPointer(CS))
        return isKnownNonZero(RP, Depth, Q);
    }
  }


  // Check for recursive pointer simplifications.
  if (V->getType()->isPointerTy()) {
    if (isKnownNonNullFromDominatingCondition(V, Q.CxtI, Q.DT))
      return true;

    if (const GEPOperator *GEP = dyn_cast<GEPOperator>(V))
      if (isGEPKnownNonNull(GEP, Depth, Q))
        return true;
  }

  unsigned BitWidth = getBitWidth(V->getType()->getScalarType(), Q.DL);

  // X | Y != 0 if X != 0 or Y != 0.
  Value *X = nullptr, *Y = nullptr;
  if (match(V, m_Or(m_Value(X), m_Value(Y))))
    return isKnownNonZero(X, Depth, Q) || isKnownNonZero(Y, Depth, Q);

  // ext X != 0 if X != 0.
  if (isa<SExtInst>(V) || isa<ZExtInst>(V))
    return isKnownNonZero(cast<Instruction>(V)->getOperand(0), Depth, Q);

  // shl X, Y != 0 if X is odd.  Note that the value of the shift is undefined
  // if the lowest bit is shifted off the end.
  if (match(V, m_Shl(m_Value(X), m_Value(Y)))) {
    // shl nuw can't remove any non-zero bits.
    const OverflowingBinaryOperator *BO = cast<OverflowingBinaryOperator>(V);
    if (BO->hasNoUnsignedWrap())
      return isKnownNonZero(X, Depth, Q);

    KnownBits Known(BitWidth);
    computeKnownBits(X, Known, Depth, Q);
    if (Known.One[0])
      return true;
  }
  // shr X, Y != 0 if X is negative.  Note that the value of the shift is not
  // defined if the sign bit is shifted off the end.
  else if (match(V, m_Shr(m_Value(X), m_Value(Y)))) {
    // shr exact can only shift out zero bits.
    const PossiblyExactOperator *BO = cast<PossiblyExactOperator>(V);
    if (BO->isExact())
      return isKnownNonZero(X, Depth, Q);

    KnownBits Known = computeKnownBits(X, Depth, Q);
    if (Known.isNegative())
      return true;

    // If the shifter operand is a constant, and all of the bits shifted
    // out are known to be zero, and X is known non-zero then at least one
    // non-zero bit must remain.
    if (ConstantInt *Shift = dyn_cast<ConstantInt>(Y)) {
      auto ShiftVal = Shift->getLimitedValue(BitWidth - 1);
      // Is there a known one in the portion not shifted out?
      if (Known.countMaxLeadingZeros() < BitWidth - ShiftVal)
        return true;
      // Are all the bits to be shifted out known zero?
      if (Known.countMinTrailingZeros() >= ShiftVal)
        return isKnownNonZero(X, Depth, Q);
    }
  }
  // div exact can only produce a zero if the dividend is zero.
  else if (match(V, m_Exact(m_IDiv(m_Value(X), m_Value())))) {
    return isKnownNonZero(X, Depth, Q);
  }
  // X + Y.
  else if (match(V, m_Add(m_Value(X), m_Value(Y)))) {
    KnownBits XKnown = computeKnownBits(X, Depth, Q);
    KnownBits YKnown = computeKnownBits(Y, Depth, Q);

    // If X and Y are both non-negative (as signed values) then their sum is not
    // zero unless both X and Y are zero.
    if (XKnown.isNonNegative() && YKnown.isNonNegative())
      if (isKnownNonZero(X, Depth, Q) || isKnownNonZero(Y, Depth, Q))
        return true;

    // If X and Y are both negative (as signed values) then their sum is not
    // zero unless both X and Y equal INT_MIN.
    if (XKnown.isNegative() && YKnown.isNegative()) {
      APInt Mask = APInt::getSignedMaxValue(BitWidth);
      // The sign bit of X is set.  If some other bit is set then X is not equal
      // to INT_MIN.
      if (XKnown.One.intersects(Mask))
        return true;
      // The sign bit of Y is set.  If some other bit is set then Y is not equal
      // to INT_MIN.
      if (YKnown.One.intersects(Mask))
        return true;
    }

    // The sum of a non-negative number and a power of two is not zero.
    if (XKnown.isNonNegative() &&
        isKnownToBeAPowerOfTwo(Y, /*OrZero*/ false, Depth, Q))
      return true;
    if (YKnown.isNonNegative() &&
        isKnownToBeAPowerOfTwo(X, /*OrZero*/ false, Depth, Q))
      return true;
  }
  // X * Y.
  else if (match(V, m_Mul(m_Value(X), m_Value(Y)))) {
    const OverflowingBinaryOperator *BO = cast<OverflowingBinaryOperator>(V);
    // If X and Y are non-zero then so is X * Y as long as the multiplication
    // does not overflow.
    if ((BO->hasNoSignedWrap() || BO->hasNoUnsignedWrap()) &&
        isKnownNonZero(X, Depth, Q) && isKnownNonZero(Y, Depth, Q))
      return true;
  }
  // (C ? X : Y) != 0 if X != 0 and Y != 0.
  else if (const SelectInst *SI = dyn_cast<SelectInst>(V)) {
    if (isKnownNonZero(SI->getTrueValue(), Depth, Q) &&
        isKnownNonZero(SI->getFalseValue(), Depth, Q))
      return true;
  }
  // PHI
  else if (const PHINode *PN = dyn_cast<PHINode>(V)) {
    // Try and detect a recurrence that monotonically increases from a
    // starting value, as these are common as induction variables.
    if (PN->getNumIncomingValues() == 2) {
      Value *Start = PN->getIncomingValue(0);
      Value *Induction = PN->getIncomingValue(1);
      if (isa<ConstantInt>(Induction) && !isa<ConstantInt>(Start))
        std::swap(Start, Induction);
      if (ConstantInt *C = dyn_cast<ConstantInt>(Start)) {
        if (!C->isZero() && !C->isNegative()) {
          ConstantInt *X;
          if ((match(Induction, m_NSWAdd(m_Specific(PN), m_ConstantInt(X))) ||
               match(Induction, m_NUWAdd(m_Specific(PN), m_ConstantInt(X)))) &&
              !X->isNegative())
            return true;
        }
      }
    }
    // Check if all incoming values are non-zero constant.
    bool AllNonZeroConstants = llvm::all_of(PN->operands(), [](Value *V) {
      return isa<ConstantInt>(V) && !cast<ConstantInt>(V)->isZero();
    });
    if (AllNonZeroConstants)
      return true;
  }

  KnownBits Known(BitWidth);
  computeKnownBits(V, Known, Depth, Q);
  return Known.One != 0;
}

/// Return true if V2 == V1 + X, where X is known non-zero.
static bool isAddOfNonZero(const Value *V1, const Value *V2, const Query &Q) {
  const BinaryOperator *BO = dyn_cast<BinaryOperator>(V1);
  if (!BO || BO->getOpcode() != Instruction::Add)
    return false;
  Value *Op = nullptr;
  if (V2 == BO->getOperand(0))
    Op = BO->getOperand(1);
  else if (V2 == BO->getOperand(1))
    Op = BO->getOperand(0);
  else
    return false;
  return isKnownNonZero(Op, 0, Q);
}

/// Return true if it is known that V1 != V2.
static bool isKnownNonEqual(const Value *V1, const Value *V2, const Query &Q) {
  if (V1 == V2)
    return false;
  if (V1->getType() != V2->getType())
    // We can't look through casts yet.
    return false;
  if (isAddOfNonZero(V1, V2, Q) || isAddOfNonZero(V2, V1, Q))
    return true;

  if (V1->getType()->isIntOrIntVectorTy()) {
    // Are any known bits in V1 contradictory to known bits in V2? If V1
    // has a known zero where V2 has a known one, they must not be equal.
    KnownBits Known1 = computeKnownBits(V1, 0, Q);
    KnownBits Known2 = computeKnownBits(V2, 0, Q);

    if (Known1.Zero.intersects(Known2.One) ||
        Known2.Zero.intersects(Known1.One))
      return true;
  }
  return false;
}

/// Return true if 'V & Mask' is known to be zero.  We use this predicate to
/// simplify operations downstream. Mask is known to be zero for bits that V
/// cannot have.
///
/// This function is defined on values with integer type, values with pointer
/// type, and vectors of integers.  In the case
/// where V is a vector, the mask, known zero, and known one values are the
/// same width as the vector element, and the bit is set only if it is true
/// for all of the elements in the vector.
bool MaskedValueIsZero(const Value *V, const APInt &Mask, unsigned Depth,
                       const Query &Q) {
  KnownBits Known(Mask.getBitWidth());
  computeKnownBits(V, Known, Depth, Q);
  return Mask.isSubsetOf(Known.Zero);
}

/// For vector constants, loop over the elements and find the constant with the
/// minimum number of sign bits. Return 0 if the value is not a vector constant
/// or if any element was not analyzed; otherwise, return the count for the
/// element with the minimum number of sign bits.
static unsigned computeNumSignBitsVectorConstant(const Value *V,
                                                 unsigned TyBits) {
  const auto *CV = dyn_cast<Constant>(V);
  if (!CV || !CV->getType()->isVectorTy())
    return 0;

  unsigned MinSignBits = TyBits;
  unsigned NumElts = CV->getType()->getVectorNumElements();
  for (unsigned i = 0; i != NumElts; ++i) {
    // If we find a non-ConstantInt, bail out.
    auto *Elt = dyn_cast_or_null<ConstantInt>(CV->getAggregateElement(i));
    if (!Elt)
      return 0;

    MinSignBits = std::min(MinSignBits, Elt->getValue().getNumSignBits());
  }

  return MinSignBits;
}

static unsigned ComputeNumSignBitsImpl(const Value *V, unsigned Depth,
                                       const Query &Q);

static unsigned ComputeNumSignBits(const Value *V, unsigned Depth,
                                   const Query &Q) {
  unsigned Result = ComputeNumSignBitsImpl(V, Depth, Q);
  assert(Result > 0 && "At least one sign bit needs to be present!");
  return Result;
}

/// Return the number of times the sign bit of the register is replicated into
/// the other bits. We know that at least 1 bit is always equal to the sign bit
/// (itself), but other cases can give us information. For example, immediately
/// after an "ashr X, 2", we know that the top 3 bits are all equal to each
/// other, so we return 3. For vectors, return the number of sign bits for the
/// vector element with the minimum number of known sign bits.
static unsigned ComputeNumSignBitsImpl(const Value *V, unsigned Depth,
                                       const Query &Q) {
  assert(Depth <= MaxDepth && "Limit Search Depth");

  // We return the minimum number of sign bits that are guaranteed to be present
  // in V, so for undef we have to conservatively return 1.  We don't have the
  // same behavior for poison though -- that's a FIXME today.

  Type *ScalarTy = V->getType()->getScalarType();
  unsigned TyBits = ScalarTy->isPointerTy() ?
    Q.DL.getIndexTypeSizeInBits(ScalarTy) :
    Q.DL.getTypeSizeInBits(ScalarTy);

  unsigned Tmp, Tmp2;
  unsigned FirstAnswer = 1;

  // Note that ConstantInt is handled by the general computeKnownBits case
  // below.

  if (Depth == MaxDepth)
    return 1;  // Limit search depth.

  const Operator *U = dyn_cast<Operator>(V);
  switch (Operator::getOpcode(V)) {
  default: break;
  case Instruction::SExt:
    Tmp = TyBits - U->getOperand(0)->getType()->getScalarSizeInBits();
    return ComputeNumSignBits(U->getOperand(0), Depth + 1, Q) + Tmp;

  case Instruction::SDiv: {
    const APInt *Denominator;
    // sdiv X, C -> adds log(C) sign bits.
    if (match(U->getOperand(1), m_APInt(Denominator))) {

      // Ignore non-positive denominator.
      if (!Denominator->isStrictlyPositive())
        break;

      // Calculate the incoming numerator bits.
      unsigned NumBits = ComputeNumSignBits(U->getOperand(0), Depth + 1, Q);

      // Add floor(log(C)) bits to the numerator bits.
      return std::min(TyBits, NumBits + Denominator->logBase2());
    }
    break;
  }

  case Instruction::SRem: {
    const APInt *Denominator;
    // srem X, C -> we know that the result is within [-C+1,C) when C is a
    // positive constant.  This let us put a lower bound on the number of sign
    // bits.
    if (match(U->getOperand(1), m_APInt(Denominator))) {

      // Ignore non-positive denominator.
      if (!Denominator->isStrictlyPositive())
        break;

      // Calculate the incoming numerator bits. SRem by a positive constant
      // can't lower the number of sign bits.
      unsigned NumrBits =
          ComputeNumSignBits(U->getOperand(0), Depth + 1, Q);

      // Calculate the leading sign bit constraints by examining the
      // denominator.  Given that the denominator is positive, there are two
      // cases:
      //
      //  1. the numerator is positive.  The result range is [0,C) and [0,C) u<
      //     (1 << ceilLogBase2(C)).
      //
      //  2. the numerator is negative.  Then the result range is (-C,0] and
      //     integers in (-C,0] are either 0 or >u (-1 << ceilLogBase2(C)).
      //
      // Thus a lower bound on the number of sign bits is `TyBits -
      // ceilLogBase2(C)`.

      unsigned ResBits = TyBits - Denominator->ceilLogBase2();
      return std::max(NumrBits, ResBits);
    }
    break;
  }

  case Instruction::AShr: {
    Tmp = ComputeNumSignBits(U->getOperand(0), Depth + 1, Q);
    // ashr X, C   -> adds C sign bits.  Vectors too.
    const APInt *ShAmt;
    if (match(U->getOperand(1), m_APInt(ShAmt))) {
      if (ShAmt->uge(TyBits))
        break;  // Bad shift.
      unsigned ShAmtLimited = ShAmt->getZExtValue();
      Tmp += ShAmtLimited;
      if (Tmp > TyBits) Tmp = TyBits;
    }
    return Tmp;
  }
  case Instruction::Shl: {
    const APInt *ShAmt;
    if (match(U->getOperand(1), m_APInt(ShAmt))) {
      // shl destroys sign bits.
      Tmp = ComputeNumSignBits(U->getOperand(0), Depth + 1, Q);
      if (ShAmt->uge(TyBits) ||      // Bad shift.
          ShAmt->uge(Tmp)) break;    // Shifted all sign bits out.
      Tmp2 = ShAmt->getZExtValue();
      return Tmp - Tmp2;
    }
    break;
  }
  case Instruction::And:
  case Instruction::Or:
  case Instruction::Xor:    // NOT is handled here.
    // Logical binary ops preserve the number of sign bits at the worst.
    Tmp = ComputeNumSignBits(U->getOperand(0), Depth + 1, Q);
    if (Tmp != 1) {
      Tmp2 = ComputeNumSignBits(U->getOperand(1), Depth + 1, Q);
      FirstAnswer = std::min(Tmp, Tmp2);
      // We computed what we know about the sign bits as our first
      // answer. Now proceed to the generic code that uses
      // computeKnownBits, and pick whichever answer is better.
    }
    break;

  case Instruction::Select:
    Tmp = ComputeNumSignBits(U->getOperand(1), Depth + 1, Q);
    if (Tmp == 1) return 1;  // Early out.
    Tmp2 = ComputeNumSignBits(U->getOperand(2), Depth + 1, Q);
    return std::min(Tmp, Tmp2);

  case Instruction::Add:
    // Add can have at most one carry bit.  Thus we know that the output
    // is, at worst, one more bit than the inputs.
    Tmp = ComputeNumSignBits(U->getOperand(0), Depth + 1, Q);
    if (Tmp == 1) return 1;  // Early out.

    // Special case decrementing a value (ADD X, -1):
    if (const auto *CRHS = dyn_cast<Constant>(U->getOperand(1)))
      if (CRHS->isAllOnesValue()) {
        KnownBits Known(TyBits);
        computeKnownBits(U->getOperand(0), Known, Depth + 1, Q);

        // If the input is known to be 0 or 1, the output is 0/-1, which is all
        // sign bits set.
        if ((Known.Zero | 1).isAllOnesValue())
          return TyBits;

        // If we are subtracting one from a positive number, there is no carry
        // out of the result.
        if (Known.isNonNegative())
          return Tmp;
      }

    Tmp2 = ComputeNumSignBits(U->getOperand(1), Depth + 1, Q);
    if (Tmp2 == 1) return 1;
    return std::min(Tmp, Tmp2)-1;

  case Instruction::Sub:
    Tmp2 = ComputeNumSignBits(U->getOperand(1), Depth + 1, Q);
    if (Tmp2 == 1) return 1;

    // Handle NEG.
    if (const auto *CLHS = dyn_cast<Constant>(U->getOperand(0)))
      if (CLHS->isNullValue()) {
        KnownBits Known(TyBits);
        computeKnownBits(U->getOperand(1), Known, Depth + 1, Q);
        // If the input is known to be 0 or 1, the output is 0/-1, which is all
        // sign bits set.
        if ((Known.Zero | 1).isAllOnesValue())
          return TyBits;

        // If the input is known to be positive (the sign bit is known clear),
        // the output of the NEG has the same number of sign bits as the input.
        if (Known.isNonNegative())
          return Tmp2;

        // Otherwise, we treat this like a SUB.
      }

    // Sub can have at most one carry bit.  Thus we know that the output
    // is, at worst, one more bit than the inputs.
    Tmp = ComputeNumSignBits(U->getOperand(0), Depth + 1, Q);
    if (Tmp == 1) return 1;  // Early out.
    return std::min(Tmp, Tmp2)-1;

  case Instruction::Mul: {
    // The output of the Mul can be at most twice the valid bits in the inputs.
    unsigned SignBitsOp0 = ComputeNumSignBits(U->getOperand(0), Depth + 1, Q);
    if (SignBitsOp0 == 1) return 1;  // Early out.
    unsigned SignBitsOp1 = ComputeNumSignBits(U->getOperand(1), Depth + 1, Q);
    if (SignBitsOp1 == 1) return 1;
    unsigned OutValidBits =
        (TyBits - SignBitsOp0 + 1) + (TyBits - SignBitsOp1 + 1);
    return OutValidBits > TyBits ? 1 : TyBits - OutValidBits + 1;
  }

  case Instruction::PHI: {
    const PHINode *PN = cast<PHINode>(U);
    unsigned NumIncomingValues = PN->getNumIncomingValues();
    // Don't analyze large in-degree PHIs.
    if (NumIncomingValues > 4) break;
    // Unreachable blocks may have zero-operand PHI nodes.
    if (NumIncomingValues == 0) break;

    // Take the minimum of all incoming values.  This can't infinitely loop
    // because of our depth threshold.
    Tmp = ComputeNumSignBits(PN->getIncomingValue(0), Depth + 1, Q);
    for (unsigned i = 1, e = NumIncomingValues; i != e; ++i) {
      if (Tmp == 1) return Tmp;
      Tmp = std::min(
          Tmp, ComputeNumSignBits(PN->getIncomingValue(i), Depth + 1, Q));
    }
    return Tmp;
  }

  case Instruction::Trunc:
    // FIXME: it's tricky to do anything useful for this, but it is an important
    // case for targets like X86.
    break;

  case Instruction::ExtractElement:
    // Look through extract element. At the moment we keep this simple and skip
    // tracking the specific element. But at least we might find information
    // valid for all elements of the vector (for example if vector is sign
    // extended, shifted, etc).
    return ComputeNumSignBits(U->getOperand(0), Depth + 1, Q);
  }

  // Finally, if we can prove that the top bits of the result are 0's or 1's,
  // use this information.

  // If we can examine all elements of a vector constant successfully, we're
  // done (we can't do any better than that). If not, keep trying.
  if (unsigned VecSignBits = computeNumSignBitsVectorConstant(V, TyBits))
    return VecSignBits;

  KnownBits Known(TyBits);
  computeKnownBits(V, Known, Depth, Q);

  // If we know that the sign bit is either zero or one, determine the number of
  // identical bits in the top of the input value.
  return std::max(FirstAnswer, Known.countMinSignBits());
}

/// This function computes the integer multiple of Base that equals V.
/// If successful, it returns true and returns the multiple in
/// Multiple. If unsuccessful, it returns false. It looks
/// through SExt instructions only if LookThroughSExt is true.
bool llvm::ComputeMultiple(Value *V, unsigned Base, Value *&Multiple,
                           bool LookThroughSExt, unsigned Depth) {
  const unsigned MaxDepth = 6;

  assert(V && "No Value?");
  assert(Depth <= MaxDepth && "Limit Search Depth");
  assert(V->getType()->isIntegerTy() && "Not integer or pointer type!");

  Type *T = V->getType();

  ConstantInt *CI = dyn_cast<ConstantInt>(V);

  if (Base == 0)
    return false;

  if (Base == 1) {
    Multiple = V;
    return true;
  }

  ConstantExpr *CO = dyn_cast<ConstantExpr>(V);
  Constant *BaseVal = ConstantInt::get(T, Base);
  if (CO && CO == BaseVal) {
    // Multiple is 1.
    Multiple = ConstantInt::get(T, 1);
    return true;
  }

  if (CI && CI->getZExtValue() % Base == 0) {
    Multiple = ConstantInt::get(T, CI->getZExtValue() / Base);
    return true;
  }

  if (Depth == MaxDepth) return false;  // Limit search depth.

  Operator *I = dyn_cast<Operator>(V);
  if (!I) return false;

  switch (I->getOpcode()) {
  default: break;
  case Instruction::SExt:
    if (!LookThroughSExt) return false;
    // otherwise fall through to ZExt
    LLVM_FALLTHROUGH;
  case Instruction::ZExt:
    return ComputeMultiple(I->getOperand(0), Base, Multiple,
                           LookThroughSExt, Depth+1);
  case Instruction::Shl:
  case Instruction::Mul: {
    Value *Op0 = I->getOperand(0);
    Value *Op1 = I->getOperand(1);

    if (I->getOpcode() == Instruction::Shl) {
      ConstantInt *Op1CI = dyn_cast<ConstantInt>(Op1);
      if (!Op1CI) return false;
      // Turn Op0 << Op1 into Op0 * 2^Op1
      APInt Op1Int = Op1CI->getValue();
      uint64_t BitToSet = Op1Int.getLimitedValue(Op1Int.getBitWidth() - 1);
      APInt API(Op1Int.getBitWidth(), 0);
      API.setBit(BitToSet);
      Op1 = ConstantInt::get(V->getContext(), API);
    }

    Value *Mul0 = nullptr;
    if (ComputeMultiple(Op0, Base, Mul0, LookThroughSExt, Depth+1)) {
      if (Constant *Op1C = dyn_cast<Constant>(Op1))
        if (Constant *MulC = dyn_cast<Constant>(Mul0)) {
          if (Op1C->getType()->getPrimitiveSizeInBits() <
              MulC->getType()->getPrimitiveSizeInBits())
            Op1C = ConstantExpr::getZExt(Op1C, MulC->getType());
          if (Op1C->getType()->getPrimitiveSizeInBits() >
              MulC->getType()->getPrimitiveSizeInBits())
            MulC = ConstantExpr::getZExt(MulC, Op1C->getType());

          // V == Base * (Mul0 * Op1), so return (Mul0 * Op1)
          Multiple = ConstantExpr::getMul(MulC, Op1C);
          return true;
        }

      if (ConstantInt *Mul0CI = dyn_cast<ConstantInt>(Mul0))
        if (Mul0CI->getValue() == 1) {
          // V == Base * Op1, so return Op1
          Multiple = Op1;
          return true;
        }
    }

    Value *Mul1 = nullptr;
    if (ComputeMultiple(Op1, Base, Mul1, LookThroughSExt, Depth+1)) {
      if (Constant *Op0C = dyn_cast<Constant>(Op0))
        if (Constant *MulC = dyn_cast<Constant>(Mul1)) {
          if (Op0C->getType()->getPrimitiveSizeInBits() <
              MulC->getType()->getPrimitiveSizeInBits())
            Op0C = ConstantExpr::getZExt(Op0C, MulC->getType());
          if (Op0C->getType()->getPrimitiveSizeInBits() >
              MulC->getType()->getPrimitiveSizeInBits())
            MulC = ConstantExpr::getZExt(MulC, Op0C->getType());

          // V == Base * (Mul1 * Op0), so return (Mul1 * Op0)
          Multiple = ConstantExpr::getMul(MulC, Op0C);
          return true;
        }

      if (ConstantInt *Mul1CI = dyn_cast<ConstantInt>(Mul1))
        if (Mul1CI->getValue() == 1) {
          // V == Base * Op0, so return Op0
          Multiple = Op0;
          return true;
        }
    }
  }
  }

  // We could not determine if V is a multiple of Base.
  return false;
}

Intrinsic::ID llvm::getIntrinsicForCallSite(ImmutableCallSite ICS,
                                            const TargetLibraryInfo *TLI) {
  const Function *F = ICS.getCalledFunction();
  if (!F)
    return Intrinsic::not_intrinsic;

  if (F->isIntrinsic())
    return F->getIntrinsicID();

  if (!TLI)
    return Intrinsic::not_intrinsic;

  LibFunc Func;
  // We're going to make assumptions on the semantics of the functions, check
  // that the target knows that it's available in this environment and it does
  // not have local linkage.
  if (!F || F->hasLocalLinkage() || !TLI->getLibFunc(*F, Func))
    return Intrinsic::not_intrinsic;

  if (!ICS.onlyReadsMemory())
    return Intrinsic::not_intrinsic;

  // Otherwise check if we have a call to a function that can be turned into a
  // vector intrinsic.
  switch (Func) {
  default:
    break;
  case LibFunc_sin:
  case LibFunc_sinf:
  case LibFunc_sinl:
    return Intrinsic::sin;
  case LibFunc_cos:
  case LibFunc_cosf:
  case LibFunc_cosl:
    return Intrinsic::cos;
  case LibFunc_exp:
  case LibFunc_expf:
  case LibFunc_expl:
    return Intrinsic::exp;
  case LibFunc_exp2:
  case LibFunc_exp2f:
  case LibFunc_exp2l:
    return Intrinsic::exp2;
  case LibFunc_log:
  case LibFunc_logf:
  case LibFunc_logl:
    return Intrinsic::log;
  case LibFunc_log10:
  case LibFunc_log10f:
  case LibFunc_log10l:
    return Intrinsic::log10;
  case LibFunc_log2:
  case LibFunc_log2f:
  case LibFunc_log2l:
    return Intrinsic::log2;
  case LibFunc_fabs:
  case LibFunc_fabsf:
  case LibFunc_fabsl:
    return Intrinsic::fabs;
  case LibFunc_fmin:
  case LibFunc_fminf:
  case LibFunc_fminl:
    return Intrinsic::minnum;
  case LibFunc_fmax:
  case LibFunc_fmaxf:
  case LibFunc_fmaxl:
    return Intrinsic::maxnum;
  case LibFunc_copysign:
  case LibFunc_copysignf:
  case LibFunc_copysignl:
    return Intrinsic::copysign;
  case LibFunc_floor:
  case LibFunc_floorf:
  case LibFunc_floorl:
    return Intrinsic::floor;
  case LibFunc_ceil:
  case LibFunc_ceilf:
  case LibFunc_ceill:
    return Intrinsic::ceil;
  case LibFunc_trunc:
  case LibFunc_truncf:
  case LibFunc_truncl:
    return Intrinsic::trunc;
  case LibFunc_rint:
  case LibFunc_rintf:
  case LibFunc_rintl:
    return Intrinsic::rint;
  case LibFunc_nearbyint:
  case LibFunc_nearbyintf:
  case LibFunc_nearbyintl:
    return Intrinsic::nearbyint;
  case LibFunc_round:
  case LibFunc_roundf:
  case LibFunc_roundl:
    return Intrinsic::round;
  case LibFunc_pow:
  case LibFunc_powf:
  case LibFunc_powl:
    return Intrinsic::pow;
  case LibFunc_sqrt:
  case LibFunc_sqrtf:
  case LibFunc_sqrtl:
    return Intrinsic::sqrt;
  }

  return Intrinsic::not_intrinsic;
}

/// Return true if we can prove that the specified FP value is never equal to
/// -0.0.
///
/// NOTE: this function will need to be revisited when we support non-default
/// rounding modes!
bool llvm::CannotBeNegativeZero(const Value *V, const TargetLibraryInfo *TLI,
                                unsigned Depth) {
  if (auto *CFP = dyn_cast<ConstantFP>(V))
    return !CFP->getValueAPF().isNegZero();

  // Limit search depth.
  if (Depth == MaxDepth)
    return false;

  auto *Op = dyn_cast<Operator>(V);
  if (!Op)
    return false;

  // Check if the nsz fast-math flag is set.
  if (auto *FPO = dyn_cast<FPMathOperator>(Op))
    if (FPO->hasNoSignedZeros())
      return true;

  // (fadd x, 0.0) is guaranteed to return +0.0, not -0.0.
  if (match(Op, m_FAdd(m_Value(), m_PosZeroFP())))
    return true;

  // sitofp and uitofp turn into +0.0 for zero.
  if (isa<SIToFPInst>(Op) || isa<UIToFPInst>(Op))
    return true;

  if (auto *Call = dyn_cast<CallInst>(Op)) {
    Intrinsic::ID IID = getIntrinsicForCallSite(Call, TLI);
    switch (IID) {
    default:
      break;
    // sqrt(-0.0) = -0.0, no other negative results are possible.
    case Intrinsic::sqrt:
      return CannotBeNegativeZero(Call->getArgOperand(0), TLI, Depth + 1);
    // fabs(x) != -0.0
    case Intrinsic::fabs:
      return true;
    }
  }

  return false;
}

/// If \p SignBitOnly is true, test for a known 0 sign bit rather than a
/// standard ordered compare. e.g. make -0.0 olt 0.0 be true because of the sign
/// bit despite comparing equal.
static bool cannotBeOrderedLessThanZeroImpl(const Value *V,
                                            const TargetLibraryInfo *TLI,
                                            bool SignBitOnly,
                                            unsigned Depth) {
  // TODO: This function does not do the right thing when SignBitOnly is true
  // and we're lowering to a hypothetical IEEE 754-compliant-but-evil platform
  // which flips the sign bits of NaNs.  See
  // https://llvm.org/bugs/show_bug.cgi?id=31702.

  if (const ConstantFP *CFP = dyn_cast<ConstantFP>(V)) {
    return !CFP->getValueAPF().isNegative() ||
           (!SignBitOnly && CFP->getValueAPF().isZero());
  }

  // Handle vector of constants.
  if (auto *CV = dyn_cast<Constant>(V)) {
    if (CV->getType()->isVectorTy()) {
      unsigned NumElts = CV->getType()->getVectorNumElements();
      for (unsigned i = 0; i != NumElts; ++i) {
        auto *CFP = dyn_cast_or_null<ConstantFP>(CV->getAggregateElement(i));
        if (!CFP)
          return false;
        if (CFP->getValueAPF().isNegative() &&
            (SignBitOnly || !CFP->getValueAPF().isZero()))
          return false;
      }

      // All non-negative ConstantFPs.
      return true;
    }
  }

  if (Depth == MaxDepth)
    return false; // Limit search depth.

  const Operator *I = dyn_cast<Operator>(V);
  if (!I)
    return false;

  switch (I->getOpcode()) {
  default:
    break;
  // Unsigned integers are always nonnegative.
  case Instruction::UIToFP:
    return true;
  case Instruction::FMul:
    // x*x is always non-negative or a NaN.
    if (I->getOperand(0) == I->getOperand(1) &&
        (!SignBitOnly || cast<FPMathOperator>(I)->hasNoNaNs()))
      return true;

    LLVM_FALLTHROUGH;
  case Instruction::FAdd:
  case Instruction::FDiv:
  case Instruction::FRem:
    return cannotBeOrderedLessThanZeroImpl(I->getOperand(0), TLI, SignBitOnly,
                                           Depth + 1) &&
           cannotBeOrderedLessThanZeroImpl(I->getOperand(1), TLI, SignBitOnly,
                                           Depth + 1);
  case Instruction::Select:
    return cannotBeOrderedLessThanZeroImpl(I->getOperand(1), TLI, SignBitOnly,
                                           Depth + 1) &&
           cannotBeOrderedLessThanZeroImpl(I->getOperand(2), TLI, SignBitOnly,
                                           Depth + 1);
  case Instruction::FPExt:
  case Instruction::FPTrunc:
    // Widening/narrowing never change sign.
    return cannotBeOrderedLessThanZeroImpl(I->getOperand(0), TLI, SignBitOnly,
                                           Depth + 1);
  case Instruction::ExtractElement:
    // Look through extract element. At the moment we keep this simple and skip
    // tracking the specific element. But at least we might find information
    // valid for all elements of the vector.
    return cannotBeOrderedLessThanZeroImpl(I->getOperand(0), TLI, SignBitOnly,
                                           Depth + 1);
  case Instruction::Call:
    const auto *CI = cast<CallInst>(I);
    Intrinsic::ID IID = getIntrinsicForCallSite(CI, TLI);
    switch (IID) {
    default:
      break;
    case Intrinsic::maxnum:
      return cannotBeOrderedLessThanZeroImpl(I->getOperand(0), TLI, SignBitOnly,
                                             Depth + 1) ||
             cannotBeOrderedLessThanZeroImpl(I->getOperand(1), TLI, SignBitOnly,
                                             Depth + 1);
    case Intrinsic::minnum:
      return cannotBeOrderedLessThanZeroImpl(I->getOperand(0), TLI, SignBitOnly,
                                             Depth + 1) &&
             cannotBeOrderedLessThanZeroImpl(I->getOperand(1), TLI, SignBitOnly,
                                             Depth + 1);
    case Intrinsic::exp:
    case Intrinsic::exp2:
    case Intrinsic::fabs:
      return true;

    case Intrinsic::sqrt:
      // sqrt(x) is always >= -0 or NaN.  Moreover, sqrt(x) == -0 iff x == -0.
      if (!SignBitOnly)
        return true;
      return CI->hasNoNaNs() && (CI->hasNoSignedZeros() ||
                                 CannotBeNegativeZero(CI->getOperand(0), TLI));

    case Intrinsic::powi:
      if (ConstantInt *Exponent = dyn_cast<ConstantInt>(I->getOperand(1))) {
        // powi(x,n) is non-negative if n is even.
        if (Exponent->getBitWidth() <= 64 && Exponent->getSExtValue() % 2u == 0)
          return true;
      }
      // TODO: This is not correct.  Given that exp is an integer, here are the
      // ways that pow can return a negative value:
      //
      //   pow(x, exp)    --> negative if exp is odd and x is negative.
      //   pow(-0, exp)   --> -inf if exp is negative odd.
      //   pow(-0, exp)   --> -0 if exp is positive odd.
      //   pow(-inf, exp) --> -0 if exp is negative odd.
      //   pow(-inf, exp) --> -inf if exp is positive odd.
      //
      // Therefore, if !SignBitOnly, we can return true if x >= +0 or x is NaN,
      // but we must return false if x == -0.  Unfortunately we do not currently
      // have a way of expressing this constraint.  See details in
      // https://llvm.org/bugs/show_bug.cgi?id=31702.
      return cannotBeOrderedLessThanZeroImpl(I->getOperand(0), TLI, SignBitOnly,
                                             Depth + 1);

    case Intrinsic::fma:
    case Intrinsic::fmuladd:
      // x*x+y is non-negative if y is non-negative.
      return I->getOperand(0) == I->getOperand(1) &&
             (!SignBitOnly || cast<FPMathOperator>(I)->hasNoNaNs()) &&
             cannotBeOrderedLessThanZeroImpl(I->getOperand(2), TLI, SignBitOnly,
                                             Depth + 1);
    }
    break;
  }
  return false;
}

bool llvm::CannotBeOrderedLessThanZero(const Value *V,
                                       const TargetLibraryInfo *TLI) {
  return cannotBeOrderedLessThanZeroImpl(V, TLI, false, 0);
}

bool llvm::SignBitMustBeZero(const Value *V, const TargetLibraryInfo *TLI) {
  return cannotBeOrderedLessThanZeroImpl(V, TLI, true, 0);
}

bool llvm::isKnownNeverNaN(const Value *V) {
  assert(V->getType()->isFPOrFPVectorTy() && "Querying for NaN on non-FP type");

  // If we're told that NaNs won't happen, assume they won't.
  if (auto *FPMathOp = dyn_cast<FPMathOperator>(V))
    if (FPMathOp->hasNoNaNs())
      return true;

  // TODO: Handle instructions and potentially recurse like other 'isKnown'
  // functions. For example, the result of sitofp is never NaN.

  // Handle scalar constants.
  if (auto *CFP = dyn_cast<ConstantFP>(V))
    return !CFP->isNaN();

  // Bail out for constant expressions, but try to handle vector constants.
  if (!V->getType()->isVectorTy() || !isa<Constant>(V))
    return false;

  // For vectors, verify that each element is not NaN.
  unsigned NumElts = V->getType()->getVectorNumElements();
  for (unsigned i = 0; i != NumElts; ++i) {
    Constant *Elt = cast<Constant>(V)->getAggregateElement(i);
    if (!Elt)
      return false;
    if (isa<UndefValue>(Elt))
      continue;
    auto *CElt = dyn_cast<ConstantFP>(Elt);
    if (!CElt || CElt->isNaN())
      return false;
  }
  // All elements were confirmed not-NaN or undefined.
  return true;
}

/// If the specified value can be set by repeating the same byte in memory,
/// return the i8 value that it is represented with.  This is
/// true for all i8 values obviously, but is also true for i32 0, i32 -1,
/// i16 0xF0F0, double 0.0 etc.  If the value can't be handled with a repeated
/// byte store (e.g. i16 0x1234), return null.
Value *llvm::isBytewiseValue(Value *V) {
  // All byte-wide stores are splatable, even of arbitrary variables.
  if (V->getType()->isIntegerTy(8)) return V;

  // Handle 'null' ConstantArrayZero etc.
  if (Constant *C = dyn_cast<Constant>(V))
    if (C->isNullValue())
      return Constant::getNullValue(Type::getInt8Ty(V->getContext()));

  // Constant float and double values can be handled as integer values if the
  // corresponding integer value is "byteable".  An important case is 0.0.
  if (ConstantFP *CFP = dyn_cast<ConstantFP>(V)) {
    if (CFP->getType()->isFloatTy())
      V = ConstantExpr::getBitCast(CFP, Type::getInt32Ty(V->getContext()));
    if (CFP->getType()->isDoubleTy())
      V = ConstantExpr::getBitCast(CFP, Type::getInt64Ty(V->getContext()));
    // Don't handle long double formats, which have strange constraints.
  }

  // We can handle constant integers that are multiple of 8 bits.
  if (ConstantInt *CI = dyn_cast<ConstantInt>(V)) {
    if (CI->getBitWidth() % 8 == 0) {
      assert(CI->getBitWidth() > 8 && "8 bits should be handled above!");

      if (!CI->getValue().isSplat(8))
        return nullptr;
      return ConstantInt::get(V->getContext(), CI->getValue().trunc(8));
    }
  }

  // A ConstantDataArray/Vector is splatable if all its members are equal and
  // also splatable.
  if (ConstantDataSequential *CA = dyn_cast<ConstantDataSequential>(V)) {
    Value *Elt = CA->getElementAsConstant(0);
    Value *Val = isBytewiseValue(Elt);
    if (!Val)
      return nullptr;

    for (unsigned I = 1, E = CA->getNumElements(); I != E; ++I)
      if (CA->getElementAsConstant(I) != Elt)
        return nullptr;

    return Val;
  }

  // Conceptually, we could handle things like:
  //   %a = zext i8 %X to i16
  //   %b = shl i16 %a, 8
  //   %c = or i16 %a, %b
  // but until there is an example that actually needs this, it doesn't seem
  // worth worrying about.
  return nullptr;
}

// This is the recursive version of BuildSubAggregate. It takes a few different
// arguments. Idxs is the index within the nested struct From that we are
// looking at now (which is of type IndexedType). IdxSkip is the number of
// indices from Idxs that should be left out when inserting into the resulting
// struct. To is the result struct built so far, new insertvalue instructions
// build on that.
static Value *BuildSubAggregate(Value *From, Value* To, Type *IndexedType,
                                SmallVectorImpl<unsigned> &Idxs,
                                unsigned IdxSkip,
                                Instruction *InsertBefore) {
  StructType *STy = dyn_cast<StructType>(IndexedType);
  if (STy) {
    // Save the original To argument so we can modify it
    Value *OrigTo = To;
    // General case, the type indexed by Idxs is a struct
    for (unsigned i = 0, e = STy->getNumElements(); i != e; ++i) {
      // Process each struct element recursively
      Idxs.push_back(i);
      Value *PrevTo = To;
      To = BuildSubAggregate(From, To, STy->getElementType(i), Idxs, IdxSkip,
                             InsertBefore);
      Idxs.pop_back();
      if (!To) {
        // Couldn't find any inserted value for this index? Cleanup
        while (PrevTo != OrigTo) {
          InsertValueInst* Del = cast<InsertValueInst>(PrevTo);
          PrevTo = Del->getAggregateOperand();
          Del->eraseFromParent();
        }
        // Stop processing elements
        break;
      }
    }
    // If we successfully found a value for each of our subaggregates
    if (To)
      return To;
  }
  // Base case, the type indexed by SourceIdxs is not a struct, or not all of
  // the struct's elements had a value that was inserted directly. In the latter
  // case, perhaps we can't determine each of the subelements individually, but
  // we might be able to find the complete struct somewhere.

  // Find the value that is at that particular spot
  Value *V = FindInsertedValue(From, Idxs);

  if (!V)
    return nullptr;

  // Insert the value in the new (sub) aggregate
  return InsertValueInst::Create(To, V, makeArrayRef(Idxs).slice(IdxSkip),
                                 "tmp", InsertBefore);
}

// This helper takes a nested struct and extracts a part of it (which is again a
// struct) into a new value. For example, given the struct:
// { a, { b, { c, d }, e } }
// and the indices "1, 1" this returns
// { c, d }.
//
// It does this by inserting an insertvalue for each element in the resulting
// struct, as opposed to just inserting a single struct. This will only work if
// each of the elements of the substruct are known (ie, inserted into From by an
// insertvalue instruction somewhere).
//
// All inserted insertvalue instructions are inserted before InsertBefore
static Value *BuildSubAggregate(Value *From, ArrayRef<unsigned> idx_range,
                                Instruction *InsertBefore) {
  assert(InsertBefore && "Must have someplace to insert!");
  Type *IndexedType = ExtractValueInst::getIndexedType(From->getType(),
                                                             idx_range);
  Value *To = UndefValue::get(IndexedType);
  SmallVector<unsigned, 10> Idxs(idx_range.begin(), idx_range.end());
  unsigned IdxSkip = Idxs.size();

  return BuildSubAggregate(From, To, IndexedType, Idxs, IdxSkip, InsertBefore);
}

/// Given an aggregate and a sequence of indices, see if the scalar value
/// indexed is already around as a register, for example if it was inserted
/// directly into the aggregate.
///
/// If InsertBefore is not null, this function will duplicate (modified)
/// insertvalues when a part of a nested struct is extracted.
Value *llvm::FindInsertedValue(Value *V, ArrayRef<unsigned> idx_range,
                               Instruction *InsertBefore) {
  // Nothing to index? Just return V then (this is useful at the end of our
  // recursion).
  if (idx_range.empty())
    return V;
  // We have indices, so V should have an indexable type.
  assert((V->getType()->isStructTy() || V->getType()->isArrayTy()) &&
         "Not looking at a struct or array?");
  assert(ExtractValueInst::getIndexedType(V->getType(), idx_range) &&
         "Invalid indices for type?");

  if (Constant *C = dyn_cast<Constant>(V)) {
    C = C->getAggregateElement(idx_range[0]);
    if (!C) return nullptr;
    return FindInsertedValue(C, idx_range.slice(1), InsertBefore);
  }

  if (InsertValueInst *I = dyn_cast<InsertValueInst>(V)) {
    // Loop the indices for the insertvalue instruction in parallel with the
    // requested indices
    const unsigned *req_idx = idx_range.begin();
    for (const unsigned *i = I->idx_begin(), *e = I->idx_end();
         i != e; ++i, ++req_idx) {
      if (req_idx == idx_range.end()) {
        // We can't handle this without inserting insertvalues
        if (!InsertBefore)
          return nullptr;

        // The requested index identifies a part of a nested aggregate. Handle
        // this specially. For example,
        // %A = insertvalue { i32, {i32, i32 } } undef, i32 10, 1, 0
        // %B = insertvalue { i32, {i32, i32 } } %A, i32 11, 1, 1
        // %C = extractvalue {i32, { i32, i32 } } %B, 1
        // This can be changed into
        // %A = insertvalue {i32, i32 } undef, i32 10, 0
        // %C = insertvalue {i32, i32 } %A, i32 11, 1
        // which allows the unused 0,0 element from the nested struct to be
        // removed.
        return BuildSubAggregate(V, makeArrayRef(idx_range.begin(), req_idx),
                                 InsertBefore);
      }

      // This insert value inserts something else than what we are looking for.
      // See if the (aggregate) value inserted into has the value we are
      // looking for, then.
      if (*req_idx != *i)
        return FindInsertedValue(I->getAggregateOperand(), idx_range,
                                 InsertBefore);
    }
    // If we end up here, the indices of the insertvalue match with those
    // requested (though possibly only partially). Now we recursively look at
    // the inserted value, passing any remaining indices.
    return FindInsertedValue(I->getInsertedValueOperand(),
                             makeArrayRef(req_idx, idx_range.end()),
                             InsertBefore);
  }

  if (ExtractValueInst *I = dyn_cast<ExtractValueInst>(V)) {
    // If we're extracting a value from an aggregate that was extracted from
    // something else, we can extract from that something else directly instead.
    // However, we will need to chain I's indices with the requested indices.

    // Calculate the number of indices required
    unsigned size = I->getNumIndices() + idx_range.size();
    // Allocate some space to put the new indices in
    SmallVector<unsigned, 5> Idxs;
    Idxs.reserve(size);
    // Add indices from the extract value instruction
    Idxs.append(I->idx_begin(), I->idx_end());

    // Add requested indices
    Idxs.append(idx_range.begin(), idx_range.end());

    assert(Idxs.size() == size
           && "Number of indices added not correct?");

    return FindInsertedValue(I->getAggregateOperand(), Idxs, InsertBefore);
  }
  // Otherwise, we don't know (such as, extracting from a function return value
  // or load instruction)
  return nullptr;
}

/// Analyze the specified pointer to see if it can be expressed as a base
/// pointer plus a constant offset. Return the base and offset to the caller.
Value *llvm::GetPointerBaseWithConstantOffset(Value *Ptr, int64_t &Offset,
                                              const DataLayout &DL) {
  unsigned BitWidth = DL.getIndexTypeSizeInBits(Ptr->getType());
  APInt ByteOffset(BitWidth, 0);

  // We walk up the defs but use a visited set to handle unreachable code. In
  // that case, we stop after accumulating the cycle once (not that it
  // matters).
  SmallPtrSet<Value *, 16> Visited;
  while (Visited.insert(Ptr).second) {
    if (Ptr->getType()->isVectorTy())
      break;

    if (GEPOperator *GEP = dyn_cast<GEPOperator>(Ptr)) {
      // If one of the values we have visited is an addrspacecast, then
      // the pointer type of this GEP may be different from the type
      // of the Ptr parameter which was passed to this function.  This
      // means when we construct GEPOffset, we need to use the size
      // of GEP's pointer type rather than the size of the original
      // pointer type.
      APInt GEPOffset(DL.getIndexTypeSizeInBits(Ptr->getType()), 0);
      if (!GEP->accumulateConstantOffset(DL, GEPOffset))
        break;

      ByteOffset += GEPOffset.getSExtValue();

      Ptr = GEP->getPointerOperand();
    } else if (Operator::getOpcode(Ptr) == Instruction::BitCast ||
               Operator::getOpcode(Ptr) == Instruction::AddrSpaceCast) {
      Ptr = cast<Operator>(Ptr)->getOperand(0);
    } else if (GlobalAlias *GA = dyn_cast<GlobalAlias>(Ptr)) {
      if (GA->isInterposable())
        break;
      Ptr = GA->getAliasee();
    } else {
      break;
    }
  }
  Offset = ByteOffset.getSExtValue();
  return Ptr;
}

bool llvm::isGEPBasedOnPointerToString(const GEPOperator *GEP,
                                       unsigned CharSize) {
  // Make sure the GEP has exactly three arguments.
  if (GEP->getNumOperands() != 3)
    return false;

  // Make sure the index-ee is a pointer to array of \p CharSize integers.
  // CharSize.
  ArrayType *AT = dyn_cast<ArrayType>(GEP->getSourceElementType());
  if (!AT || !AT->getElementType()->isIntegerTy(CharSize))
    return false;

  // Check to make sure that the first operand of the GEP is an integer and
  // has value 0 so that we are sure we're indexing into the initializer.
  const ConstantInt *FirstIdx = dyn_cast<ConstantInt>(GEP->getOperand(1));
  if (!FirstIdx || !FirstIdx->isZero())
    return false;

  return true;
}

bool llvm::getConstantDataArrayInfo(const Value *V,
                                    ConstantDataArraySlice &Slice,
                                    unsigned ElementSize, uint64_t Offset) {
  assert(V);

  // Look through bitcast instructions and geps.
  V = V->stripPointerCasts();

  // If the value is a GEP instruction or constant expression, treat it as an
  // offset.
  if (const GEPOperator *GEP = dyn_cast<GEPOperator>(V)) {
    // The GEP operator should be based on a pointer to string constant, and is
    // indexing into the string constant.
    if (!isGEPBasedOnPointerToString(GEP, ElementSize))
      return false;

    // If the second index isn't a ConstantInt, then this is a variable index
    // into the array.  If this occurs, we can't say anything meaningful about
    // the string.
    uint64_t StartIdx = 0;
    if (const ConstantInt *CI = dyn_cast<ConstantInt>(GEP->getOperand(2)))
      StartIdx = CI->getZExtValue();
    else
      return false;
    return getConstantDataArrayInfo(GEP->getOperand(0), Slice, ElementSize,
                                    StartIdx + Offset);
  }

  // The GEP instruction, constant or instruction, must reference a global
  // variable that is a constant and is initialized. The referenced constant
  // initializer is the array that we'll use for optimization.
  const GlobalVariable *GV = dyn_cast<GlobalVariable>(V);
  if (!GV || !GV->isConstant() || !GV->hasDefinitiveInitializer())
    return false;

  const ConstantDataArray *Array;
  ArrayType *ArrayTy;
  if (GV->getInitializer()->isNullValue()) {
    Type *GVTy = GV->getValueType();
    if ( (ArrayTy = dyn_cast<ArrayType>(GVTy)) ) {
      // A zeroinitializer for the array; there is no ConstantDataArray.
      Array = nullptr;
    } else {
      const DataLayout &DL = GV->getParent()->getDataLayout();
      uint64_t SizeInBytes = DL.getTypeStoreSize(GVTy);
      uint64_t Length = SizeInBytes / (ElementSize / 8);
      if (Length <= Offset)
        return false;

      Slice.Array = nullptr;
      Slice.Offset = 0;
      Slice.Length = Length - Offset;
      return true;
    }
  } else {
    // This must be a ConstantDataArray.
    Array = dyn_cast<ConstantDataArray>(GV->getInitializer());
    if (!Array)
      return false;
    ArrayTy = Array->getType();
  }
  if (!ArrayTy->getElementType()->isIntegerTy(ElementSize))
    return false;

  uint64_t NumElts = ArrayTy->getArrayNumElements();
  if (Offset > NumElts)
    return false;

  Slice.Array = Array;
  Slice.Offset = Offset;
  Slice.Length = NumElts - Offset;
  return true;
}

/// This function computes the length of a null-terminated C string pointed to
/// by V. If successful, it returns true and returns the string in Str.
/// If unsuccessful, it returns false.
bool llvm::getConstantStringInfo(const Value *V, StringRef &Str,
                                 uint64_t Offset, bool TrimAtNul) {
  ConstantDataArraySlice Slice;
  if (!getConstantDataArrayInfo(V, Slice, 8, Offset))
    return false;

  if (Slice.Array == nullptr) {
    if (TrimAtNul) {
      Str = StringRef();
      return true;
    }
    if (Slice.Length == 1) {
      Str = StringRef("", 1);
      return true;
    }
    // We cannot instantiate a StringRef as we do not have an appropriate string
    // of 0s at hand.
    return false;
  }

  // Start out with the entire array in the StringRef.
  Str = Slice.Array->getAsString();
  // Skip over 'offset' bytes.
  Str = Str.substr(Slice.Offset);

  if (TrimAtNul) {
    // Trim off the \0 and anything after it.  If the array is not nul
    // terminated, we just return the whole end of string.  The client may know
    // some other way that the string is length-bound.
    Str = Str.substr(0, Str.find('\0'));
  }
  return true;
}

// These next two are very similar to the above, but also look through PHI
// nodes.
// TODO: See if we can integrate these two together.

/// If we can compute the length of the string pointed to by
/// the specified pointer, return 'len+1'.  If we can't, return 0.
static uint64_t GetStringLengthH(const Value *V,
                                 SmallPtrSetImpl<const PHINode*> &PHIs,
                                 unsigned CharSize) {
  // Look through noop bitcast instructions.
  V = V->stripPointerCasts();

  // If this is a PHI node, there are two cases: either we have already seen it
  // or we haven't.
  if (const PHINode *PN = dyn_cast<PHINode>(V)) {
    if (!PHIs.insert(PN).second)
      return ~0ULL;  // already in the set.

    // If it was new, see if all the input strings are the same length.
    uint64_t LenSoFar = ~0ULL;
    for (Value *IncValue : PN->incoming_values()) {
      uint64_t Len = GetStringLengthH(IncValue, PHIs, CharSize);
      if (Len == 0) return 0; // Unknown length -> unknown.

      if (Len == ~0ULL) continue;

      if (Len != LenSoFar && LenSoFar != ~0ULL)
        return 0;    // Disagree -> unknown.
      LenSoFar = Len;
    }

    // Success, all agree.
    return LenSoFar;
  }

  // strlen(select(c,x,y)) -> strlen(x) ^ strlen(y)
  if (const SelectInst *SI = dyn_cast<SelectInst>(V)) {
    uint64_t Len1 = GetStringLengthH(SI->getTrueValue(), PHIs, CharSize);
    if (Len1 == 0) return 0;
    uint64_t Len2 = GetStringLengthH(SI->getFalseValue(), PHIs, CharSize);
    if (Len2 == 0) return 0;
    if (Len1 == ~0ULL) return Len2;
    if (Len2 == ~0ULL) return Len1;
    if (Len1 != Len2) return 0;
    return Len1;
  }

  // Otherwise, see if we can read the string.
  ConstantDataArraySlice Slice;
  if (!getConstantDataArrayInfo(V, Slice, CharSize))
    return 0;

  if (Slice.Array == nullptr)
    return 1;

  // Search for nul characters
  unsigned NullIndex = 0;
  for (unsigned E = Slice.Length; NullIndex < E; ++NullIndex) {
    if (Slice.Array->getElementAsInteger(Slice.Offset + NullIndex) == 0)
      break;
  }

  return NullIndex + 1;
}

/// If we can compute the length of the string pointed to by
/// the specified pointer, return 'len+1'.  If we can't, return 0.
uint64_t llvm::GetStringLength(const Value *V, unsigned CharSize) {
  if (!V->getType()->isPointerTy())
    return 0;

  SmallPtrSet<const PHINode*, 32> PHIs;
  uint64_t Len = GetStringLengthH(V, PHIs, CharSize);
  // If Len is ~0ULL, we had an infinite phi cycle: this is dead code, so return
  // an empty string as a length.
  return Len == ~0ULL ? 1 : Len;
}

const Value *llvm::getArgumentAliasingToReturnedPointer(ImmutableCallSite CS) {
  assert(CS &&
         "getArgumentAliasingToReturnedPointer only works on nonnull CallSite");
  if (const Value *RV = CS.getReturnedArgOperand())
    return RV;
  // This can be used only as a aliasing property.
  if (isIntrinsicReturningPointerAliasingArgumentWithoutCapturing(CS))
    return CS.getArgOperand(0);
  return nullptr;
}

bool llvm::isIntrinsicReturningPointerAliasingArgumentWithoutCapturing(
    ImmutableCallSite CS) {
  return CS.getIntrinsicID() == Intrinsic::launder_invariant_group ||
         CS.getIntrinsicID() == Intrinsic::strip_invariant_group;
}

/// \p PN defines a loop-variant pointer to an object.  Check if the
/// previous iteration of the loop was referring to the same object as \p PN.
static bool isSameUnderlyingObjectInLoop(const PHINode *PN,
                                         const LoopInfo *LI) {
  // Find the loop-defined value.
  Loop *L = LI->getLoopFor(PN->getParent());
  if (PN->getNumIncomingValues() != 2)
    return true;

  // Find the value from previous iteration.
  auto *PrevValue = dyn_cast<Instruction>(PN->getIncomingValue(0));
  if (!PrevValue || LI->getLoopFor(PrevValue->getParent()) != L)
    PrevValue = dyn_cast<Instruction>(PN->getIncomingValue(1));
  if (!PrevValue || LI->getLoopFor(PrevValue->getParent()) != L)
    return true;

  // If a new pointer is loaded in the loop, the pointer references a different
  // object in every iteration.  E.g.:
  //    for (i)
  //       int *p = a[i];
  //       ...
  if (auto *Load = dyn_cast<LoadInst>(PrevValue))
    if (!L->isLoopInvariant(Load->getPointerOperand()))
      return false;
  return true;
}

Value *llvm::GetUnderlyingObject(Value *V, const DataLayout &DL,
                                 unsigned MaxLookup) {
  if (!V->getType()->isPointerTy())
    return V;
  for (unsigned Count = 0; MaxLookup == 0 || Count < MaxLookup; ++Count) {
    if (GEPOperator *GEP = dyn_cast<GEPOperator>(V)) {
      V = GEP->getPointerOperand();
    } else if (Operator::getOpcode(V) == Instruction::BitCast ||
               Operator::getOpcode(V) == Instruction::AddrSpaceCast) {
      V = cast<Operator>(V)->getOperand(0);
    } else if (GlobalAlias *GA = dyn_cast<GlobalAlias>(V)) {
      if (GA->isInterposable())
        return V;
      V = GA->getAliasee();
    } else if (isa<AllocaInst>(V)) {
      // An alloca can't be further simplified.
      return V;
    } else {
      if (auto CS = CallSite(V)) {
        // CaptureTracking can know about special capturing properties of some
        // intrinsics like launder.invariant.group, that can't be expressed with
        // the attributes, but have properties like returning aliasing pointer.
        // Because some analysis may assume that nocaptured pointer is not
        // returned from some special intrinsic (because function would have to
        // be marked with returns attribute), it is crucial to use this function
        // because it should be in sync with CaptureTracking. Not using it may
        // cause weird miscompilations where 2 aliasing pointers are assumed to
        // noalias.
        if (auto *RP = getArgumentAliasingToReturnedPointer(CS)) {
          V = RP;
          continue;
        }
      }

      // See if InstructionSimplify knows any relevant tricks.
      if (Instruction *I = dyn_cast<Instruction>(V))
        // TODO: Acquire a DominatorTree and AssumptionCache and use them.
        if (Value *Simplified = SimplifyInstruction(I, {DL, I})) {
          V = Simplified;
          continue;
        }

      return V;
    }
    assert(V->getType()->isPointerTy() && "Unexpected operand type!");
  }
  return V;
}

void llvm::GetUnderlyingObjects(Value *V, SmallVectorImpl<Value *> &Objects,
                                const DataLayout &DL, LoopInfo *LI,
                                unsigned MaxLookup) {
  SmallPtrSet<Value *, 4> Visited;
  SmallVector<Value *, 4> Worklist;
  Worklist.push_back(V);
  do {
    Value *P = Worklist.pop_back_val();
    P = GetUnderlyingObject(P, DL, MaxLookup);

    if (!Visited.insert(P).second)
      continue;

    if (SelectInst *SI = dyn_cast<SelectInst>(P)) {
      Worklist.push_back(SI->getTrueValue());
      Worklist.push_back(SI->getFalseValue());
      continue;
    }

    if (PHINode *PN = dyn_cast<PHINode>(P)) {
      // If this PHI changes the underlying object in every iteration of the
      // loop, don't look through it.  Consider:
      //   int **A;
      //   for (i) {
      //     Prev = Curr;     // Prev = PHI (Prev_0, Curr)
      //     Curr = A[i];
      //     *Prev, *Curr;
      //
      // Prev is tracking Curr one iteration behind so they refer to different
      // underlying objects.
      if (!LI || !LI->isLoopHeader(PN->getParent()) ||
          isSameUnderlyingObjectInLoop(PN, LI))
        for (Value *IncValue : PN->incoming_values())
          Worklist.push_back(IncValue);
      continue;
    }

    Objects.push_back(P);
  } while (!Worklist.empty());
}

/// This is the function that does the work of looking through basic
/// ptrtoint+arithmetic+inttoptr sequences.
static const Value *getUnderlyingObjectFromInt(const Value *V) {
  do {
    if (const Operator *U = dyn_cast<Operator>(V)) {
      // If we find a ptrtoint, we can transfer control back to the
      // regular getUnderlyingObjectFromInt.
      if (U->getOpcode() == Instruction::PtrToInt)
        return U->getOperand(0);
      // If we find an add of a constant, a multiplied value, or a phi, it's
      // likely that the other operand will lead us to the base
      // object. We don't have to worry about the case where the
      // object address is somehow being computed by the multiply,
      // because our callers only care when the result is an
      // identifiable object.
      if (U->getOpcode() != Instruction::Add ||
          (!isa<ConstantInt>(U->getOperand(1)) &&
           Operator::getOpcode(U->getOperand(1)) != Instruction::Mul &&
           !isa<PHINode>(U->getOperand(1))))
        return V;
      V = U->getOperand(0);
    } else {
      return V;
    }
    assert(V->getType()->isIntegerTy() && "Unexpected operand type!");
  } while (true);
}

/// This is a wrapper around GetUnderlyingObjects and adds support for basic
/// ptrtoint+arithmetic+inttoptr sequences.
/// It returns false if unidentified object is found in GetUnderlyingObjects.
bool llvm::getUnderlyingObjectsForCodeGen(const Value *V,
                          SmallVectorImpl<Value *> &Objects,
                          const DataLayout &DL) {
  SmallPtrSet<const Value *, 16> Visited;
  SmallVector<const Value *, 4> Working(1, V);
  do {
    V = Working.pop_back_val();

    SmallVector<Value *, 4> Objs;
    GetUnderlyingObjects(const_cast<Value *>(V), Objs, DL);

    for (Value *V : Objs) {
      if (!Visited.insert(V).second)
        continue;
      if (Operator::getOpcode(V) == Instruction::IntToPtr) {
        const Value *O =
          getUnderlyingObjectFromInt(cast<User>(V)->getOperand(0));
        if (O->getType()->isPointerTy()) {
          Working.push_back(O);
          continue;
        }
      }
      // If GetUnderlyingObjects fails to find an identifiable object,
      // getUnderlyingObjectsForCodeGen also fails for safety.
      if (!isIdentifiedObject(V)) {
        Objects.clear();
        return false;
      }
      Objects.push_back(const_cast<Value *>(V));
    }
  } while (!Working.empty());
  return true;
}

/// Return true if the only users of this pointer are lifetime markers.
bool llvm::onlyUsedByLifetimeMarkers(const Value *V) {
  for (const User *U : V->users()) {
    const IntrinsicInst *II = dyn_cast<IntrinsicInst>(U);
    if (!II) return false;

    if (II->getIntrinsicID() != Intrinsic::lifetime_start &&
        II->getIntrinsicID() != Intrinsic::lifetime_end)
      return false;
  }
  return true;
}

bool llvm::isSafeToSpeculativelyExecute(const Value *V,
                                        const Instruction *CtxI,
                                        const DominatorTree *DT) {
  const Operator *Inst = dyn_cast<Operator>(V);
  if (!Inst)
    return false;

  for (unsigned i = 0, e = Inst->getNumOperands(); i != e; ++i)
    if (Constant *C = dyn_cast<Constant>(Inst->getOperand(i)))
      if (C->canTrap())
        return false;

  switch (Inst->getOpcode()) {
  default:
    return true;
  case Instruction::UDiv:
  case Instruction::URem: {
    // x / y is undefined if y == 0.
    const APInt *V;
    if (match(Inst->getOperand(1), m_APInt(V)))
      return *V != 0;
    return false;
  }
  case Instruction::SDiv:
  case Instruction::SRem: {
    // x / y is undefined if y == 0 or x == INT_MIN and y == -1
    const APInt *Numerator, *Denominator;
    if (!match(Inst->getOperand(1), m_APInt(Denominator)))
      return false;
    // We cannot hoist this division if the denominator is 0.
    if (*Denominator == 0)
      return false;
    // It's safe to hoist if the denominator is not 0 or -1.
    if (*Denominator != -1)
      return true;
    // At this point we know that the denominator is -1.  It is safe to hoist as
    // long we know that the numerator is not INT_MIN.
    if (match(Inst->getOperand(0), m_APInt(Numerator)))
      return !Numerator->isMinSignedValue();
    // The numerator *might* be MinSignedValue.
    return false;
  }
  case Instruction::Load: {
    const LoadInst *LI = cast<LoadInst>(Inst);
    if (!LI->isUnordered() ||
        // Speculative load may create a race that did not exist in the source.
        LI->getFunction()->hasFnAttribute(Attribute::SanitizeThread) ||
        // Speculative load may load data from dirty regions.
        LI->getFunction()->hasFnAttribute(Attribute::SanitizeAddress) ||
        LI->getFunction()->hasFnAttribute(Attribute::SanitizeHWAddress))
      return false;
    const DataLayout &DL = LI->getModule()->getDataLayout();
    return isDereferenceableAndAlignedPointer(LI->getPointerOperand(),
                                              LI->getAlignment(), DL, CtxI, DT);
  }
  case Instruction::Call: {
    auto *CI = cast<const CallInst>(Inst);
    const Function *Callee = CI->getCalledFunction();

    // The called function could have undefined behavior or side-effects, even
    // if marked readnone nounwind.
    return Callee && Callee->isSpeculatable();
  }
  case Instruction::VAArg:
  case Instruction::Alloca:
  case Instruction::Invoke:
  case Instruction::PHI:
  case Instruction::Store:
  case Instruction::Ret:
  case Instruction::Br:
  case Instruction::IndirectBr:
  case Instruction::Switch:
  case Instruction::Unreachable:
  case Instruction::Fence:
  case Instruction::AtomicRMW:
  case Instruction::AtomicCmpXchg:
  case Instruction::LandingPad:
  case Instruction::Resume:
  case Instruction::CatchSwitch:
  case Instruction::CatchPad:
  case Instruction::CatchRet:
  case Instruction::CleanupPad:
  case Instruction::CleanupRet:
    return false; // Misc instructions which have effects
  }
}

bool llvm::mayBeMemoryDependent(const Instruction &I) {
  return I.mayReadOrWriteMemory() || !isSafeToSpeculativelyExecute(&I);
}

OverflowResult llvm::computeOverflowForUnsignedMul(const Value *LHS,
                                                   const Value *RHS,
                                                   const DataLayout &DL,
                                                   AssumptionCache *AC,
                                                   const Instruction *CxtI,
                                                   const DominatorTree *DT) {
  // Multiplying n * m significant bits yields a result of n + m significant
  // bits. If the total number of significant bits does not exceed the
  // result bit width (minus 1), there is no overflow.
  // This means if we have enough leading zero bits in the operands
  // we can guarantee that the result does not overflow.
  // Ref: "Hacker's Delight" by Henry Warren
  unsigned BitWidth = LHS->getType()->getScalarSizeInBits();
  KnownBits LHSKnown(BitWidth);
  KnownBits RHSKnown(BitWidth);
  computeKnownBits(LHS, LHSKnown, DL, /*Depth=*/0, AC, CxtI, DT);
  computeKnownBits(RHS, RHSKnown, DL, /*Depth=*/0, AC, CxtI, DT);
  // Note that underestimating the number of zero bits gives a more
  // conservative answer.
  unsigned ZeroBits = LHSKnown.countMinLeadingZeros() +
                      RHSKnown.countMinLeadingZeros();
  // First handle the easy case: if we have enough zero bits there's
  // definitely no overflow.
  if (ZeroBits >= BitWidth)
    return OverflowResult::NeverOverflows;

  // Get the largest possible values for each operand.
  APInt LHSMax = ~LHSKnown.Zero;
  APInt RHSMax = ~RHSKnown.Zero;

  // We know the multiply operation doesn't overflow if the maximum values for
  // each operand will not overflow after we multiply them together.
  bool MaxOverflow;
  (void)LHSMax.umul_ov(RHSMax, MaxOverflow);
  if (!MaxOverflow)
    return OverflowResult::NeverOverflows;

  // We know it always overflows if multiplying the smallest possible values for
  // the operands also results in overflow.
  bool MinOverflow;
  (void)LHSKnown.One.umul_ov(RHSKnown.One, MinOverflow);
  if (MinOverflow)
    return OverflowResult::AlwaysOverflows;

  return OverflowResult::MayOverflow;
}

OverflowResult llvm::computeOverflowForSignedMul(const Value *LHS,
                                                 const Value *RHS,
                                                 const DataLayout &DL,
                                                 AssumptionCache *AC,
                                                 const Instruction *CxtI,
                                                 const DominatorTree *DT) {
  // Multiplying n * m significant bits yields a result of n + m significant
  // bits. If the total number of significant bits does not exceed the
  // result bit width (minus 1), there is no overflow.
  // This means if we have enough leading sign bits in the operands
  // we can guarantee that the result does not overflow.
  // Ref: "Hacker's Delight" by Henry Warren
  unsigned BitWidth = LHS->getType()->getScalarSizeInBits();

  // Note that underestimating the number of sign bits gives a more
  // conservative answer.
  unsigned SignBits = ComputeNumSignBits(LHS, DL, 0, AC, CxtI, DT) +
                      ComputeNumSignBits(RHS, DL, 0, AC, CxtI, DT);

  // First handle the easy case: if we have enough sign bits there's
  // definitely no overflow.
  if (SignBits > BitWidth + 1)
    return OverflowResult::NeverOverflows;

  // There are two ambiguous cases where there can be no overflow:
  //   SignBits == BitWidth + 1    and
  //   SignBits == BitWidth
  // The second case is difficult to check, therefore we only handle the
  // first case.
  if (SignBits == BitWidth + 1) {
    // It overflows only when both arguments are negative and the true
    // product is exactly the minimum negative number.
    // E.g. mul i16 with 17 sign bits: 0xff00 * 0xff80 = 0x8000
    // For simplicity we just check if at least one side is not negative.
    KnownBits LHSKnown = computeKnownBits(LHS, DL, /*Depth=*/0, AC, CxtI, DT);
    KnownBits RHSKnown = computeKnownBits(RHS, DL, /*Depth=*/0, AC, CxtI, DT);
    if (LHSKnown.isNonNegative() || RHSKnown.isNonNegative())
      return OverflowResult::NeverOverflows;
  }
  return OverflowResult::MayOverflow;
}

OverflowResult llvm::computeOverflowForUnsignedAdd(const Value *LHS,
                                                   const Value *RHS,
                                                   const DataLayout &DL,
                                                   AssumptionCache *AC,
                                                   const Instruction *CxtI,
                                                   const DominatorTree *DT) {
  KnownBits LHSKnown = computeKnownBits(LHS, DL, /*Depth=*/0, AC, CxtI, DT);
  if (LHSKnown.isNonNegative() || LHSKnown.isNegative()) {
    KnownBits RHSKnown = computeKnownBits(RHS, DL, /*Depth=*/0, AC, CxtI, DT);

    if (LHSKnown.isNegative() && RHSKnown.isNegative()) {
      // The sign bit is set in both cases: this MUST overflow.
      // Create a simple add instruction, and insert it into the struct.
      return OverflowResult::AlwaysOverflows;
    }

    if (LHSKnown.isNonNegative() && RHSKnown.isNonNegative()) {
      // The sign bit is clear in both cases: this CANNOT overflow.
      // Create a simple add instruction, and insert it into the struct.
      return OverflowResult::NeverOverflows;
    }
  }

  return OverflowResult::MayOverflow;
}

/// Return true if we can prove that adding the two values of the
/// knownbits will not overflow.
/// Otherwise return false.
static bool checkRippleForSignedAdd(const KnownBits &LHSKnown,
                                    const KnownBits &RHSKnown) {
  // Addition of two 2's complement numbers having opposite signs will never
  // overflow.
  if ((LHSKnown.isNegative() && RHSKnown.isNonNegative()) ||
      (LHSKnown.isNonNegative() && RHSKnown.isNegative()))
    return true;

  // If either of the values is known to be non-negative, adding them can only
  // overflow if the second is also non-negative, so we can assume that.
  // Two non-negative numbers will only overflow if there is a carry to the 
  // sign bit, so we can check if even when the values are as big as possible
  // there is no overflow to the sign bit.
  if (LHSKnown.isNonNegative() || RHSKnown.isNonNegative()) {
    APInt MaxLHS = ~LHSKnown.Zero;
    MaxLHS.clearSignBit();
    APInt MaxRHS = ~RHSKnown.Zero;
    MaxRHS.clearSignBit();
    APInt Result = std::move(MaxLHS) + std::move(MaxRHS);
    return Result.isSignBitClear();
  }

  // If either of the values is known to be negative, adding them can only
  // overflow if the second is also negative, so we can assume that.
  // Two negative number will only overflow if there is no carry to the sign
  // bit, so we can check if even when the values are as small as possible
  // there is overflow to the sign bit.
  if (LHSKnown.isNegative() || RHSKnown.isNegative()) {
    APInt MinLHS = LHSKnown.One;
    MinLHS.clearSignBit();
    APInt MinRHS = RHSKnown.One;
    MinRHS.clearSignBit();
    APInt Result = std::move(MinLHS) + std::move(MinRHS);
    return Result.isSignBitSet();
  }

  // If we reached here it means that we know nothing about the sign bits.
  // In this case we can't know if there will be an overflow, since by 
  // changing the sign bits any two values can be made to overflow.
  return false;
}

static OverflowResult computeOverflowForSignedAdd(const Value *LHS,
                                                  const Value *RHS,
                                                  const AddOperator *Add,
                                                  const DataLayout &DL,
                                                  AssumptionCache *AC,
                                                  const Instruction *CxtI,
                                                  const DominatorTree *DT) {
  if (Add && Add->hasNoSignedWrap()) {
    return OverflowResult::NeverOverflows;
  }

  // If LHS and RHS each have at least two sign bits, the addition will look
  // like
  //
  // XX..... +
  // YY.....
  //
  // If the carry into the most significant position is 0, X and Y can't both
  // be 1 and therefore the carry out of the addition is also 0.
  //
  // If the carry into the most significant position is 1, X and Y can't both
  // be 0 and therefore the carry out of the addition is also 1.
  //
  // Since the carry into the most significant position is always equal to
  // the carry out of the addition, there is no signed overflow.
  if (ComputeNumSignBits(LHS, DL, 0, AC, CxtI, DT) > 1 &&
      ComputeNumSignBits(RHS, DL, 0, AC, CxtI, DT) > 1)
    return OverflowResult::NeverOverflows;

  KnownBits LHSKnown = computeKnownBits(LHS, DL, /*Depth=*/0, AC, CxtI, DT);
  KnownBits RHSKnown = computeKnownBits(RHS, DL, /*Depth=*/0, AC, CxtI, DT);

  if (checkRippleForSignedAdd(LHSKnown, RHSKnown))
    return OverflowResult::NeverOverflows;

  // The remaining code needs Add to be available. Early returns if not so.
  if (!Add)
    return OverflowResult::MayOverflow;

  // If the sign of Add is the same as at least one of the operands, this add
  // CANNOT overflow. This is particularly useful when the sum is
  // @llvm.assume'ed non-negative rather than proved so from analyzing its
  // operands.
  bool LHSOrRHSKnownNonNegative =
      (LHSKnown.isNonNegative() || RHSKnown.isNonNegative());
  bool LHSOrRHSKnownNegative = 
      (LHSKnown.isNegative() || RHSKnown.isNegative());
  if (LHSOrRHSKnownNonNegative || LHSOrRHSKnownNegative) {
    KnownBits AddKnown = computeKnownBits(Add, DL, /*Depth=*/0, AC, CxtI, DT);
    if ((AddKnown.isNonNegative() && LHSOrRHSKnownNonNegative) ||
        (AddKnown.isNegative() && LHSOrRHSKnownNegative)) {
      return OverflowResult::NeverOverflows;
    }
  }

  return OverflowResult::MayOverflow;
}

OverflowResult llvm::computeOverflowForUnsignedSub(const Value *LHS,
                                                   const Value *RHS,
                                                   const DataLayout &DL,
                                                   AssumptionCache *AC,
                                                   const Instruction *CxtI,
                                                   const DominatorTree *DT) {
  // If the LHS is negative and the RHS is non-negative, no unsigned wrap.
  KnownBits LHSKnown = computeKnownBits(LHS, DL, /*Depth=*/0, AC, CxtI, DT);
  KnownBits RHSKnown = computeKnownBits(RHS, DL, /*Depth=*/0, AC, CxtI, DT);
  if (LHSKnown.isNegative() && RHSKnown.isNonNegative())
    return OverflowResult::NeverOverflows;

  return OverflowResult::MayOverflow;
}

OverflowResult llvm::computeOverflowForSignedSub(const Value *LHS,
                                                 const Value *RHS,
                                                 const DataLayout &DL,
                                                 AssumptionCache *AC,
                                                 const Instruction *CxtI,
                                                 const DominatorTree *DT) {
  // If LHS and RHS each have at least two sign bits, the subtraction
  // cannot overflow.
  if (ComputeNumSignBits(LHS, DL, 0, AC, CxtI, DT) > 1 &&
      ComputeNumSignBits(RHS, DL, 0, AC, CxtI, DT) > 1)
    return OverflowResult::NeverOverflows;

  KnownBits LHSKnown = computeKnownBits(LHS, DL, 0, AC, CxtI, DT);

  KnownBits RHSKnown = computeKnownBits(RHS, DL, 0, AC, CxtI, DT);

  // Subtraction of two 2's complement numbers having identical signs will
  // never overflow.
  if ((LHSKnown.isNegative() && RHSKnown.isNegative()) ||
      (LHSKnown.isNonNegative() && RHSKnown.isNonNegative()))
    return OverflowResult::NeverOverflows;

  // TODO: implement logic similar to checkRippleForAdd
  return OverflowResult::MayOverflow;
}

bool llvm::isOverflowIntrinsicNoWrap(const IntrinsicInst *II,
                                     const DominatorTree &DT) {
#ifndef NDEBUG
  auto IID = II->getIntrinsicID();
  assert((IID == Intrinsic::sadd_with_overflow ||
          IID == Intrinsic::uadd_with_overflow ||
          IID == Intrinsic::ssub_with_overflow ||
          IID == Intrinsic::usub_with_overflow ||
          IID == Intrinsic::smul_with_overflow ||
          IID == Intrinsic::umul_with_overflow) &&
         "Not an overflow intrinsic!");
#endif

  SmallVector<const BranchInst *, 2> GuardingBranches;
  SmallVector<const ExtractValueInst *, 2> Results;

  for (const User *U : II->users()) {
    if (const auto *EVI = dyn_cast<ExtractValueInst>(U)) {
      assert(EVI->getNumIndices() == 1 && "Obvious from CI's type");

      if (EVI->getIndices()[0] == 0)
        Results.push_back(EVI);
      else {
        assert(EVI->getIndices()[0] == 1 && "Obvious from CI's type");

        for (const auto *U : EVI->users())
          if (const auto *B = dyn_cast<BranchInst>(U)) {
            assert(B->isConditional() && "How else is it using an i1?");
            GuardingBranches.push_back(B);
          }
      }
    } else {
      // We are using the aggregate directly in a way we don't want to analyze
      // here (storing it to a global, say).
      return false;
    }
  }

  auto AllUsesGuardedByBranch = [&](const BranchInst *BI) {
    BasicBlockEdge NoWrapEdge(BI->getParent(), BI->getSuccessor(1));
    if (!NoWrapEdge.isSingleEdge())
      return false;

    // Check if all users of the add are provably no-wrap.
    for (const auto *Result : Results) {
      // If the extractvalue itself is not executed on overflow, the we don't
      // need to check each use separately, since domination is transitive.
      if (DT.dominates(NoWrapEdge, Result->getParent()))
        continue;

      for (auto &RU : Result->uses())
        if (!DT.dominates(NoWrapEdge, RU))
          return false;
    }

    return true;
  };

  return llvm::any_of(GuardingBranches, AllUsesGuardedByBranch);
}


OverflowResult llvm::computeOverflowForSignedAdd(const AddOperator *Add,
                                                 const DataLayout &DL,
                                                 AssumptionCache *AC,
                                                 const Instruction *CxtI,
                                                 const DominatorTree *DT) {
  return ::computeOverflowForSignedAdd(Add->getOperand(0), Add->getOperand(1),
                                       Add, DL, AC, CxtI, DT);
}

OverflowResult llvm::computeOverflowForSignedAdd(const Value *LHS,
                                                 const Value *RHS,
                                                 const DataLayout &DL,
                                                 AssumptionCache *AC,
                                                 const Instruction *CxtI,
                                                 const DominatorTree *DT) {
  return ::computeOverflowForSignedAdd(LHS, RHS, nullptr, DL, AC, CxtI, DT);
}

bool llvm::isGuaranteedToTransferExecutionToSuccessor(const Instruction *I) {
  // A memory operation returns normally if it isn't volatile. A volatile
  // operation is allowed to trap.
  //
  // An atomic operation isn't guaranteed to return in a reasonable amount of
  // time because it's possible for another thread to interfere with it for an
  // arbitrary length of time, but programs aren't allowed to rely on that.
  if (const LoadInst *LI = dyn_cast<LoadInst>(I))
    return !LI->isVolatile();
  if (const StoreInst *SI = dyn_cast<StoreInst>(I))
    return !SI->isVolatile();
  if (const AtomicCmpXchgInst *CXI = dyn_cast<AtomicCmpXchgInst>(I))
    return !CXI->isVolatile();
  if (const AtomicRMWInst *RMWI = dyn_cast<AtomicRMWInst>(I))
    return !RMWI->isVolatile();
  if (const MemIntrinsic *MII = dyn_cast<MemIntrinsic>(I))
    return !MII->isVolatile();

  // If there is no successor, then execution can't transfer to it.
  if (const auto *CRI = dyn_cast<CleanupReturnInst>(I))
    return !CRI->unwindsToCaller();
  if (const auto *CatchSwitch = dyn_cast<CatchSwitchInst>(I))
    return !CatchSwitch->unwindsToCaller();
  if (isa<ResumeInst>(I))
    return false;
  if (isa<ReturnInst>(I))
    return false;
  if (isa<UnreachableInst>(I))
    return false;

  // Calls can throw, or contain an infinite loop, or kill the process.
  if (auto CS = ImmutableCallSite(I)) {
    // Call sites that throw have implicit non-local control flow.
    if (!CS.doesNotThrow())
      return false;

    // Non-throwing call sites can loop infinitely, call exit/pthread_exit
    // etc. and thus not return.  However, LLVM already assumes that
    //
    //  - Thread exiting actions are modeled as writes to memory invisible to
    //    the program.
    //
    //  - Loops that don't have side effects (side effects are volatile/atomic
    //    stores and IO) always terminate (see http://llvm.org/PR965).
    //    Furthermore IO itself is also modeled as writes to memory invisible to
    //    the program.
    //
    // We rely on those assumptions here, and use the memory effects of the call
    // target as a proxy for checking that it always returns.

    // FIXME: This isn't aggressive enough; a call which only writes to a global
    // is guaranteed to return.
    return CS.onlyReadsMemory() || CS.onlyAccessesArgMemory() ||
           match(I, m_Intrinsic<Intrinsic::assume>()) ||
           match(I, m_Intrinsic<Intrinsic::sideeffect>());
  }

  // Other instructions return normally.
  return true;
}

bool llvm::isGuaranteedToTransferExecutionToSuccessor(const BasicBlock *BB) {
  // TODO: This is slightly consdervative for invoke instruction since exiting
  // via an exception *is* normal control for them.
  for (auto I = BB->begin(), E = BB->end(); I != E; ++I)
    if (!isGuaranteedToTransferExecutionToSuccessor(&*I))
      return false;
  return true;
}

bool llvm::isGuaranteedToExecuteForEveryIteration(const Instruction *I,
                                                  const Loop *L) {
  // The loop header is guaranteed to be executed for every iteration.
  //
  // FIXME: Relax this constraint to cover all basic blocks that are
  // guaranteed to be executed at every iteration.
  if (I->getParent() != L->getHeader()) return false;

  for (const Instruction &LI : *L->getHeader()) {
    if (&LI == I) return true;
    if (!isGuaranteedToTransferExecutionToSuccessor(&LI)) return false;
  }
  llvm_unreachable("Instruction not contained in its own parent basic block.");
}

bool llvm::propagatesFullPoison(const Instruction *I) {
  switch (I->getOpcode()) {
  case Instruction::Add:
  case Instruction::Sub:
  case Instruction::Xor:
  case Instruction::Trunc:
  case Instruction::BitCast:
  case Instruction::AddrSpaceCast:
  case Instruction::Mul:
  case Instruction::Shl:
  case Instruction::GetElementPtr:
    // These operations all propagate poison unconditionally. Note that poison
    // is not any particular value, so xor or subtraction of poison with
    // itself still yields poison, not zero.
    return true;

  case Instruction::AShr:
  case Instruction::SExt:
    // For these operations, one bit of the input is replicated across
    // multiple output bits. A replicated poison bit is still poison.
    return true;

  case Instruction::ICmp:
    // Comparing poison with any value yields poison.  This is why, for
    // instance, x s< (x +nsw 1) can be folded to true.
    return true;

  default:
    return false;
  }
}

const Value *llvm::getGuaranteedNonFullPoisonOp(const Instruction *I) {
  switch (I->getOpcode()) {
    case Instruction::Store:
      return cast<StoreInst>(I)->getPointerOperand();

    case Instruction::Load:
      return cast<LoadInst>(I)->getPointerOperand();

    case Instruction::AtomicCmpXchg:
      return cast<AtomicCmpXchgInst>(I)->getPointerOperand();

    case Instruction::AtomicRMW:
      return cast<AtomicRMWInst>(I)->getPointerOperand();

    case Instruction::UDiv:
    case Instruction::SDiv:
    case Instruction::URem:
    case Instruction::SRem:
      return I->getOperand(1);

    default:
      return nullptr;
  }
}

bool llvm::programUndefinedIfFullPoison(const Instruction *PoisonI) {
  // We currently only look for uses of poison values within the same basic
  // block, as that makes it easier to guarantee that the uses will be
  // executed given that PoisonI is executed.
  //
  // FIXME: Expand this to consider uses beyond the same basic block. To do
  // this, look out for the distinction between post-dominance and strong
  // post-dominance.
  const BasicBlock *BB = PoisonI->getParent();

  // Set of instructions that we have proved will yield poison if PoisonI
  // does.
  SmallSet<const Value *, 16> YieldsPoison;
  SmallSet<const BasicBlock *, 4> Visited;
  YieldsPoison.insert(PoisonI);
  Visited.insert(PoisonI->getParent());

  BasicBlock::const_iterator Begin = PoisonI->getIterator(), End = BB->end();

  unsigned Iter = 0;
  while (Iter++ < MaxDepth) {
    for (auto &I : make_range(Begin, End)) {
      if (&I != PoisonI) {
        const Value *NotPoison = getGuaranteedNonFullPoisonOp(&I);
        if (NotPoison != nullptr && YieldsPoison.count(NotPoison))
          return true;
        if (!isGuaranteedToTransferExecutionToSuccessor(&I))
          return false;
      }

      // Mark poison that propagates from I through uses of I.
      if (YieldsPoison.count(&I)) {
        for (const User *User : I.users()) {
          const Instruction *UserI = cast<Instruction>(User);
          if (propagatesFullPoison(UserI))
            YieldsPoison.insert(User);
        }
      }
    }

    if (auto *NextBB = BB->getSingleSuccessor()) {
      if (Visited.insert(NextBB).second) {
        BB = NextBB;
        Begin = BB->getFirstNonPHI()->getIterator();
        End = BB->end();
        continue;
      }
    }

    break;
  }
  return false;
}

static bool isKnownNonNaN(const Value *V, FastMathFlags FMF) {
  if (FMF.noNaNs())
    return true;

  if (auto *C = dyn_cast<ConstantFP>(V))
    return !C->isNaN();
  return false;
}

static bool isKnownNonZero(const Value *V) {
  if (auto *C = dyn_cast<ConstantFP>(V))
    return !C->isZero();
  return false;
}

/// Match clamp pattern for float types without care about NaNs or signed zeros.
/// Given non-min/max outer cmp/select from the clamp pattern this
/// function recognizes if it can be substitued by a "canonical" min/max
/// pattern.
static SelectPatternResult matchFastFloatClamp(CmpInst::Predicate Pred,
                                               Value *CmpLHS, Value *CmpRHS,
                                               Value *TrueVal, Value *FalseVal,
                                               Value *&LHS, Value *&RHS) {
  // Try to match
  //   X < C1 ? C1 : Min(X, C2) --> Max(C1, Min(X, C2))
  //   X > C1 ? C1 : Max(X, C2) --> Min(C1, Max(X, C2))
  // and return description of the outer Max/Min.

  // First, check if select has inverse order:
  if (CmpRHS == FalseVal) {
    std::swap(TrueVal, FalseVal);
    Pred = CmpInst::getInversePredicate(Pred);
  }

  // Assume success now. If there's no match, callers should not use these anyway.
  LHS = TrueVal;
  RHS = FalseVal;

  const APFloat *FC1;
  if (CmpRHS != TrueVal || !match(CmpRHS, m_APFloat(FC1)) || !FC1->isFinite())
    return {SPF_UNKNOWN, SPNB_NA, false};

  const APFloat *FC2;
  switch (Pred) {
  case CmpInst::FCMP_OLT:
  case CmpInst::FCMP_OLE:
  case CmpInst::FCMP_ULT:
  case CmpInst::FCMP_ULE:
    if (match(FalseVal,
              m_CombineOr(m_OrdFMin(m_Specific(CmpLHS), m_APFloat(FC2)),
                          m_UnordFMin(m_Specific(CmpLHS), m_APFloat(FC2)))) &&
        FC1->compare(*FC2) == APFloat::cmpResult::cmpLessThan)
      return {SPF_FMAXNUM, SPNB_RETURNS_ANY, false};
    break;
  case CmpInst::FCMP_OGT:
  case CmpInst::FCMP_OGE:
  case CmpInst::FCMP_UGT:
  case CmpInst::FCMP_UGE:
    if (match(FalseVal,
              m_CombineOr(m_OrdFMax(m_Specific(CmpLHS), m_APFloat(FC2)),
                          m_UnordFMax(m_Specific(CmpLHS), m_APFloat(FC2)))) &&
        FC1->compare(*FC2) == APFloat::cmpResult::cmpGreaterThan)
      return {SPF_FMINNUM, SPNB_RETURNS_ANY, false};
    break;
  default:
    break;
  }

  return {SPF_UNKNOWN, SPNB_NA, false};
}

/// Recognize variations of:
///   CLAMP(v,l,h) ==> ((v) < (l) ? (l) : ((v) > (h) ? (h) : (v)))
static SelectPatternResult matchClamp(CmpInst::Predicate Pred,
                                      Value *CmpLHS, Value *CmpRHS,
                                      Value *TrueVal, Value *FalseVal) {
  // Swap the select operands and predicate to match the patterns below.
  if (CmpRHS != TrueVal) {
    Pred = ICmpInst::getSwappedPredicate(Pred);
    std::swap(TrueVal, FalseVal);
  }
  const APInt *C1;
  if (CmpRHS == TrueVal && match(CmpRHS, m_APInt(C1))) {
    const APInt *C2;
    // (X <s C1) ? C1 : SMIN(X, C2) ==> SMAX(SMIN(X, C2), C1)
    if (match(FalseVal, m_SMin(m_Specific(CmpLHS), m_APInt(C2))) &&
        C1->slt(*C2) && Pred == CmpInst::ICMP_SLT)
      return {SPF_SMAX, SPNB_NA, false};

    // (X >s C1) ? C1 : SMAX(X, C2) ==> SMIN(SMAX(X, C2), C1)
    if (match(FalseVal, m_SMax(m_Specific(CmpLHS), m_APInt(C2))) &&
        C1->sgt(*C2) && Pred == CmpInst::ICMP_SGT)
      return {SPF_SMIN, SPNB_NA, false};

    // (X <u C1) ? C1 : UMIN(X, C2) ==> UMAX(UMIN(X, C2), C1)
    if (match(FalseVal, m_UMin(m_Specific(CmpLHS), m_APInt(C2))) &&
        C1->ult(*C2) && Pred == CmpInst::ICMP_ULT)
      return {SPF_UMAX, SPNB_NA, false};

    // (X >u C1) ? C1 : UMAX(X, C2) ==> UMIN(UMAX(X, C2), C1)
    if (match(FalseVal, m_UMax(m_Specific(CmpLHS), m_APInt(C2))) &&
        C1->ugt(*C2) && Pred == CmpInst::ICMP_UGT)
      return {SPF_UMIN, SPNB_NA, false};
  }
  return {SPF_UNKNOWN, SPNB_NA, false};
}

/// Recognize variations of:
///   a < c ? min(a,b) : min(b,c) ==> min(min(a,b),min(b,c))
static SelectPatternResult matchMinMaxOfMinMax(CmpInst::Predicate Pred,
                                               Value *CmpLHS, Value *CmpRHS,
                                               Value *TVal, Value *FVal,
                                               unsigned Depth) {
  // TODO: Allow FP min/max with nnan/nsz.
  assert(CmpInst::isIntPredicate(Pred) && "Expected integer comparison");

  Value *A, *B;
  SelectPatternResult L = matchSelectPattern(TVal, A, B, nullptr, Depth + 1);
  if (!SelectPatternResult::isMinOrMax(L.Flavor))
    return {SPF_UNKNOWN, SPNB_NA, false};

  Value *C, *D;
  SelectPatternResult R = matchSelectPattern(FVal, C, D, nullptr, Depth + 1);
  if (L.Flavor != R.Flavor)
    return {SPF_UNKNOWN, SPNB_NA, false};

  // We have something like: x Pred y ? min(a, b) : min(c, d).
  // Try to match the compare to the min/max operations of the select operands.
  // First, make sure we have the right compare predicate.
  switch (L.Flavor) {
  case SPF_SMIN:
    if (Pred == ICmpInst::ICMP_SGT || Pred == ICmpInst::ICMP_SGE) {
      Pred = ICmpInst::getSwappedPredicate(Pred);
      std::swap(CmpLHS, CmpRHS);
    }
    if (Pred == ICmpInst::ICMP_SLT || Pred == ICmpInst::ICMP_SLE)
      break;
    return {SPF_UNKNOWN, SPNB_NA, false};
  case SPF_SMAX:
    if (Pred == ICmpInst::ICMP_SLT || Pred == ICmpInst::ICMP_SLE) {
      Pred = ICmpInst::getSwappedPredicate(Pred);
      std::swap(CmpLHS, CmpRHS);
    }
    if (Pred == ICmpInst::ICMP_SGT || Pred == ICmpInst::ICMP_SGE)
      break;
    return {SPF_UNKNOWN, SPNB_NA, false};
  case SPF_UMIN:
    if (Pred == ICmpInst::ICMP_UGT || Pred == ICmpInst::ICMP_UGE) {
      Pred = ICmpInst::getSwappedPredicate(Pred);
      std::swap(CmpLHS, CmpRHS);
    }
    if (Pred == ICmpInst::ICMP_ULT || Pred == ICmpInst::ICMP_ULE)
      break;
    return {SPF_UNKNOWN, SPNB_NA, false};
  case SPF_UMAX:
    if (Pred == ICmpInst::ICMP_ULT || Pred == ICmpInst::ICMP_ULE) {
      Pred = ICmpInst::getSwappedPredicate(Pred);
      std::swap(CmpLHS, CmpRHS);
    }
    if (Pred == ICmpInst::ICMP_UGT || Pred == ICmpInst::ICMP_UGE)
      break;
    return {SPF_UNKNOWN, SPNB_NA, false};
  default:
    return {SPF_UNKNOWN, SPNB_NA, false};
  }

  // If there is a common operand in the already matched min/max and the other
  // min/max operands match the compare operands (either directly or inverted),
  // then this is min/max of the same flavor.

  // a pred c ? m(a, b) : m(c, b) --> m(m(a, b), m(c, b))
  // ~c pred ~a ? m(a, b) : m(c, b) --> m(m(a, b), m(c, b))
  if (D == B) {
    if ((CmpLHS == A && CmpRHS == C) || (match(C, m_Not(m_Specific(CmpLHS))) &&
                                         match(A, m_Not(m_Specific(CmpRHS)))))
      return {L.Flavor, SPNB_NA, false};
  }
  // a pred d ? m(a, b) : m(b, d) --> m(m(a, b), m(b, d))
  // ~d pred ~a ? m(a, b) : m(b, d) --> m(m(a, b), m(b, d))
  if (C == B) {
    if ((CmpLHS == A && CmpRHS == D) || (match(D, m_Not(m_Specific(CmpLHS))) &&
                                         match(A, m_Not(m_Specific(CmpRHS)))))
      return {L.Flavor, SPNB_NA, false};
  }
  // b pred c ? m(a, b) : m(c, a) --> m(m(a, b), m(c, a))
  // ~c pred ~b ? m(a, b) : m(c, a) --> m(m(a, b), m(c, a))
  if (D == A) {
    if ((CmpLHS == B && CmpRHS == C) || (match(C, m_Not(m_Specific(CmpLHS))) &&
                                         match(B, m_Not(m_Specific(CmpRHS)))))
      return {L.Flavor, SPNB_NA, false};
  }
  // b pred d ? m(a, b) : m(a, d) --> m(m(a, b), m(a, d))
  // ~d pred ~b ? m(a, b) : m(a, d) --> m(m(a, b), m(a, d))
  if (C == A) {
    if ((CmpLHS == B && CmpRHS == D) || (match(D, m_Not(m_Specific(CmpLHS))) &&
                                         match(B, m_Not(m_Specific(CmpRHS)))))
      return {L.Flavor, SPNB_NA, false};
  }

  return {SPF_UNKNOWN, SPNB_NA, false};
}

/// Match non-obvious integer minimum and maximum sequences.
static SelectPatternResult matchMinMax(CmpInst::Predicate Pred,
                                       Value *CmpLHS, Value *CmpRHS,
                                       Value *TrueVal, Value *FalseVal,
                                       Value *&LHS, Value *&RHS,
                                       unsigned Depth) {
  // Assume success. If there's no match, callers should not use these anyway.
  LHS = TrueVal;
  RHS = FalseVal;

  SelectPatternResult SPR = matchClamp(Pred, CmpLHS, CmpRHS, TrueVal, FalseVal);
  if (SPR.Flavor != SelectPatternFlavor::SPF_UNKNOWN)
    return SPR;

  SPR = matchMinMaxOfMinMax(Pred, CmpLHS, CmpRHS, TrueVal, FalseVal, Depth);
  if (SPR.Flavor != SelectPatternFlavor::SPF_UNKNOWN)
    return SPR;
  
  if (Pred != CmpInst::ICMP_SGT && Pred != CmpInst::ICMP_SLT)
    return {SPF_UNKNOWN, SPNB_NA, false};

  // Z = X -nsw Y
  // (X >s Y) ? 0 : Z ==> (Z >s 0) ? 0 : Z ==> SMIN(Z, 0)
  // (X <s Y) ? 0 : Z ==> (Z <s 0) ? 0 : Z ==> SMAX(Z, 0)
  if (match(TrueVal, m_Zero()) &&
      match(FalseVal, m_NSWSub(m_Specific(CmpLHS), m_Specific(CmpRHS))))
    return {Pred == CmpInst::ICMP_SGT ? SPF_SMIN : SPF_SMAX, SPNB_NA, false};

  // Z = X -nsw Y
  // (X >s Y) ? Z : 0 ==> (Z >s 0) ? Z : 0 ==> SMAX(Z, 0)
  // (X <s Y) ? Z : 0 ==> (Z <s 0) ? Z : 0 ==> SMIN(Z, 0)
  if (match(FalseVal, m_Zero()) &&
      match(TrueVal, m_NSWSub(m_Specific(CmpLHS), m_Specific(CmpRHS))))
    return {Pred == CmpInst::ICMP_SGT ? SPF_SMAX : SPF_SMIN, SPNB_NA, false};

  const APInt *C1;
  if (!match(CmpRHS, m_APInt(C1)))
    return {SPF_UNKNOWN, SPNB_NA, false};

  // An unsigned min/max can be written with a signed compare.
  const APInt *C2;
  if ((CmpLHS == TrueVal && match(FalseVal, m_APInt(C2))) ||
      (CmpLHS == FalseVal && match(TrueVal, m_APInt(C2)))) {
    // Is the sign bit set?
    // (X <s 0) ? X : MAXVAL ==> (X >u MAXVAL) ? X : MAXVAL ==> UMAX
    // (X <s 0) ? MAXVAL : X ==> (X >u MAXVAL) ? MAXVAL : X ==> UMIN
    if (Pred == CmpInst::ICMP_SLT && C1->isNullValue() &&
        C2->isMaxSignedValue())
      return {CmpLHS == TrueVal ? SPF_UMAX : SPF_UMIN, SPNB_NA, false};

    // Is the sign bit clear?
    // (X >s -1) ? MINVAL : X ==> (X <u MINVAL) ? MINVAL : X ==> UMAX
    // (X >s -1) ? X : MINVAL ==> (X <u MINVAL) ? X : MINVAL ==> UMIN
    if (Pred == CmpInst::ICMP_SGT && C1->isAllOnesValue() &&
        C2->isMinSignedValue())
      return {CmpLHS == FalseVal ? SPF_UMAX : SPF_UMIN, SPNB_NA, false};
  }

  // Look through 'not' ops to find disguised signed min/max.
  // (X >s C) ? ~X : ~C ==> (~X <s ~C) ? ~X : ~C ==> SMIN(~X, ~C)
  // (X <s C) ? ~X : ~C ==> (~X >s ~C) ? ~X : ~C ==> SMAX(~X, ~C)
  if (match(TrueVal, m_Not(m_Specific(CmpLHS))) &&
      match(FalseVal, m_APInt(C2)) && ~(*C1) == *C2)
    return {Pred == CmpInst::ICMP_SGT ? SPF_SMIN : SPF_SMAX, SPNB_NA, false};

  // (X >s C) ? ~C : ~X ==> (~X <s ~C) ? ~C : ~X ==> SMAX(~C, ~X)
  // (X <s C) ? ~C : ~X ==> (~X >s ~C) ? ~C : ~X ==> SMIN(~C, ~X)
  if (match(FalseVal, m_Not(m_Specific(CmpLHS))) &&
      match(TrueVal, m_APInt(C2)) && ~(*C1) == *C2)
    return {Pred == CmpInst::ICMP_SGT ? SPF_SMAX : SPF_SMIN, SPNB_NA, false};

  return {SPF_UNKNOWN, SPNB_NA, false};
}

bool llvm::isKnownNegation(const Value *X, const Value *Y) {
  assert(X && Y && "Invalid operand");

  // X = sub (0, Y)
  if (match(X, m_Neg(m_Specific(Y))))
    return true;

  // Y = sub (0, X)
  if (match(Y, m_Neg(m_Specific(X))))
    return true;

  // X = sub (A, B), Y = sub (B, A)
  Value *A, *B;
  return match(X, m_Sub(m_Value(A), m_Value(B))) &&
         match(Y, m_Sub(m_Specific(B), m_Specific(A)));
}

static SelectPatternResult matchSelectPattern(CmpInst::Predicate Pred,
                                              FastMathFlags FMF,
                                              Value *CmpLHS, Value *CmpRHS,
                                              Value *TrueVal, Value *FalseVal,
                                              Value *&LHS, Value *&RHS,
                                              unsigned Depth) {
  LHS = CmpLHS;
  RHS = CmpRHS;

  // Signed zero may return inconsistent results between implementations.
  //  (0.0 <= -0.0) ? 0.0 : -0.0 // Returns 0.0
  //  minNum(0.0, -0.0)          // May return -0.0 or 0.0 (IEEE 754-2008 5.3.1)
  // Therefore, we behave conservatively and only proceed if at least one of the
  // operands is known to not be zero or if we don't care about signed zero.
  switch (Pred) {
  default: break;
  // FIXME: Include OGT/OLT/UGT/ULT.
  case CmpInst::FCMP_OGE: case CmpInst::FCMP_OLE:
  case CmpInst::FCMP_UGE: case CmpInst::FCMP_ULE:
    if (!FMF.noSignedZeros() && !isKnownNonZero(CmpLHS) &&
        !isKnownNonZero(CmpRHS))
      return {SPF_UNKNOWN, SPNB_NA, false};
  }

  SelectPatternNaNBehavior NaNBehavior = SPNB_NA;
  bool Ordered = false;

  // When given one NaN and one non-NaN input:
  //   - maxnum/minnum (C99 fmaxf()/fminf()) return the non-NaN input.
  //   - A simple C99 (a < b ? a : b) construction will return 'b' (as the
  //     ordered comparison fails), which could be NaN or non-NaN.
  // so here we discover exactly what NaN behavior is required/accepted.
  if (CmpInst::isFPPredicate(Pred)) {
    bool LHSSafe = isKnownNonNaN(CmpLHS, FMF);
    bool RHSSafe = isKnownNonNaN(CmpRHS, FMF);

    if (LHSSafe && RHSSafe) {
      // Both operands are known non-NaN.
      NaNBehavior = SPNB_RETURNS_ANY;
    } else if (CmpInst::isOrdered(Pred)) {
      // An ordered comparison will return false when given a NaN, so it
      // returns the RHS.
      Ordered = true;
      if (LHSSafe)
        // LHS is non-NaN, so if RHS is NaN then NaN will be returned.
        NaNBehavior = SPNB_RETURNS_NAN;
      else if (RHSSafe)
        NaNBehavior = SPNB_RETURNS_OTHER;
      else
        // Completely unsafe.
        return {SPF_UNKNOWN, SPNB_NA, false};
    } else {
      Ordered = false;
      // An unordered comparison will return true when given a NaN, so it
      // returns the LHS.
      if (LHSSafe)
        // LHS is non-NaN, so if RHS is NaN then non-NaN will be returned.
        NaNBehavior = SPNB_RETURNS_OTHER;
      else if (RHSSafe)
        NaNBehavior = SPNB_RETURNS_NAN;
      else
        // Completely unsafe.
        return {SPF_UNKNOWN, SPNB_NA, false};
    }
  }

  if (TrueVal == CmpRHS && FalseVal == CmpLHS) {
    std::swap(CmpLHS, CmpRHS);
    Pred = CmpInst::getSwappedPredicate(Pred);
    if (NaNBehavior == SPNB_RETURNS_NAN)
      NaNBehavior = SPNB_RETURNS_OTHER;
    else if (NaNBehavior == SPNB_RETURNS_OTHER)
      NaNBehavior = SPNB_RETURNS_NAN;
    Ordered = !Ordered;
  }

  // ([if]cmp X, Y) ? X : Y
  if (TrueVal == CmpLHS && FalseVal == CmpRHS) {
    switch (Pred) {
    default: return {SPF_UNKNOWN, SPNB_NA, false}; // Equality.
    case ICmpInst::ICMP_UGT:
    case ICmpInst::ICMP_UGE: return {SPF_UMAX, SPNB_NA, false};
    case ICmpInst::ICMP_SGT:
    case ICmpInst::ICMP_SGE: return {SPF_SMAX, SPNB_NA, false};
    case ICmpInst::ICMP_ULT:
    case ICmpInst::ICMP_ULE: return {SPF_UMIN, SPNB_NA, false};
    case ICmpInst::ICMP_SLT:
    case ICmpInst::ICMP_SLE: return {SPF_SMIN, SPNB_NA, false};
    case FCmpInst::FCMP_UGT:
    case FCmpInst::FCMP_UGE:
    case FCmpInst::FCMP_OGT:
    case FCmpInst::FCMP_OGE: return {SPF_FMAXNUM, NaNBehavior, Ordered};
    case FCmpInst::FCMP_ULT:
    case FCmpInst::FCMP_ULE:
    case FCmpInst::FCMP_OLT:
    case FCmpInst::FCMP_OLE: return {SPF_FMINNUM, NaNBehavior, Ordered};
    }
  }
  
  if (isKnownNegation(TrueVal, FalseVal)) {
    // Sign-extending LHS does not change its sign, so TrueVal/FalseVal can
    // match against either LHS or sext(LHS).
    auto MaybeSExtCmpLHS =
        m_CombineOr(m_Specific(CmpLHS), m_SExt(m_Specific(CmpLHS)));
    auto ZeroOrAllOnes = m_CombineOr(m_ZeroInt(), m_AllOnes());
    auto ZeroOrOne = m_CombineOr(m_ZeroInt(), m_One());
    if (match(TrueVal, MaybeSExtCmpLHS)) {
      // Set the return values. If the compare uses the negated value (-X >s 0),
      // swap the return values because the negated value is always 'RHS'.
      LHS = TrueVal;
      RHS = FalseVal;
      if (match(CmpLHS, m_Neg(m_Specific(FalseVal))))
        std::swap(LHS, RHS);

      // (X >s 0) ? X : -X or (X >s -1) ? X : -X --> ABS(X)
      // (-X >s 0) ? -X : X or (-X >s -1) ? -X : X --> ABS(X)
      if (Pred == ICmpInst::ICMP_SGT && match(CmpRHS, ZeroOrAllOnes))
        return {SPF_ABS, SPNB_NA, false};

      // (X <s 0) ? X : -X or (X <s 1) ? X : -X --> NABS(X)
      // (-X <s 0) ? -X : X or (-X <s 1) ? -X : X --> NABS(X)
      if (Pred == ICmpInst::ICMP_SLT && match(CmpRHS, ZeroOrOne))
        return {SPF_NABS, SPNB_NA, false};
    }
    else if (match(FalseVal, MaybeSExtCmpLHS)) {
      // Set the return values. If the compare uses the negated value (-X >s 0),
      // swap the return values because the negated value is always 'RHS'.
      LHS = FalseVal;
      RHS = TrueVal;
      if (match(CmpLHS, m_Neg(m_Specific(TrueVal))))
        std::swap(LHS, RHS);

      // (X >s 0) ? -X : X or (X >s -1) ? -X : X --> NABS(X)
      // (-X >s 0) ? X : -X or (-X >s -1) ? X : -X --> NABS(X)
      if (Pred == ICmpInst::ICMP_SGT && match(CmpRHS, ZeroOrAllOnes))
        return {SPF_NABS, SPNB_NA, false};

      // (X <s 0) ? -X : X or (X <s 1) ? -X : X --> ABS(X)
      // (-X <s 0) ? X : -X or (-X <s 1) ? X : -X --> ABS(X)
      if (Pred == ICmpInst::ICMP_SLT && match(CmpRHS, ZeroOrOne))
        return {SPF_ABS, SPNB_NA, false};
    }
  }

  if (CmpInst::isIntPredicate(Pred))
    return matchMinMax(Pred, CmpLHS, CmpRHS, TrueVal, FalseVal, LHS, RHS, Depth);

  // According to (IEEE 754-2008 5.3.1), minNum(0.0, -0.0) and similar
  // may return either -0.0 or 0.0, so fcmp/select pair has stricter
  // semantics than minNum. Be conservative in such case.
  if (NaNBehavior != SPNB_RETURNS_ANY ||
      (!FMF.noSignedZeros() && !isKnownNonZero(CmpLHS) &&
       !isKnownNonZero(CmpRHS)))
    return {SPF_UNKNOWN, SPNB_NA, false};

  return matchFastFloatClamp(Pred, CmpLHS, CmpRHS, TrueVal, FalseVal, LHS, RHS);
}

/// Helps to match a select pattern in case of a type mismatch.
///
/// The function processes the case when type of true and false values of a
/// select instruction differs from type of the cmp instruction operands because
/// of a cast instruction. The function checks if it is legal to move the cast
/// operation after "select". If yes, it returns the new second value of
/// "select" (with the assumption that cast is moved):
/// 1. As operand of cast instruction when both values of "select" are same cast
/// instructions.
/// 2. As restored constant (by applying reverse cast operation) when the first
/// value of the "select" is a cast operation and the second value is a
/// constant.
/// NOTE: We return only the new second value because the first value could be
/// accessed as operand of cast instruction.
static Value *lookThroughCast(CmpInst *CmpI, Value *V1, Value *V2,
                              Instruction::CastOps *CastOp) {
  auto *Cast1 = dyn_cast<CastInst>(V1);
  if (!Cast1)
    return nullptr;

  *CastOp = Cast1->getOpcode();
  Type *SrcTy = Cast1->getSrcTy();
  if (auto *Cast2 = dyn_cast<CastInst>(V2)) {
    // If V1 and V2 are both the same cast from the same type, look through V1.
    if (*CastOp == Cast2->getOpcode() && SrcTy == Cast2->getSrcTy())
      return Cast2->getOperand(0);
    return nullptr;
  }

  auto *C = dyn_cast<Constant>(V2);
  if (!C)
    return nullptr;

  Constant *CastedTo = nullptr;
  switch (*CastOp) {
  case Instruction::ZExt:
    if (CmpI->isUnsigned())
      CastedTo = ConstantExpr::getTrunc(C, SrcTy);
    break;
  case Instruction::SExt:
    if (CmpI->isSigned())
      CastedTo = ConstantExpr::getTrunc(C, SrcTy, true);
    break;
  case Instruction::Trunc:
    Constant *CmpConst;
    if (match(CmpI->getOperand(1), m_Constant(CmpConst)) &&
        CmpConst->getType() == SrcTy) {
      // Here we have the following case:
      //
      //   %cond = cmp iN %x, CmpConst
      //   %tr = trunc iN %x to iK
      //   %narrowsel = select i1 %cond, iK %t, iK C
      //
      // We can always move trunc after select operation:
      //
      //   %cond = cmp iN %x, CmpConst
      //   %widesel = select i1 %cond, iN %x, iN CmpConst
      //   %tr = trunc iN %widesel to iK
      //
      // Note that C could be extended in any way because we don't care about
      // upper bits after truncation. It can't be abs pattern, because it would
      // look like:
      //
      //   select i1 %cond, x, -x.
      //
      // So only min/max pattern could be matched. Such match requires widened C
      // == CmpConst. That is why set widened C = CmpConst, condition trunc
      // CmpConst == C is checked below.
      CastedTo = CmpConst;
    } else {
      CastedTo = ConstantExpr::getIntegerCast(C, SrcTy, CmpI->isSigned());
    }
    break;
  case Instruction::FPTrunc:
    CastedTo = ConstantExpr::getFPExtend(C, SrcTy, true);
    break;
  case Instruction::FPExt:
    CastedTo = ConstantExpr::getFPTrunc(C, SrcTy, true);
    break;
  case Instruction::FPToUI:
    CastedTo = ConstantExpr::getUIToFP(C, SrcTy, true);
    break;
  case Instruction::FPToSI:
    CastedTo = ConstantExpr::getSIToFP(C, SrcTy, true);
    break;
  case Instruction::UIToFP:
    CastedTo = ConstantExpr::getFPToUI(C, SrcTy, true);
    break;
  case Instruction::SIToFP:
    CastedTo = ConstantExpr::getFPToSI(C, SrcTy, true);
    break;
  default:
    break;
  }

  if (!CastedTo)
    return nullptr;

  // Make sure the cast doesn't lose any information.
  Constant *CastedBack =
      ConstantExpr::getCast(*CastOp, CastedTo, C->getType(), true);
  if (CastedBack != C)
    return nullptr;

  return CastedTo;
}

SelectPatternResult llvm::matchSelectPattern(Value *V, Value *&LHS, Value *&RHS,
                                             Instruction::CastOps *CastOp,
                                             unsigned Depth) {
  if (Depth >= MaxDepth)
    return {SPF_UNKNOWN, SPNB_NA, false};

  SelectInst *SI = dyn_cast<SelectInst>(V);
  if (!SI) return {SPF_UNKNOWN, SPNB_NA, false};

  CmpInst *CmpI = dyn_cast<CmpInst>(SI->getCondition());
  if (!CmpI) return {SPF_UNKNOWN, SPNB_NA, false};

  CmpInst::Predicate Pred = CmpI->getPredicate();
  Value *CmpLHS = CmpI->getOperand(0);
  Value *CmpRHS = CmpI->getOperand(1);
  Value *TrueVal = SI->getTrueValue();
  Value *FalseVal = SI->getFalseValue();
  FastMathFlags FMF;
  if (isa<FPMathOperator>(CmpI))
    FMF = CmpI->getFastMathFlags();

  // Bail out early.
  if (CmpI->isEquality())
    return {SPF_UNKNOWN, SPNB_NA, false};

  // Deal with type mismatches.
  if (CastOp && CmpLHS->getType() != TrueVal->getType()) {
    if (Value *C = lookThroughCast(CmpI, TrueVal, FalseVal, CastOp)) {
      // If this is a potential fmin/fmax with a cast to integer, then ignore
      // -0.0 because there is no corresponding integer value.
      if (*CastOp == Instruction::FPToSI || *CastOp == Instruction::FPToUI)
        FMF.setNoSignedZeros();
      return ::matchSelectPattern(Pred, FMF, CmpLHS, CmpRHS,
                                  cast<CastInst>(TrueVal)->getOperand(0), C,
                                  LHS, RHS, Depth);
    }
    if (Value *C = lookThroughCast(CmpI, FalseVal, TrueVal, CastOp)) {
      // If this is a potential fmin/fmax with a cast to integer, then ignore
      // -0.0 because there is no corresponding integer value.
      if (*CastOp == Instruction::FPToSI || *CastOp == Instruction::FPToUI)
        FMF.setNoSignedZeros();
      return ::matchSelectPattern(Pred, FMF, CmpLHS, CmpRHS,
                                  C, cast<CastInst>(FalseVal)->getOperand(0),
                                  LHS, RHS, Depth);
    }
  }
  return ::matchSelectPattern(Pred, FMF, CmpLHS, CmpRHS, TrueVal, FalseVal,
                              LHS, RHS, Depth);
<<<<<<< HEAD
}

CmpInst::Predicate llvm::getMinMaxPred(SelectPatternFlavor SPF, bool Ordered) {
  if (SPF == SPF_SMIN) return ICmpInst::ICMP_SLT;
  if (SPF == SPF_UMIN) return ICmpInst::ICMP_ULT;
  if (SPF == SPF_SMAX) return ICmpInst::ICMP_SGT;
  if (SPF == SPF_UMAX) return ICmpInst::ICMP_UGT;
  if (SPF == SPF_FMINNUM)
    return Ordered ? FCmpInst::FCMP_OLT : FCmpInst::FCMP_ULT;
  if (SPF == SPF_FMAXNUM)
    return Ordered ? FCmpInst::FCMP_OGT : FCmpInst::FCMP_UGT;
  llvm_unreachable("unhandled!");
}

SelectPatternFlavor llvm::getInverseMinMaxFlavor(SelectPatternFlavor SPF) {
  if (SPF == SPF_SMIN) return SPF_SMAX;
  if (SPF == SPF_UMIN) return SPF_UMAX;
  if (SPF == SPF_SMAX) return SPF_SMIN;
  if (SPF == SPF_UMAX) return SPF_UMIN;
  llvm_unreachable("unhandled!");
}

CmpInst::Predicate llvm::getInverseMinMaxPred(SelectPatternFlavor SPF) {
  return getMinMaxPred(getInverseMinMaxFlavor(SPF));
=======
>>>>>>> d12f4ffa
}

/// Return true if "icmp Pred LHS RHS" is always true.
static bool isTruePredicate(CmpInst::Predicate Pred, const Value *LHS,
                            const Value *RHS, const DataLayout &DL,
                            unsigned Depth) {
  assert(!LHS->getType()->isVectorTy() && "TODO: extend to handle vectors!");
  if (ICmpInst::isTrueWhenEqual(Pred) && LHS == RHS)
    return true;

  switch (Pred) {
  default:
    return false;

  case CmpInst::ICMP_SLE: {
    const APInt *C;

    // LHS s<= LHS +_{nsw} C   if C >= 0
    if (match(RHS, m_NSWAdd(m_Specific(LHS), m_APInt(C))))
      return !C->isNegative();
    return false;
  }

  case CmpInst::ICMP_ULE: {
    const APInt *C;

    // LHS u<= LHS +_{nuw} C   for any C
    if (match(RHS, m_NUWAdd(m_Specific(LHS), m_APInt(C))))
      return true;

    // Match A to (X +_{nuw} CA) and B to (X +_{nuw} CB)
    auto MatchNUWAddsToSameValue = [&](const Value *A, const Value *B,
                                       const Value *&X,
                                       const APInt *&CA, const APInt *&CB) {
      if (match(A, m_NUWAdd(m_Value(X), m_APInt(CA))) &&
          match(B, m_NUWAdd(m_Specific(X), m_APInt(CB))))
        return true;

      // If X & C == 0 then (X | C) == X +_{nuw} C
      if (match(A, m_Or(m_Value(X), m_APInt(CA))) &&
          match(B, m_Or(m_Specific(X), m_APInt(CB)))) {
        KnownBits Known(CA->getBitWidth());
        computeKnownBits(X, Known, DL, Depth + 1, /*AC*/ nullptr,
                         /*CxtI*/ nullptr, /*DT*/ nullptr);
        if (CA->isSubsetOf(Known.Zero) && CB->isSubsetOf(Known.Zero))
          return true;
      }

      return false;
    };

    const Value *X;
    const APInt *CLHS, *CRHS;
    if (MatchNUWAddsToSameValue(LHS, RHS, X, CLHS, CRHS))
      return CLHS->ule(*CRHS);

    return false;
  }
  }
}

/// Return true if "icmp Pred BLHS BRHS" is true whenever "icmp Pred
/// ALHS ARHS" is true.  Otherwise, return None.
static Optional<bool>
isImpliedCondOperands(CmpInst::Predicate Pred, const Value *ALHS,
                      const Value *ARHS, const Value *BLHS, const Value *BRHS,
                      const DataLayout &DL, unsigned Depth) {
  switch (Pred) {
  default:
    return None;

  case CmpInst::ICMP_SLT:
  case CmpInst::ICMP_SLE:
    if (isTruePredicate(CmpInst::ICMP_SLE, BLHS, ALHS, DL, Depth) &&
        isTruePredicate(CmpInst::ICMP_SLE, ARHS, BRHS, DL, Depth))
      return true;
    return None;

  case CmpInst::ICMP_ULT:
  case CmpInst::ICMP_ULE:
    if (isTruePredicate(CmpInst::ICMP_ULE, BLHS, ALHS, DL, Depth) &&
        isTruePredicate(CmpInst::ICMP_ULE, ARHS, BRHS, DL, Depth))
      return true;
    return None;
  }
}

/// Return true if the operands of the two compares match.  IsSwappedOps is true
/// when the operands match, but are swapped.
static bool isMatchingOps(const Value *ALHS, const Value *ARHS,
                          const Value *BLHS, const Value *BRHS,
                          bool &IsSwappedOps) {

  bool IsMatchingOps = (ALHS == BLHS && ARHS == BRHS);
  IsSwappedOps = (ALHS == BRHS && ARHS == BLHS);
  return IsMatchingOps || IsSwappedOps;
}

/// Return true if "icmp1 APred ALHS ARHS" implies "icmp2 BPred BLHS BRHS" is
/// true.  Return false if "icmp1 APred ALHS ARHS" implies "icmp2 BPred BLHS
/// BRHS" is false.  Otherwise, return None if we can't infer anything.
static Optional<bool> isImpliedCondMatchingOperands(CmpInst::Predicate APred,
                                                    const Value *ALHS,
                                                    const Value *ARHS,
                                                    CmpInst::Predicate BPred,
                                                    const Value *BLHS,
                                                    const Value *BRHS,
                                                    bool IsSwappedOps) {
  // Canonicalize the operands so they're matching.
  if (IsSwappedOps) {
    std::swap(BLHS, BRHS);
    BPred = ICmpInst::getSwappedPredicate(BPred);
  }
  if (CmpInst::isImpliedTrueByMatchingCmp(APred, BPred))
    return true;
  if (CmpInst::isImpliedFalseByMatchingCmp(APred, BPred))
    return false;

  return None;
}

/// Return true if "icmp1 APred ALHS C1" implies "icmp2 BPred BLHS C2" is
/// true.  Return false if "icmp1 APred ALHS C1" implies "icmp2 BPred BLHS
/// C2" is false.  Otherwise, return None if we can't infer anything.
static Optional<bool>
isImpliedCondMatchingImmOperands(CmpInst::Predicate APred, const Value *ALHS,
                                 const ConstantInt *C1,
                                 CmpInst::Predicate BPred,
                                 const Value *BLHS, const ConstantInt *C2) {
  assert(ALHS == BLHS && "LHS operands must match.");
  ConstantRange DomCR =
      ConstantRange::makeExactICmpRegion(APred, C1->getValue());
  ConstantRange CR =
      ConstantRange::makeAllowedICmpRegion(BPred, C2->getValue());
  ConstantRange Intersection = DomCR.intersectWith(CR);
  ConstantRange Difference = DomCR.difference(CR);
  if (Intersection.isEmptySet())
    return false;
  if (Difference.isEmptySet())
    return true;
  return None;
}

/// Return true if LHS implies RHS is true.  Return false if LHS implies RHS is
/// false.  Otherwise, return None if we can't infer anything.
static Optional<bool> isImpliedCondICmps(const ICmpInst *LHS,
                                         const ICmpInst *RHS,
                                         const DataLayout &DL, bool LHSIsTrue,
                                         unsigned Depth) {
  Value *ALHS = LHS->getOperand(0);
  Value *ARHS = LHS->getOperand(1);
  // The rest of the logic assumes the LHS condition is true.  If that's not the
  // case, invert the predicate to make it so.
  ICmpInst::Predicate APred =
      LHSIsTrue ? LHS->getPredicate() : LHS->getInversePredicate();

  Value *BLHS = RHS->getOperand(0);
  Value *BRHS = RHS->getOperand(1);
  ICmpInst::Predicate BPred = RHS->getPredicate();

  // Can we infer anything when the two compares have matching operands?
  bool IsSwappedOps;
  if (isMatchingOps(ALHS, ARHS, BLHS, BRHS, IsSwappedOps)) {
    if (Optional<bool> Implication = isImpliedCondMatchingOperands(
            APred, ALHS, ARHS, BPred, BLHS, BRHS, IsSwappedOps))
      return Implication;
    // No amount of additional analysis will infer the second condition, so
    // early exit.
    return None;
  }

  // Can we infer anything when the LHS operands match and the RHS operands are
  // constants (not necessarily matching)?
  if (ALHS == BLHS && isa<ConstantInt>(ARHS) && isa<ConstantInt>(BRHS)) {
    if (Optional<bool> Implication = isImpliedCondMatchingImmOperands(
            APred, ALHS, cast<ConstantInt>(ARHS), BPred, BLHS,
            cast<ConstantInt>(BRHS)))
      return Implication;
    // No amount of additional analysis will infer the second condition, so
    // early exit.
    return None;
  }

  if (APred == BPred)
    return isImpliedCondOperands(APred, ALHS, ARHS, BLHS, BRHS, DL, Depth);
  return None;
}

/// Return true if LHS implies RHS is true.  Return false if LHS implies RHS is
/// false.  Otherwise, return None if we can't infer anything.  We expect the
/// RHS to be an icmp and the LHS to be an 'and' or an 'or' instruction.
static Optional<bool> isImpliedCondAndOr(const BinaryOperator *LHS,
                                         const ICmpInst *RHS,
                                         const DataLayout &DL, bool LHSIsTrue,
                                         unsigned Depth) {
  // The LHS must be an 'or' or an 'and' instruction.
  assert((LHS->getOpcode() == Instruction::And ||
          LHS->getOpcode() == Instruction::Or) &&
         "Expected LHS to be 'and' or 'or'.");

  assert(Depth <= MaxDepth && "Hit recursion limit");

  // If the result of an 'or' is false, then we know both legs of the 'or' are
  // false.  Similarly, if the result of an 'and' is true, then we know both
  // legs of the 'and' are true.
  Value *ALHS, *ARHS;
  if ((!LHSIsTrue && match(LHS, m_Or(m_Value(ALHS), m_Value(ARHS)))) ||
      (LHSIsTrue && match(LHS, m_And(m_Value(ALHS), m_Value(ARHS))))) {
    // FIXME: Make this non-recursion.
    if (Optional<bool> Implication =
            isImpliedCondition(ALHS, RHS, DL, LHSIsTrue, Depth + 1))
      return Implication;
    if (Optional<bool> Implication =
            isImpliedCondition(ARHS, RHS, DL, LHSIsTrue, Depth + 1))
      return Implication;
    return None;
  }
  return None;
}

Optional<bool> llvm::isImpliedCondition(const Value *LHS, const Value *RHS,
                                        const DataLayout &DL, bool LHSIsTrue,
                                        unsigned Depth) {
  // Bail out when we hit the limit.
  if (Depth == MaxDepth)
    return None;

  // A mismatch occurs when we compare a scalar cmp to a vector cmp, for
  // example.
  if (LHS->getType() != RHS->getType())
    return None;

  Type *OpTy = LHS->getType();
  assert(OpTy->isIntOrIntVectorTy(1) && "Expected integer type only!");

  // LHS ==> RHS by definition
  if (LHS == RHS)
    return LHSIsTrue;

  // FIXME: Extending the code below to handle vectors.
  if (OpTy->isVectorTy())
    return None;

  assert(OpTy->isIntegerTy(1) && "implied by above");

  // Both LHS and RHS are icmps.
  const ICmpInst *LHSCmp = dyn_cast<ICmpInst>(LHS);
  const ICmpInst *RHSCmp = dyn_cast<ICmpInst>(RHS);
  if (LHSCmp && RHSCmp)
    return isImpliedCondICmps(LHSCmp, RHSCmp, DL, LHSIsTrue, Depth);

  // The LHS should be an 'or' or an 'and' instruction.  We expect the RHS to be
  // an icmp. FIXME: Add support for and/or on the RHS.
  const BinaryOperator *LHSBO = dyn_cast<BinaryOperator>(LHS);
  if (LHSBO && RHSCmp) {
    if ((LHSBO->getOpcode() == Instruction::And ||
         LHSBO->getOpcode() == Instruction::Or))
      return isImpliedCondAndOr(LHSBO, RHSCmp, DL, LHSIsTrue, Depth);
  }
  return None;
}<|MERGE_RESOLUTION|>--- conflicted
+++ resolved
@@ -89,7 +89,7 @@
   if (unsigned BitWidth = Ty->getScalarSizeInBits())
     return BitWidth;
 
-  return DL.getIndexTypeSizeInBits(Ty);
+  return DL.getPointerTypeSizeInBits(Ty);
 }
 
 namespace {
@@ -190,14 +190,6 @@
          "LHS and RHS should have the same type");
   assert(LHS->getType()->isIntOrIntVectorTy() &&
          "LHS and RHS should be integers");
-  // Look for an inverted mask: (X & ~M) op (Y & M).
-  Value *M;
-  if (match(LHS, m_c_And(m_Not(m_Value(M)), m_Value())) &&
-      match(RHS, m_c_And(m_Specific(M), m_Value())))
-    return true;
-  if (match(RHS, m_c_And(m_Not(m_Value(M)), m_Value())) &&
-      match(LHS, m_c_And(m_Specific(M), m_Value())))
-    return true;
   IntegerType *IT = cast<IntegerType>(LHS->getType()->getScalarType());
   KnownBits LHSKnown(IT->getBitWidth());
   KnownBits RHSKnown(IT->getBitWidth());
@@ -501,7 +493,6 @@
       case Intrinsic::sideeffect:
       case Intrinsic::dbg_declare:
       case Intrinsic::dbg_value:
-      case Intrinsic::dbg_label:
       case Intrinsic::invariant_start:
       case Intrinsic::invariant_end:
       case Intrinsic::lifetime_start:
@@ -539,7 +530,7 @@
   if (Inv->getParent() != CxtI->getParent())
     return false;
 
-  // If we have a dom tree, then we now know that the assume doesn't dominate
+  // If we have a dom tree, then we now know that the assume doens't dominate
   // the other instruction.  If we don't have a dom tree then we can check if
   // the assume is first in the BB.
   if (!DT) {
@@ -583,7 +574,7 @@
     if (Q.isExcluded(I))
       continue;
 
-    // Warning: This loop can end up being somewhat performance sensitive.
+    // Warning: This loop can end up being somewhat performance sensetive.
     // We're running this loop for once for each value queried resulting in a
     // runtime of ~O(#assumes * #values).
 
@@ -825,14 +816,6 @@
       KnownBits RHSKnown(BitWidth);
       computeKnownBits(A, RHSKnown, Depth+1, Query(Q, I));
 
-      // If the RHS is known zero, then this assumption must be wrong (nothing
-      // is unsigned less than zero). Signal a conflict and get out of here.
-      if (RHSKnown.isZero()) {
-        Known.Zero.setAllBits();
-        Known.One.setAllBits();
-        break;
-      }
-
       // Whatever high bits in c are zero are known to be zero (if c is a power
       // of 2, then one more).
       if (isKnownToBeAPowerOfTwo(A, false, Depth + 1, Query(Q, I)))
@@ -865,7 +848,7 @@
 /// Compute known bits from a shift operator, including those with a
 /// non-constant shift amount. Known is the output of this function. Known2 is a
 /// pre-allocated temporary with the same bit width as Known. KZF and KOF are
-/// operator-specific functions that, given the known-zero or known-one bits
+/// operator-specific functors that, given the known-zero or known-one bits
 /// respectively, and a shift amount, compute the implied known-zero or
 /// known-one bits of the shift operator's result respectively for that shift
 /// amount. The results from calling KZF and KOF are conservatively combined for
@@ -983,9 +966,12 @@
     // matching the form add(x, add(x, y)) where y is odd.
     // TODO: This could be generalized to clearing any bit set in y where the
     // following bit is known to be unset in y.
-    Value *X = nullptr, *Y = nullptr;
+    Value *Y = nullptr;
     if (!Known.Zero[0] && !Known.One[0] &&
-        match(I, m_c_BinOp(m_Value(X), m_Add(m_Deferred(X), m_Value(Y))))) {
+        (match(I->getOperand(0), m_Add(m_Specific(I->getOperand(1)),
+                                       m_Value(Y))) ||
+         match(I->getOperand(1), m_Add(m_Specific(I->getOperand(0)),
+                                       m_Value(Y))))) {
       Known2.resetAll();
       computeKnownBits(Y, Known2, Depth + 1, Q);
       if (Known2.countMinTrailingOnes() > 0)
@@ -1078,12 +1064,6 @@
       // leading zero bits.
       MaxHighZeros =
           std::max(Known.countMinLeadingZeros(), Known2.countMinLeadingZeros());
-    } else if (SPF == SPF_ABS) {
-      // RHS from matchSelectPattern returns the negation part of abs pattern.
-      // If the negate has an NSW flag we can assume the sign bit of the result
-      // will be 0 because that makes abs(INT_MIN) undefined.
-      if (cast<Instruction>(RHS)->hasNoSignedWrap())
-        MaxHighZeros = 1;
     }
 
     // Only known if known in both the LHS and RHS.
@@ -1113,10 +1093,7 @@
     unsigned SrcBitWidth;
     // Note that we handle pointer operands here because of inttoptr/ptrtoint
     // which fall through here.
-    Type *ScalarTy = SrcTy->getScalarType();
-    SrcBitWidth = ScalarTy->isPointerTy() ?
-      Q.DL.getIndexTypeSizeInBits(ScalarTy) :
-      Q.DL.getTypeSizeInBits(ScalarTy);
+    SrcBitWidth = Q.DL.getTypeSizeInBits(SrcTy->getScalarType());
 
     assert(SrcBitWidth && "SrcBitWidth can't be zero");
     Known = Known.zextOrTrunc(SrcBitWidth);
@@ -1129,7 +1106,7 @@
   }
   case Instruction::BitCast: {
     Type *SrcTy = I->getOperand(0)->getType();
-    if (SrcTy->isIntOrPtrTy() &&
+    if ((SrcTy->isIntegerTy() || SrcTy->isPointerTy()) &&
         // TODO: For now, not handling conversions like:
         // (bitcast i64 %x to <2 x i32>)
         !I->getType()->isVectorTy()) {
@@ -1570,13 +1547,9 @@
   assert((V->getType()->isIntOrIntVectorTy(BitWidth) ||
           V->getType()->isPtrOrPtrVectorTy()) &&
          "Not integer or pointer type!");
-
-  Type *ScalarTy = V->getType()->getScalarType();
-  unsigned ExpectedWidth = ScalarTy->isPointerTy() ?
-    Q.DL.getIndexTypeSizeInBits(ScalarTy) : Q.DL.getTypeSizeInBits(ScalarTy);
-  assert(ExpectedWidth == BitWidth && "V and Known should have same BitWidth");
+  assert(Q.DL.getTypeSizeInBits(V->getType()->getScalarType()) == BitWidth &&
+         "V and Known should have same BitWidth");
   (void)BitWidth;
-  (void)ExpectedWidth;
 
   const APInt *C;
   if (match(V, m_APInt(C))) {
@@ -1673,11 +1646,14 @@
                             const Query &Q) {
   assert(Depth <= MaxDepth && "Limit Search Depth");
 
-  // Attempt to match against constants.
-  if (OrZero && match(V, m_Power2OrZero()))
-      return true;
-  if (match(V, m_Power2()))
-      return true;
+  if (const Constant *C = dyn_cast<Constant>(V)) {
+    if (C->isNullValue())
+      return OrZero;
+
+    const APInt *ConstIntOrConstSplatInt;
+    if (match(C, m_APInt(ConstIntOrConstSplatInt)))
+      return ConstIntOrConstSplatInt->isPowerOf2();
+  }
 
   // 1 << X is clearly a power of two if the one is not shifted off the end.  If
   // it is shifted off the end then the result is undefined.
@@ -1761,7 +1737,7 @@
   return false;
 }
 
-/// Test whether a GEP's result is known to be non-null.
+/// \brief Test whether a GEP's result is known to be non-null.
 ///
 /// Uses properties inherent in a GEP to try to determine whether it is known
 /// to be non-null.
@@ -1769,12 +1745,7 @@
 /// Currently this routine does not support vector GEPs.
 static bool isGEPKnownNonNull(const GEPOperator *GEP, unsigned Depth,
                               const Query &Q) {
-  const Function *F = nullptr;
-  if (const Instruction *I = dyn_cast<Instruction>(GEP))
-    F = I->getFunction();
-
-  if (!GEP->isInBounds() ||
-      NullPointerIsDefined(F, GEP->getPointerAddressSpace()))
+  if (!GEP->isInBounds() || GEP->getPointerAddressSpace() != 0)
     return false;
 
   // FIXME: Support vector-GEPs.
@@ -1948,10 +1919,6 @@
     }
   }
 
-  // Some of the tests below are recursive, so bail out if we hit the limit.
-  if (Depth++ >= MaxDepth)
-    return false;
-
   // Check for pointer simplifications.
   if (V->getType()->isPointerTy()) {
     // Alloca never returns null, malloc might.
@@ -1968,14 +1935,14 @@
       if (LI->getMetadata(LLVMContext::MD_nonnull))
         return true;
 
-    if (auto CS = ImmutableCallSite(V)) {
+    if (auto CS = ImmutableCallSite(V))
       if (CS.isReturnNonNull())
         return true;
-      if (const auto *RP = getArgumentAliasingToReturnedPointer(CS))
-        return isKnownNonZero(RP, Depth, Q);
-    }
-  }
-
+  }
+
+  // The remaining tests are all recursive, so bail out if we hit the limit.
+  if (Depth++ >= MaxDepth)
+    return false;
 
   // Check for recursive pointer simplifications.
   if (V->getType()->isPointerTy()) {
@@ -2213,7 +2180,7 @@
 /// (itself), but other cases can give us information. For example, immediately
 /// after an "ashr X, 2", we know that the top 3 bits are all equal to each
 /// other, so we return 3. For vectors, return the number of sign bits for the
-/// vector element with the minimum number of known sign bits.
+/// vector element with the mininum number of known sign bits.
 static unsigned ComputeNumSignBitsImpl(const Value *V, unsigned Depth,
                                        const Query &Q) {
   assert(Depth <= MaxDepth && "Limit Search Depth");
@@ -2222,11 +2189,7 @@
   // in V, so for undef we have to conservatively return 1.  We don't have the
   // same behavior for poison though -- that's a FIXME today.
 
-  Type *ScalarTy = V->getType()->getScalarType();
-  unsigned TyBits = ScalarTy->isPointerTy() ?
-    Q.DL.getIndexTypeSizeInBits(ScalarTy) :
-    Q.DL.getTypeSizeInBits(ScalarTy);
-
+  unsigned TyBits = Q.DL.getTypeSizeInBits(V->getType()->getScalarType());
   unsigned Tmp, Tmp2;
   unsigned FirstAnswer = 1;
 
@@ -2708,7 +2671,7 @@
       return true;
 
   // (fadd x, 0.0) is guaranteed to return +0.0, not -0.0.
-  if (match(Op, m_FAdd(m_Value(), m_PosZeroFP())))
+  if (match(Op, m_FAdd(m_Value(), m_Zero())))
     return true;
 
   // sitofp and uitofp turn into +0.0 for zero.
@@ -2747,24 +2710,6 @@
   if (const ConstantFP *CFP = dyn_cast<ConstantFP>(V)) {
     return !CFP->getValueAPF().isNegative() ||
            (!SignBitOnly && CFP->getValueAPF().isZero());
-  }
-
-  // Handle vector of constants.
-  if (auto *CV = dyn_cast<Constant>(V)) {
-    if (CV->getType()->isVectorTy()) {
-      unsigned NumElts = CV->getType()->getVectorNumElements();
-      for (unsigned i = 0; i != NumElts; ++i) {
-        auto *CFP = dyn_cast_or_null<ConstantFP>(CV->getAggregateElement(i));
-        if (!CFP)
-          return false;
-        if (CFP->getValueAPF().isNegative() &&
-            (SignBitOnly || !CFP->getValueAPF().isZero()))
-          return false;
-      }
-
-      // All non-negative ConstantFPs.
-      return true;
-    }
   }
 
   if (Depth == MaxDepth)
@@ -2802,12 +2747,6 @@
   case Instruction::FPExt:
   case Instruction::FPTrunc:
     // Widening/narrowing never change sign.
-    return cannotBeOrderedLessThanZeroImpl(I->getOperand(0), TLI, SignBitOnly,
-                                           Depth + 1);
-  case Instruction::ExtractElement:
-    // Look through extract element. At the moment we keep this simple and skip
-    // tracking the specific element. But at least we might find information
-    // valid for all elements of the vector.
     return cannotBeOrderedLessThanZeroImpl(I->getOperand(0), TLI, SignBitOnly,
                                            Depth + 1);
   case Instruction::Call:
@@ -3024,7 +2963,7 @@
   if (!V)
     return nullptr;
 
-  // Insert the value in the new (sub) aggregate
+  // Insert the value in the new (sub) aggregrate
   return InsertValueInst::Create(To, V, makeArrayRef(Idxs).slice(IdxSkip),
                                  "tmp", InsertBefore);
 }
@@ -3053,9 +2992,9 @@
   return BuildSubAggregate(From, To, IndexedType, Idxs, IdxSkip, InsertBefore);
 }
 
-/// Given an aggregate and a sequence of indices, see if the scalar value
-/// indexed is already around as a register, for example if it was inserted
-/// directly into the aggregate.
+/// Given an aggregrate and an sequence of indices, see if
+/// the scalar value indexed is already around as a register, for example if it
+/// were inserted directly into the aggregrate.
 ///
 /// If InsertBefore is not null, this function will duplicate (modified)
 /// insertvalues when a part of a nested struct is extracted.
@@ -3147,7 +3086,7 @@
 /// pointer plus a constant offset. Return the base and offset to the caller.
 Value *llvm::GetPointerBaseWithConstantOffset(Value *Ptr, int64_t &Offset,
                                               const DataLayout &DL) {
-  unsigned BitWidth = DL.getIndexTypeSizeInBits(Ptr->getType());
+  unsigned BitWidth = DL.getPointerTypeSizeInBits(Ptr->getType());
   APInt ByteOffset(BitWidth, 0);
 
   // We walk up the defs but use a visited set to handle unreachable code. In
@@ -3165,7 +3104,7 @@
       // means when we construct GEPOffset, we need to use the size
       // of GEP's pointer type rather than the size of the original
       // pointer type.
-      APInt GEPOffset(DL.getIndexTypeSizeInBits(Ptr->getType()), 0);
+      APInt GEPOffset(DL.getPointerTypeSizeInBits(Ptr->getType()), 0);
       if (!GEP->accumulateConstantOffset(DL, GEPOffset))
         break;
 
@@ -3387,8 +3326,7 @@
 /// If we can compute the length of the string pointed to by
 /// the specified pointer, return 'len+1'.  If we can't, return 0.
 uint64_t llvm::GetStringLength(const Value *V, unsigned CharSize) {
-  if (!V->getType()->isPointerTy())
-    return 0;
+  if (!V->getType()->isPointerTy()) return 0;
 
   SmallPtrSet<const PHINode*, 32> PHIs;
   uint64_t Len = GetStringLengthH(V, PHIs, CharSize);
@@ -3397,24 +3335,7 @@
   return Len == ~0ULL ? 1 : Len;
 }
 
-const Value *llvm::getArgumentAliasingToReturnedPointer(ImmutableCallSite CS) {
-  assert(CS &&
-         "getArgumentAliasingToReturnedPointer only works on nonnull CallSite");
-  if (const Value *RV = CS.getReturnedArgOperand())
-    return RV;
-  // This can be used only as a aliasing property.
-  if (isIntrinsicReturningPointerAliasingArgumentWithoutCapturing(CS))
-    return CS.getArgOperand(0);
-  return nullptr;
-}
-
-bool llvm::isIntrinsicReturningPointerAliasingArgumentWithoutCapturing(
-    ImmutableCallSite CS) {
-  return CS.getIntrinsicID() == Intrinsic::launder_invariant_group ||
-         CS.getIntrinsicID() == Intrinsic::strip_invariant_group;
-}
-
-/// \p PN defines a loop-variant pointer to an object.  Check if the
+/// \brief \p PN defines a loop-variant pointer to an object.  Check if the
 /// previous iteration of the loop was referring to the same object as \p PN.
 static bool isSameUnderlyingObjectInLoop(const PHINode *PN,
                                          const LoopInfo *LI) {
@@ -3459,21 +3380,11 @@
       // An alloca can't be further simplified.
       return V;
     } else {
-      if (auto CS = CallSite(V)) {
-        // CaptureTracking can know about special capturing properties of some
-        // intrinsics like launder.invariant.group, that can't be expressed with
-        // the attributes, but have properties like returning aliasing pointer.
-        // Because some analysis may assume that nocaptured pointer is not
-        // returned from some special intrinsic (because function would have to
-        // be marked with returns attribute), it is crucial to use this function
-        // because it should be in sync with CaptureTracking. Not using it may
-        // cause weird miscompilations where 2 aliasing pointers are assumed to
-        // noalias.
-        if (auto *RP = getArgumentAliasingToReturnedPointer(CS)) {
-          V = RP;
+      if (auto CS = CallSite(V))
+        if (Value *RV = CS.getReturnedArgOperand()) {
+          V = RV;
           continue;
         }
-      }
 
       // See if InstructionSimplify knows any relevant tricks.
       if (Instruction *I = dyn_cast<Instruction>(V))
@@ -3747,48 +3658,6 @@
   return OverflowResult::MayOverflow;
 }
 
-OverflowResult llvm::computeOverflowForSignedMul(const Value *LHS,
-                                                 const Value *RHS,
-                                                 const DataLayout &DL,
-                                                 AssumptionCache *AC,
-                                                 const Instruction *CxtI,
-                                                 const DominatorTree *DT) {
-  // Multiplying n * m significant bits yields a result of n + m significant
-  // bits. If the total number of significant bits does not exceed the
-  // result bit width (minus 1), there is no overflow.
-  // This means if we have enough leading sign bits in the operands
-  // we can guarantee that the result does not overflow.
-  // Ref: "Hacker's Delight" by Henry Warren
-  unsigned BitWidth = LHS->getType()->getScalarSizeInBits();
-
-  // Note that underestimating the number of sign bits gives a more
-  // conservative answer.
-  unsigned SignBits = ComputeNumSignBits(LHS, DL, 0, AC, CxtI, DT) +
-                      ComputeNumSignBits(RHS, DL, 0, AC, CxtI, DT);
-
-  // First handle the easy case: if we have enough sign bits there's
-  // definitely no overflow.
-  if (SignBits > BitWidth + 1)
-    return OverflowResult::NeverOverflows;
-
-  // There are two ambiguous cases where there can be no overflow:
-  //   SignBits == BitWidth + 1    and
-  //   SignBits == BitWidth
-  // The second case is difficult to check, therefore we only handle the
-  // first case.
-  if (SignBits == BitWidth + 1) {
-    // It overflows only when both arguments are negative and the true
-    // product is exactly the minimum negative number.
-    // E.g. mul i16 with 17 sign bits: 0xff00 * 0xff80 = 0x8000
-    // For simplicity we just check if at least one side is not negative.
-    KnownBits LHSKnown = computeKnownBits(LHS, DL, /*Depth=*/0, AC, CxtI, DT);
-    KnownBits RHSKnown = computeKnownBits(RHS, DL, /*Depth=*/0, AC, CxtI, DT);
-    if (LHSKnown.isNonNegative() || RHSKnown.isNonNegative())
-      return OverflowResult::NeverOverflows;
-  }
-  return OverflowResult::MayOverflow;
-}
-
 OverflowResult llvm::computeOverflowForUnsignedAdd(const Value *LHS,
                                                    const Value *RHS,
                                                    const DataLayout &DL,
@@ -3815,7 +3684,7 @@
   return OverflowResult::MayOverflow;
 }
 
-/// Return true if we can prove that adding the two values of the
+/// \brief Return true if we can prove that adding the two values of the
 /// knownbits will not overflow.
 /// Otherwise return false.
 static bool checkRippleForSignedAdd(const KnownBits &LHSKnown,
@@ -3918,47 +3787,6 @@
   return OverflowResult::MayOverflow;
 }
 
-OverflowResult llvm::computeOverflowForUnsignedSub(const Value *LHS,
-                                                   const Value *RHS,
-                                                   const DataLayout &DL,
-                                                   AssumptionCache *AC,
-                                                   const Instruction *CxtI,
-                                                   const DominatorTree *DT) {
-  // If the LHS is negative and the RHS is non-negative, no unsigned wrap.
-  KnownBits LHSKnown = computeKnownBits(LHS, DL, /*Depth=*/0, AC, CxtI, DT);
-  KnownBits RHSKnown = computeKnownBits(RHS, DL, /*Depth=*/0, AC, CxtI, DT);
-  if (LHSKnown.isNegative() && RHSKnown.isNonNegative())
-    return OverflowResult::NeverOverflows;
-
-  return OverflowResult::MayOverflow;
-}
-
-OverflowResult llvm::computeOverflowForSignedSub(const Value *LHS,
-                                                 const Value *RHS,
-                                                 const DataLayout &DL,
-                                                 AssumptionCache *AC,
-                                                 const Instruction *CxtI,
-                                                 const DominatorTree *DT) {
-  // If LHS and RHS each have at least two sign bits, the subtraction
-  // cannot overflow.
-  if (ComputeNumSignBits(LHS, DL, 0, AC, CxtI, DT) > 1 &&
-      ComputeNumSignBits(RHS, DL, 0, AC, CxtI, DT) > 1)
-    return OverflowResult::NeverOverflows;
-
-  KnownBits LHSKnown = computeKnownBits(LHS, DL, 0, AC, CxtI, DT);
-
-  KnownBits RHSKnown = computeKnownBits(RHS, DL, 0, AC, CxtI, DT);
-
-  // Subtraction of two 2's complement numbers having identical signs will
-  // never overflow.
-  if ((LHSKnown.isNegative() && RHSKnown.isNegative()) ||
-      (LHSKnown.isNonNegative() && RHSKnown.isNonNegative()))
-    return OverflowResult::NeverOverflows;
-
-  // TODO: implement logic similar to checkRippleForAdd
-  return OverflowResult::MayOverflow;
-}
-
 bool llvm::isOverflowIntrinsicNoWrap(const IntrinsicInst *II,
                                      const DominatorTree &DT) {
 #ifndef NDEBUG
@@ -4097,15 +3925,6 @@
   }
 
   // Other instructions return normally.
-  return true;
-}
-
-bool llvm::isGuaranteedToTransferExecutionToSuccessor(const BasicBlock *BB) {
-  // TODO: This is slightly consdervative for invoke instruction since exiting
-  // via an exception *is* normal control for them.
-  for (auto I = BB->begin(), E = BB->end(); I != E; ++I)
-    if (!isGuaranteedToTransferExecutionToSuccessor(&*I))
-      return false;
   return true;
 }
 
@@ -4361,9 +4180,7 @@
   if (L.Flavor != R.Flavor)
     return {SPF_UNKNOWN, SPNB_NA, false};
 
-  // We have something like: x Pred y ? min(a, b) : min(c, d).
-  // Try to match the compare to the min/max operations of the select operands.
-  // First, make sure we have the right compare predicate.
+  // Match the compare to the min/max operations of the select operands.
   switch (L.Flavor) {
   case SPF_SMIN:
     if (Pred == ICmpInst::ICMP_SGT || Pred == ICmpInst::ICMP_SGE) {
@@ -4401,38 +4218,21 @@
     return {SPF_UNKNOWN, SPNB_NA, false};
   }
 
-  // If there is a common operand in the already matched min/max and the other
-  // min/max operands match the compare operands (either directly or inverted),
-  // then this is min/max of the same flavor.
-
   // a pred c ? m(a, b) : m(c, b) --> m(m(a, b), m(c, b))
-  // ~c pred ~a ? m(a, b) : m(c, b) --> m(m(a, b), m(c, b))
-  if (D == B) {
-    if ((CmpLHS == A && CmpRHS == C) || (match(C, m_Not(m_Specific(CmpLHS))) &&
-                                         match(A, m_Not(m_Specific(CmpRHS)))))
-      return {L.Flavor, SPNB_NA, false};
-  }
+  if (CmpLHS == A && CmpRHS == C && D == B)
+    return {L.Flavor, SPNB_NA, false};
+
   // a pred d ? m(a, b) : m(b, d) --> m(m(a, b), m(b, d))
-  // ~d pred ~a ? m(a, b) : m(b, d) --> m(m(a, b), m(b, d))
-  if (C == B) {
-    if ((CmpLHS == A && CmpRHS == D) || (match(D, m_Not(m_Specific(CmpLHS))) &&
-                                         match(A, m_Not(m_Specific(CmpRHS)))))
-      return {L.Flavor, SPNB_NA, false};
-  }
+  if (CmpLHS == A && CmpRHS == D && C == B)
+    return {L.Flavor, SPNB_NA, false};
+
   // b pred c ? m(a, b) : m(c, a) --> m(m(a, b), m(c, a))
-  // ~c pred ~b ? m(a, b) : m(c, a) --> m(m(a, b), m(c, a))
-  if (D == A) {
-    if ((CmpLHS == B && CmpRHS == C) || (match(C, m_Not(m_Specific(CmpLHS))) &&
-                                         match(B, m_Not(m_Specific(CmpRHS)))))
-      return {L.Flavor, SPNB_NA, false};
-  }
+  if (CmpLHS == B && CmpRHS == C && D == A)
+    return {L.Flavor, SPNB_NA, false};
+
   // b pred d ? m(a, b) : m(a, d) --> m(m(a, b), m(a, d))
-  // ~d pred ~b ? m(a, b) : m(a, d) --> m(m(a, b), m(a, d))
-  if (C == A) {
-    if ((CmpLHS == B && CmpRHS == D) || (match(D, m_Not(m_Specific(CmpLHS))) &&
-                                         match(B, m_Not(m_Specific(CmpRHS)))))
-      return {L.Flavor, SPNB_NA, false};
-  }
+  if (CmpLHS == B && CmpRHS == D && C == A)
+    return {L.Flavor, SPNB_NA, false};
 
   return {SPF_UNKNOWN, SPNB_NA, false};
 }
@@ -4509,23 +4309,6 @@
     return {Pred == CmpInst::ICMP_SGT ? SPF_SMAX : SPF_SMIN, SPNB_NA, false};
 
   return {SPF_UNKNOWN, SPNB_NA, false};
-}
-
-bool llvm::isKnownNegation(const Value *X, const Value *Y) {
-  assert(X && Y && "Invalid operand");
-
-  // X = sub (0, Y)
-  if (match(X, m_Neg(m_Specific(Y))))
-    return true;
-
-  // Y = sub (0, X)
-  if (match(Y, m_Neg(m_Specific(X))))
-    return true;
-
-  // X = sub (A, B), Y = sub (B, A)
-  Value *A, *B;
-  return match(X, m_Sub(m_Value(A), m_Value(B))) &&
-         match(Y, m_Sub(m_Specific(B), m_Specific(A)));
 }
 
 static SelectPatternResult matchSelectPattern(CmpInst::Predicate Pred,
@@ -4626,49 +4409,25 @@
     case FCmpInst::FCMP_OLE: return {SPF_FMINNUM, NaNBehavior, Ordered};
     }
   }
-  
-  if (isKnownNegation(TrueVal, FalseVal)) {
-    // Sign-extending LHS does not change its sign, so TrueVal/FalseVal can
-    // match against either LHS or sext(LHS).
-    auto MaybeSExtCmpLHS =
-        m_CombineOr(m_Specific(CmpLHS), m_SExt(m_Specific(CmpLHS)));
-    auto ZeroOrAllOnes = m_CombineOr(m_ZeroInt(), m_AllOnes());
-    auto ZeroOrOne = m_CombineOr(m_ZeroInt(), m_One());
-    if (match(TrueVal, MaybeSExtCmpLHS)) {
-      // Set the return values. If the compare uses the negated value (-X >s 0),
-      // swap the return values because the negated value is always 'RHS'.
-      LHS = TrueVal;
-      RHS = FalseVal;
-      if (match(CmpLHS, m_Neg(m_Specific(FalseVal))))
-        std::swap(LHS, RHS);
-
-      // (X >s 0) ? X : -X or (X >s -1) ? X : -X --> ABS(X)
-      // (-X >s 0) ? -X : X or (-X >s -1) ? -X : X --> ABS(X)
-      if (Pred == ICmpInst::ICMP_SGT && match(CmpRHS, ZeroOrAllOnes))
-        return {SPF_ABS, SPNB_NA, false};
-
-      // (X <s 0) ? X : -X or (X <s 1) ? X : -X --> NABS(X)
-      // (-X <s 0) ? -X : X or (-X <s 1) ? -X : X --> NABS(X)
-      if (Pred == ICmpInst::ICMP_SLT && match(CmpRHS, ZeroOrOne))
-        return {SPF_NABS, SPNB_NA, false};
-    }
-    else if (match(FalseVal, MaybeSExtCmpLHS)) {
-      // Set the return values. If the compare uses the negated value (-X >s 0),
-      // swap the return values because the negated value is always 'RHS'.
-      LHS = FalseVal;
-      RHS = TrueVal;
-      if (match(CmpLHS, m_Neg(m_Specific(TrueVal))))
-        std::swap(LHS, RHS);
-
-      // (X >s 0) ? -X : X or (X >s -1) ? -X : X --> NABS(X)
-      // (-X >s 0) ? X : -X or (-X >s -1) ? X : -X --> NABS(X)
-      if (Pred == ICmpInst::ICMP_SGT && match(CmpRHS, ZeroOrAllOnes))
-        return {SPF_NABS, SPNB_NA, false};
-
-      // (X <s 0) ? -X : X or (X <s 1) ? -X : X --> ABS(X)
-      // (-X <s 0) ? X : -X or (-X <s 1) ? X : -X --> ABS(X)
-      if (Pred == ICmpInst::ICMP_SLT && match(CmpRHS, ZeroOrOne))
-        return {SPF_ABS, SPNB_NA, false};
+
+  const APInt *C1;
+  if (match(CmpRHS, m_APInt(C1))) {
+    if ((CmpLHS == TrueVal && match(FalseVal, m_Neg(m_Specific(CmpLHS)))) ||
+        (CmpLHS == FalseVal && match(TrueVal, m_Neg(m_Specific(CmpLHS))))) {
+
+      // ABS(X) ==> (X >s 0) ? X : -X and (X >s -1) ? X : -X
+      // NABS(X) ==> (X >s 0) ? -X : X and (X >s -1) ? -X : X
+      if (Pred == ICmpInst::ICMP_SGT &&
+          (C1->isNullValue() || C1->isAllOnesValue())) {
+        return {(CmpLHS == TrueVal) ? SPF_ABS : SPF_NABS, SPNB_NA, false};
+      }
+
+      // ABS(X) ==> (X <s 0) ? -X : X and (X <s 1) ? -X : X
+      // NABS(X) ==> (X <s 0) ? X : -X and (X <s 1) ? X : -X
+      if (Pred == ICmpInst::ICMP_SLT &&
+          (C1->isNullValue() || C1->isOneValue())) {
+        return {(CmpLHS == FalseVal) ? SPF_ABS : SPF_NABS, SPNB_NA, false};
+      }
     }
   }
 
@@ -4690,7 +4449,7 @@
 ///
 /// The function processes the case when type of true and false values of a
 /// select instruction differs from type of the cmp instruction operands because
-/// of a cast instruction. The function checks if it is legal to move the cast
+/// of a cast instructon. The function checks if it is legal to move the cast
 /// operation after "select". If yes, it returns the new second value of
 /// "select" (with the assumption that cast is moved):
 /// 1. As operand of cast instruction when both values of "select" are same cast
@@ -4841,33 +4600,6 @@
   }
   return ::matchSelectPattern(Pred, FMF, CmpLHS, CmpRHS, TrueVal, FalseVal,
                               LHS, RHS, Depth);
-<<<<<<< HEAD
-}
-
-CmpInst::Predicate llvm::getMinMaxPred(SelectPatternFlavor SPF, bool Ordered) {
-  if (SPF == SPF_SMIN) return ICmpInst::ICMP_SLT;
-  if (SPF == SPF_UMIN) return ICmpInst::ICMP_ULT;
-  if (SPF == SPF_SMAX) return ICmpInst::ICMP_SGT;
-  if (SPF == SPF_UMAX) return ICmpInst::ICMP_UGT;
-  if (SPF == SPF_FMINNUM)
-    return Ordered ? FCmpInst::FCMP_OLT : FCmpInst::FCMP_ULT;
-  if (SPF == SPF_FMAXNUM)
-    return Ordered ? FCmpInst::FCMP_OGT : FCmpInst::FCMP_UGT;
-  llvm_unreachable("unhandled!");
-}
-
-SelectPatternFlavor llvm::getInverseMinMaxFlavor(SelectPatternFlavor SPF) {
-  if (SPF == SPF_SMIN) return SPF_SMAX;
-  if (SPF == SPF_UMIN) return SPF_UMAX;
-  if (SPF == SPF_SMAX) return SPF_SMIN;
-  if (SPF == SPF_UMAX) return SPF_UMIN;
-  llvm_unreachable("unhandled!");
-}
-
-CmpInst::Predicate llvm::getInverseMinMaxPred(SelectPatternFlavor SPF) {
-  return getMinMaxPred(getInverseMinMaxFlavor(SPF));
-=======
->>>>>>> d12f4ffa
 }
 
 /// Return true if "icmp Pred LHS RHS" is always true.
