//===- EarlyCSE.cpp - Simple and fast CSE pass ----------------------------===//
//
//                     The LLVM Compiler Infrastructure
//
// This file is distributed under the University of Illinois Open Source
// License. See LICENSE.TXT for details.
//
//===----------------------------------------------------------------------===//
//
// This pass performs a simple dominator tree walk that eliminates trivially
// redundant instructions.
//
//===----------------------------------------------------------------------===//

#include "llvm/Transforms/Scalar/EarlyCSE.h"
#include "llvm/ADT/DenseMapInfo.h"
#include "llvm/ADT/Hashing.h"
#include "llvm/ADT/STLExtras.h"
#include "llvm/ADT/ScopedHashTable.h"
#include "llvm/ADT/SetVector.h"
#include "llvm/ADT/SmallVector.h"
#include "llvm/ADT/Statistic.h"
#include "llvm/Analysis/AssumptionCache.h"
#include "llvm/Analysis/GlobalsModRef.h"
#include "llvm/Analysis/InstructionSimplify.h"
#include "llvm/Analysis/MemorySSA.h"
#include "llvm/Analysis/MemorySSAUpdater.h"
#include "llvm/Analysis/TargetLibraryInfo.h"
#include "llvm/Analysis/TargetTransformInfo.h"
#include "llvm/Transforms/Utils/Local.h"
#include "llvm/Analysis/ValueTracking.h"
#include "llvm/IR/BasicBlock.h"
#include "llvm/IR/Constants.h"
#include "llvm/IR/DataLayout.h"
#include "llvm/IR/Dominators.h"
#include "llvm/IR/Function.h"
#include "llvm/IR/InstrTypes.h"
#include "llvm/IR/Instruction.h"
#include "llvm/IR/Instructions.h"
#include "llvm/IR/IntrinsicInst.h"
#include "llvm/IR/Intrinsics.h"
#include "llvm/IR/LLVMContext.h"
#include "llvm/IR/PassManager.h"
#include "llvm/IR/PatternMatch.h"
#include "llvm/IR/Type.h"
#include "llvm/IR/Use.h"
#include "llvm/IR/Value.h"
#include "llvm/Pass.h"
#include "llvm/Support/Allocator.h"
#include "llvm/Support/AtomicOrdering.h"
#include "llvm/Support/Casting.h"
#include "llvm/Support/Debug.h"
#include "llvm/Support/DebugCounter.h"
#include "llvm/Support/RecyclingAllocator.h"
#include "llvm/Support/raw_ostream.h"
#include "llvm/Transforms/Scalar.h"
#include <cassert>
#include <deque>
#include <memory>
#include <utility>

using namespace llvm;
using namespace llvm::PatternMatch;

#define DEBUG_TYPE "early-cse"

STATISTIC(NumSimplify, "Number of instructions simplified or DCE'd");
STATISTIC(NumCSE,      "Number of instructions CSE'd");
STATISTIC(NumCSECVP,   "Number of compare instructions CVP'd");
STATISTIC(NumCSELoad,  "Number of load instructions CSE'd");
STATISTIC(NumCSECall,  "Number of call instructions CSE'd");
STATISTIC(NumDSE,      "Number of trivial dead stores removed");

DEBUG_COUNTER(CSECounter, "early-cse",
              "Controls which instructions are removed");

//===----------------------------------------------------------------------===//
// SimpleValue
//===----------------------------------------------------------------------===//

namespace {

/// Struct representing the available values in the scoped hash table.
struct SimpleValue {
  Instruction *Inst;

  SimpleValue(Instruction *I) : Inst(I) {
    assert((isSentinel() || canHandle(I)) && "Inst can't be handled!");
  }

  bool isSentinel() const {
    return Inst == DenseMapInfo<Instruction *>::getEmptyKey() ||
           Inst == DenseMapInfo<Instruction *>::getTombstoneKey();
  }

  static bool canHandle(Instruction *Inst) {
    // This can only handle non-void readnone functions.
    if (CallInst *CI = dyn_cast<CallInst>(Inst))
      return CI->doesNotAccessMemory() && !CI->getType()->isVoidTy();
    return isa<CastInst>(Inst) || isa<BinaryOperator>(Inst) ||
           isa<GetElementPtrInst>(Inst) || isa<CmpInst>(Inst) ||
           isa<SelectInst>(Inst) || isa<ExtractElementInst>(Inst) ||
           isa<InsertElementInst>(Inst) || isa<ShuffleVectorInst>(Inst) ||
           isa<ExtractValueInst>(Inst) || isa<InsertValueInst>(Inst);
  }
};

} // end anonymous namespace

namespace llvm {

template <> struct DenseMapInfo<SimpleValue> {
  static inline SimpleValue getEmptyKey() {
    return DenseMapInfo<Instruction *>::getEmptyKey();
  }

  static inline SimpleValue getTombstoneKey() {
    return DenseMapInfo<Instruction *>::getTombstoneKey();
  }

  static unsigned getHashValue(SimpleValue Val);
  static bool isEqual(SimpleValue LHS, SimpleValue RHS);
};

} // end namespace llvm

unsigned DenseMapInfo<SimpleValue>::getHashValue(SimpleValue Val) {
  Instruction *Inst = Val.Inst;
  // Hash in all of the operands as pointers.
  if (BinaryOperator *BinOp = dyn_cast<BinaryOperator>(Inst)) {
    Value *LHS = BinOp->getOperand(0);
    Value *RHS = BinOp->getOperand(1);
    if (BinOp->isCommutative() && BinOp->getOperand(0) > BinOp->getOperand(1))
      std::swap(LHS, RHS);

    return hash_combine(BinOp->getOpcode(), LHS, RHS);
  }

  if (CmpInst *CI = dyn_cast<CmpInst>(Inst)) {
    Value *LHS = CI->getOperand(0);
    Value *RHS = CI->getOperand(1);
    CmpInst::Predicate Pred = CI->getPredicate();
    if (Inst->getOperand(0) > Inst->getOperand(1)) {
      std::swap(LHS, RHS);
      Pred = CI->getSwappedPredicate();
    }
    return hash_combine(Inst->getOpcode(), Pred, LHS, RHS);
  }

  // Hash min/max/abs (cmp + select) to allow for commuted operands.
  // Min/max may also have non-canonical compare predicate (eg, the compare for
  // smin may use 'sgt' rather than 'slt'), and non-canonical operands in the
  // compare.
  Value *A, *B;
  SelectPatternFlavor SPF = matchSelectPattern(Inst, A, B).Flavor;
  // TODO: We should also detect FP min/max.
  if (SPF == SPF_SMIN || SPF == SPF_SMAX ||
      SPF == SPF_UMIN || SPF == SPF_UMAX) {
    if (A > B)
      std::swap(A, B);
    return hash_combine(Inst->getOpcode(), SPF, A, B);
  }
  if (SPF == SPF_ABS || SPF == SPF_NABS) {
    // ABS/NABS always puts the input in A and its negation in B.
    return hash_combine(Inst->getOpcode(), SPF, A, B);
  }

  if (CastInst *CI = dyn_cast<CastInst>(Inst))
    return hash_combine(CI->getOpcode(), CI->getType(), CI->getOperand(0));

  if (const ExtractValueInst *EVI = dyn_cast<ExtractValueInst>(Inst))
    return hash_combine(EVI->getOpcode(), EVI->getOperand(0),
                        hash_combine_range(EVI->idx_begin(), EVI->idx_end()));

  if (const InsertValueInst *IVI = dyn_cast<InsertValueInst>(Inst))
    return hash_combine(IVI->getOpcode(), IVI->getOperand(0),
                        IVI->getOperand(1),
                        hash_combine_range(IVI->idx_begin(), IVI->idx_end()));

  assert((isa<CallInst>(Inst) || isa<BinaryOperator>(Inst) ||
          isa<GetElementPtrInst>(Inst) || isa<SelectInst>(Inst) ||
          isa<ExtractElementInst>(Inst) || isa<InsertElementInst>(Inst) ||
          isa<ShuffleVectorInst>(Inst)) &&
         "Invalid/unknown instruction");

  // Mix in the opcode.
  return hash_combine(
      Inst->getOpcode(),
      hash_combine_range(Inst->value_op_begin(), Inst->value_op_end()));
}

bool DenseMapInfo<SimpleValue>::isEqual(SimpleValue LHS, SimpleValue RHS) {
  Instruction *LHSI = LHS.Inst, *RHSI = RHS.Inst;

  if (LHS.isSentinel() || RHS.isSentinel())
    return LHSI == RHSI;

  if (LHSI->getOpcode() != RHSI->getOpcode())
    return false;
  if (LHSI->isIdenticalToWhenDefined(RHSI))
    return true;

  // If we're not strictly identical, we still might be a commutable instruction
  if (BinaryOperator *LHSBinOp = dyn_cast<BinaryOperator>(LHSI)) {
    if (!LHSBinOp->isCommutative())
      return false;

    assert(isa<BinaryOperator>(RHSI) &&
           "same opcode, but different instruction type?");
    BinaryOperator *RHSBinOp = cast<BinaryOperator>(RHSI);

    // Commuted equality
    return LHSBinOp->getOperand(0) == RHSBinOp->getOperand(1) &&
           LHSBinOp->getOperand(1) == RHSBinOp->getOperand(0);
  }
  if (CmpInst *LHSCmp = dyn_cast<CmpInst>(LHSI)) {
    assert(isa<CmpInst>(RHSI) &&
           "same opcode, but different instruction type?");
    CmpInst *RHSCmp = cast<CmpInst>(RHSI);
    // Commuted equality
    return LHSCmp->getOperand(0) == RHSCmp->getOperand(1) &&
           LHSCmp->getOperand(1) == RHSCmp->getOperand(0) &&
           LHSCmp->getSwappedPredicate() == RHSCmp->getPredicate();
  }

  // Min/max/abs can occur with commuted operands, non-canonical predicates,
  // and/or non-canonical operands.
  Value *LHSA, *LHSB;
  SelectPatternFlavor LSPF = matchSelectPattern(LHSI, LHSA, LHSB).Flavor;
  // TODO: We should also detect FP min/max.
  if (LSPF == SPF_SMIN || LSPF == SPF_SMAX ||
      LSPF == SPF_UMIN || LSPF == SPF_UMAX ||
      LSPF == SPF_ABS || LSPF == SPF_NABS) {
    Value *RHSA, *RHSB;
    SelectPatternFlavor RSPF = matchSelectPattern(RHSI, RHSA, RHSB).Flavor;
    if (LSPF == RSPF) {
      // Abs results are placed in a defined order by matchSelectPattern.
      if (LSPF == SPF_ABS || LSPF == SPF_NABS)
        return LHSA == RHSA && LHSB == RHSB;
      return ((LHSA == RHSA && LHSB == RHSB) ||
              (LHSA == RHSB && LHSB == RHSA));
    }
  }

  return false;
}

//===----------------------------------------------------------------------===//
// CallValue
//===----------------------------------------------------------------------===//

namespace {

/// Struct representing the available call values in the scoped hash
/// table.
struct CallValue {
  Instruction *Inst;

  CallValue(Instruction *I) : Inst(I) {
    assert((isSentinel() || canHandle(I)) && "Inst can't be handled!");
  }

  bool isSentinel() const {
    return Inst == DenseMapInfo<Instruction *>::getEmptyKey() ||
           Inst == DenseMapInfo<Instruction *>::getTombstoneKey();
  }

  static bool canHandle(Instruction *Inst) {
    // Don't value number anything that returns void.
    if (Inst->getType()->isVoidTy())
      return false;

    CallInst *CI = dyn_cast<CallInst>(Inst);
    if (!CI || !CI->onlyReadsMemory())
      return false;
    return true;
  }
};

} // end anonymous namespace

namespace llvm {

template <> struct DenseMapInfo<CallValue> {
  static inline CallValue getEmptyKey() {
    return DenseMapInfo<Instruction *>::getEmptyKey();
  }

  static inline CallValue getTombstoneKey() {
    return DenseMapInfo<Instruction *>::getTombstoneKey();
  }

  static unsigned getHashValue(CallValue Val);
  static bool isEqual(CallValue LHS, CallValue RHS);
};

} // end namespace llvm

unsigned DenseMapInfo<CallValue>::getHashValue(CallValue Val) {
  Instruction *Inst = Val.Inst;
  // Hash all of the operands as pointers and mix in the opcode.
  return hash_combine(
      Inst->getOpcode(),
      hash_combine_range(Inst->value_op_begin(), Inst->value_op_end()));
}

bool DenseMapInfo<CallValue>::isEqual(CallValue LHS, CallValue RHS) {
  Instruction *LHSI = LHS.Inst, *RHSI = RHS.Inst;
  if (LHS.isSentinel() || RHS.isSentinel())
    return LHSI == RHSI;
  return LHSI->isIdenticalTo(RHSI);
}

//===----------------------------------------------------------------------===//
// EarlyCSE implementation
//===----------------------------------------------------------------------===//

namespace {

/// A simple and fast domtree-based CSE pass.
///
/// This pass does a simple depth-first walk over the dominator tree,
/// eliminating trivially redundant instructions and using instsimplify to
/// canonicalize things as it goes. It is intended to be fast and catch obvious
/// cases so that instcombine and other passes are more effective. It is
/// expected that a later pass of GVN will catch the interesting/hard cases.
class EarlyCSE {
public:
  const TargetLibraryInfo &TLI;
  const TargetTransformInfo &TTI;
  DominatorTree &DT;
  AssumptionCache &AC;
  const SimplifyQuery SQ;
  MemorySSA *MSSA;
  std::unique_ptr<MemorySSAUpdater> MSSAUpdater;

  using AllocatorTy =
      RecyclingAllocator<BumpPtrAllocator,
                         ScopedHashTableVal<SimpleValue, Value *>>;
  using ScopedHTType =
      ScopedHashTable<SimpleValue, Value *, DenseMapInfo<SimpleValue>,
                      AllocatorTy>;

  /// A scoped hash table of the current values of all of our simple
  /// scalar expressions.
  ///
  /// As we walk down the domtree, we look to see if instructions are in this:
  /// if so, we replace them with what we find, otherwise we insert them so
  /// that dominated values can succeed in their lookup.
  ScopedHTType AvailableValues;

  /// A scoped hash table of the current values of previously encountered
  /// memory locations.
  ///
  /// This allows us to get efficient access to dominating loads or stores when
  /// we have a fully redundant load.  In addition to the most recent load, we
  /// keep track of a generation count of the read, which is compared against
  /// the current generation count.  The current generation count is incremented
  /// after every possibly writing memory operation, which ensures that we only
  /// CSE loads with other loads that have no intervening store.  Ordering
  /// events (such as fences or atomic instructions) increment the generation
  /// count as well; essentially, we model these as writes to all possible
  /// locations.  Note that atomic and/or volatile loads and stores can be
  /// present the table; it is the responsibility of the consumer to inspect
  /// the atomicity/volatility if needed.
  struct LoadValue {
    Instruction *DefInst = nullptr;
    unsigned Generation = 0;
    int MatchingId = -1;
    bool IsAtomic = false;

    LoadValue() = default;
    LoadValue(Instruction *Inst, unsigned Generation, unsigned MatchingId,
              bool IsAtomic)
        : DefInst(Inst), Generation(Generation), MatchingId(MatchingId),
          IsAtomic(IsAtomic) {}
  };

  using LoadMapAllocator =
      RecyclingAllocator<BumpPtrAllocator,
                         ScopedHashTableVal<Value *, LoadValue>>;
  using LoadHTType =
      ScopedHashTable<Value *, LoadValue, DenseMapInfo<Value *>,
                      LoadMapAllocator>;

  LoadHTType AvailableLoads;
  
  // A scoped hash table mapping memory locations (represented as typed
  // addresses) to generation numbers at which that memory location became
  // (henceforth indefinitely) invariant.
  using InvariantMapAllocator =
      RecyclingAllocator<BumpPtrAllocator,
                         ScopedHashTableVal<MemoryLocation, unsigned>>;
  using InvariantHTType =
      ScopedHashTable<MemoryLocation, unsigned, DenseMapInfo<MemoryLocation>,
                      InvariantMapAllocator>;
  InvariantHTType AvailableInvariants;

  /// A scoped hash table of the current values of read-only call
  /// values.
  ///
  /// It uses the same generation count as loads.
  using CallHTType =
      ScopedHashTable<CallValue, std::pair<Instruction *, unsigned>>;
  CallHTType AvailableCalls;

  /// This is the current generation of the memory value.
  unsigned CurrentGeneration = 0;

  /// Set up the EarlyCSE runner for a particular function.
  EarlyCSE(const DataLayout &DL, const TargetLibraryInfo &TLI,
           const TargetTransformInfo &TTI, DominatorTree &DT,
           AssumptionCache &AC, MemorySSA *MSSA)
      : TLI(TLI), TTI(TTI), DT(DT), AC(AC), SQ(DL, &TLI, &DT, &AC), MSSA(MSSA),
        MSSAUpdater(llvm::make_unique<MemorySSAUpdater>(MSSA)) {}

  bool run();

private:
  // Almost a POD, but needs to call the constructors for the scoped hash
  // tables so that a new scope gets pushed on. These are RAII so that the
  // scope gets popped when the NodeScope is destroyed.
  class NodeScope {
  public:
    NodeScope(ScopedHTType &AvailableValues, LoadHTType &AvailableLoads,
              InvariantHTType &AvailableInvariants, CallHTType &AvailableCalls)
      : Scope(AvailableValues), LoadScope(AvailableLoads),
        InvariantScope(AvailableInvariants), CallScope(AvailableCalls) {}
    NodeScope(const NodeScope &) = delete;
    NodeScope &operator=(const NodeScope &) = delete;

  private:
    ScopedHTType::ScopeTy Scope;
    LoadHTType::ScopeTy LoadScope;
    InvariantHTType::ScopeTy InvariantScope;
    CallHTType::ScopeTy CallScope;
  };

  // Contains all the needed information to create a stack for doing a depth
  // first traversal of the tree. This includes scopes for values, loads, and
  // calls as well as the generation. There is a child iterator so that the
  // children do not need to be store separately.
  class StackNode {
  public:
    StackNode(ScopedHTType &AvailableValues, LoadHTType &AvailableLoads,
              InvariantHTType &AvailableInvariants, CallHTType &AvailableCalls,
              unsigned cg, DomTreeNode *n, DomTreeNode::iterator child,
              DomTreeNode::iterator end)
        : CurrentGeneration(cg), ChildGeneration(cg), Node(n), ChildIter(child),
          EndIter(end),
          Scopes(AvailableValues, AvailableLoads, AvailableInvariants,
                 AvailableCalls)
          {}
    StackNode(const StackNode &) = delete;
    StackNode &operator=(const StackNode &) = delete;

    // Accessors.
    unsigned currentGeneration() { return CurrentGeneration; }
    unsigned childGeneration() { return ChildGeneration; }
    void childGeneration(unsigned generation) { ChildGeneration = generation; }
    DomTreeNode *node() { return Node; }
    DomTreeNode::iterator childIter() { return ChildIter; }

    DomTreeNode *nextChild() {
      DomTreeNode *child = *ChildIter;
      ++ChildIter;
      return child;
    }

    DomTreeNode::iterator end() { return EndIter; }
    bool isProcessed() { return Processed; }
    void process() { Processed = true; }

  private:
    unsigned CurrentGeneration;
    unsigned ChildGeneration;
    DomTreeNode *Node;
    DomTreeNode::iterator ChildIter;
    DomTreeNode::iterator EndIter;
    NodeScope Scopes;
    bool Processed = false;
  };

  /// Wrapper class to handle memory instructions, including loads,
  /// stores and intrinsic loads and stores defined by the target.
  class ParseMemoryInst {
  public:
    ParseMemoryInst(Instruction *Inst, const TargetTransformInfo &TTI)
      : Inst(Inst) {
      if (IntrinsicInst *II = dyn_cast<IntrinsicInst>(Inst))
        if (TTI.getTgtMemIntrinsic(II, Info))
          IsTargetMemInst = true;
    }

    bool isLoad() const {
      if (IsTargetMemInst) return Info.ReadMem;
      return isa<LoadInst>(Inst);
    }

    bool isStore() const {
      if (IsTargetMemInst) return Info.WriteMem;
      return isa<StoreInst>(Inst);
    }

    bool isAtomic() const {
      if (IsTargetMemInst)
        return Info.Ordering != AtomicOrdering::NotAtomic;
      return Inst->isAtomic();
    }

    bool isUnordered() const {
      if (IsTargetMemInst)
        return Info.isUnordered();

      if (LoadInst *LI = dyn_cast<LoadInst>(Inst)) {
        return LI->isUnordered();
      } else if (StoreInst *SI = dyn_cast<StoreInst>(Inst)) {
        return SI->isUnordered();
      }
      // Conservative answer
      return !Inst->isAtomic();
    }

    bool isVolatile() const {
      if (IsTargetMemInst)
        return Info.IsVolatile;

      if (LoadInst *LI = dyn_cast<LoadInst>(Inst)) {
        return LI->isVolatile();
      } else if (StoreInst *SI = dyn_cast<StoreInst>(Inst)) {
        return SI->isVolatile();
      }
      // Conservative answer
      return true;
    }

    bool isInvariantLoad() const {
      if (auto *LI = dyn_cast<LoadInst>(Inst))
        return LI->getMetadata(LLVMContext::MD_invariant_load) != nullptr;
      return false;
    }

    bool isMatchingMemLoc(const ParseMemoryInst &Inst) const {
      return (getPointerOperand() == Inst.getPointerOperand() &&
              getMatchingId() == Inst.getMatchingId());
    }

    bool isValid() const { return getPointerOperand() != nullptr; }

    // For regular (non-intrinsic) loads/stores, this is set to -1. For
    // intrinsic loads/stores, the id is retrieved from the corresponding
    // field in the MemIntrinsicInfo structure.  That field contains
    // non-negative values only.
    int getMatchingId() const {
      if (IsTargetMemInst) return Info.MatchingId;
      return -1;
    }

    Value *getPointerOperand() const {
      if (IsTargetMemInst) return Info.PtrVal;
      return getLoadStorePointerOperand(Inst);
    }

    bool mayReadFromMemory() const {
      if (IsTargetMemInst) return Info.ReadMem;
      return Inst->mayReadFromMemory();
    }

    bool mayWriteToMemory() const {
      if (IsTargetMemInst) return Info.WriteMem;
      return Inst->mayWriteToMemory();
    }

  private:
    bool IsTargetMemInst = false;
    MemIntrinsicInfo Info;
    Instruction *Inst;
  };

  bool processNode(DomTreeNode *Node);

  bool handleBranchCondition(Instruction *CondInst, const BranchInst *BI,
                             const BasicBlock *BB, const BasicBlock *Pred);

  Value *getOrCreateResult(Value *Inst, Type *ExpectedType) const {
    if (auto *LI = dyn_cast<LoadInst>(Inst))
      return LI;
    if (auto *SI = dyn_cast<StoreInst>(Inst))
      return SI->getValueOperand();
    assert(isa<IntrinsicInst>(Inst) && "Instruction not supported");
    return TTI.getOrCreateResultFromMemIntrinsic(cast<IntrinsicInst>(Inst),
                                                 ExpectedType);
  }

  /// Return true if the instruction is known to only operate on memory
  /// provably invariant in the given "generation".
  bool isOperatingOnInvariantMemAt(Instruction *I, unsigned GenAt);

  bool isSameMemGeneration(unsigned EarlierGeneration, unsigned LaterGeneration,
                           Instruction *EarlierInst, Instruction *LaterInst);

  void removeMSSA(Instruction *Inst) {
    if (!MSSA)
      return;
    // Removing a store here can leave MemorySSA in an unoptimized state by
    // creating MemoryPhis that have identical arguments and by creating
    // MemoryUses whose defining access is not an actual clobber.  We handle the
    // phi case eagerly here.  The non-optimized MemoryUse case is lazily
    // updated by MemorySSA getClobberingMemoryAccess.
    if (MemoryAccess *MA = MSSA->getMemoryAccess(Inst)) {
      // Optimize MemoryPhi nodes that may become redundant by having all the
      // same input values once MA is removed.
      SmallSetVector<MemoryPhi *, 4> PhisToCheck;
      SmallVector<MemoryAccess *, 8> WorkQueue;
      WorkQueue.push_back(MA);
      // Process MemoryPhi nodes in FIFO order using a ever-growing vector since
      // we shouldn't be processing that many phis and this will avoid an
      // allocation in almost all cases.
      for (unsigned I = 0; I < WorkQueue.size(); ++I) {
        MemoryAccess *WI = WorkQueue[I];

        for (auto *U : WI->users())
          if (MemoryPhi *MP = dyn_cast<MemoryPhi>(U))
            PhisToCheck.insert(MP);

        MSSAUpdater->removeMemoryAccess(WI);

        for (MemoryPhi *MP : PhisToCheck) {
          MemoryAccess *FirstIn = MP->getIncomingValue(0);
          if (llvm::all_of(MP->incoming_values(),
                           [=](Use &In) { return In == FirstIn; }))
            WorkQueue.push_back(MP);
        }
        PhisToCheck.clear();
      }
    }
  }
};

} // end anonymous namespace

/// Determine if the memory referenced by LaterInst is from the same heap
/// version as EarlierInst.
/// This is currently called in two scenarios:
///
///   load p
///   ...
///   load p
///
/// and
///
///   x = load p
///   ...
///   store x, p
///
/// in both cases we want to verify that there are no possible writes to the
/// memory referenced by p between the earlier and later instruction.
bool EarlyCSE::isSameMemGeneration(unsigned EarlierGeneration,
                                   unsigned LaterGeneration,
                                   Instruction *EarlierInst,
                                   Instruction *LaterInst) {
  // Check the simple memory generation tracking first.
  if (EarlierGeneration == LaterGeneration)
    return true;

  if (!MSSA)
    return false;

  // If MemorySSA has determined that one of EarlierInst or LaterInst does not
  // read/write memory, then we can safely return true here.
  // FIXME: We could be more aggressive when checking doesNotAccessMemory(),
  // onlyReadsMemory(), mayReadFromMemory(), and mayWriteToMemory() in this pass
  // by also checking the MemorySSA MemoryAccess on the instruction.  Initial
  // experiments suggest this isn't worthwhile, at least for C/C++ code compiled
  // with the default optimization pipeline.
  auto *EarlierMA = MSSA->getMemoryAccess(EarlierInst);
  if (!EarlierMA)
    return true;
  auto *LaterMA = MSSA->getMemoryAccess(LaterInst);
  if (!LaterMA)
    return true;

  // Since we know LaterDef dominates LaterInst and EarlierInst dominates
  // LaterInst, if LaterDef dominates EarlierInst then it can't occur between
  // EarlierInst and LaterInst and neither can any other write that potentially
  // clobbers LaterInst.
  MemoryAccess *LaterDef =
      MSSA->getWalker()->getClobberingMemoryAccess(LaterInst);
  return MSSA->dominates(LaterDef, EarlierMA);
}

bool EarlyCSE::isOperatingOnInvariantMemAt(Instruction *I, unsigned GenAt) {
  // A location loaded from with an invariant_load is assumed to *never* change
  // within the visible scope of the compilation.
  if (auto *LI = dyn_cast<LoadInst>(I))
    if (LI->getMetadata(LLVMContext::MD_invariant_load))
      return true;

  auto MemLocOpt = MemoryLocation::getOrNone(I);
  if (!MemLocOpt)
    // "target" intrinsic forms of loads aren't currently known to
    // MemoryLocation::get.  TODO
    return false;
  MemoryLocation MemLoc = *MemLocOpt;
  if (!AvailableInvariants.count(MemLoc))
    return false;

  // Is the generation at which this became invariant older than the
  // current one?
  return AvailableInvariants.lookup(MemLoc) <= GenAt;
}

bool EarlyCSE::handleBranchCondition(Instruction *CondInst,
                                     const BranchInst *BI, const BasicBlock *BB,
                                     const BasicBlock *Pred) {
  assert(BI->isConditional() && "Should be a conditional branch!");
  assert(BI->getCondition() == CondInst && "Wrong condition?");
  assert(BI->getSuccessor(0) == BB || BI->getSuccessor(1) == BB);
  auto *TorF = (BI->getSuccessor(0) == BB)
                   ? ConstantInt::getTrue(BB->getContext())
                   : ConstantInt::getFalse(BB->getContext());
  auto MatchBinOp = [](Instruction *I, unsigned Opcode) {
    if (BinaryOperator *BOp = dyn_cast<BinaryOperator>(I))
      return BOp->getOpcode() == Opcode;
    return false;
  };
  // If the condition is AND operation, we can propagate its operands into the
  // true branch. If it is OR operation, we can propagate them into the false
  // branch.
  unsigned PropagateOpcode =
      (BI->getSuccessor(0) == BB) ? Instruction::And : Instruction::Or;

  bool MadeChanges = false;
  SmallVector<Instruction *, 4> WorkList;
  SmallPtrSet<Instruction *, 4> Visited;
  WorkList.push_back(CondInst);
  while (!WorkList.empty()) {
    Instruction *Curr = WorkList.pop_back_val();

    AvailableValues.insert(Curr, TorF);
    LLVM_DEBUG(dbgs() << "EarlyCSE CVP: Add conditional value for '"
                      << Curr->getName() << "' as " << *TorF << " in "
                      << BB->getName() << "\n");
    if (!DebugCounter::shouldExecute(CSECounter)) {
      LLVM_DEBUG(dbgs() << "Skipping due to debug counter\n");
    } else {
      // Replace all dominated uses with the known value.
      if (unsigned Count = replaceDominatedUsesWith(Curr, TorF, DT,
                                                    BasicBlockEdge(Pred, BB))) {
        NumCSECVP += Count;
        MadeChanges = true;
      }
    }

    if (MatchBinOp(Curr, PropagateOpcode))
      for (auto &Op : cast<BinaryOperator>(Curr)->operands())
        if (Instruction *OPI = dyn_cast<Instruction>(Op))
          if (SimpleValue::canHandle(OPI) && Visited.insert(OPI).second)
            WorkList.push_back(OPI);
  }

  return MadeChanges;
}

bool EarlyCSE::processNode(DomTreeNode *Node) {
  bool Changed = false;
  BasicBlock *BB = Node->getBlock();

  // If this block has a single predecessor, then the predecessor is the parent
  // of the domtree node and all of the live out memory values are still current
  // in this block.  If this block has multiple predecessors, then they could
  // have invalidated the live-out memory values of our parent value.  For now,
  // just be conservative and invalidate memory if this block has multiple
  // predecessors.
  if (!BB->getSinglePredecessor())
    ++CurrentGeneration;

  // If this node has a single predecessor which ends in a conditional branch,
  // we can infer the value of the branch condition given that we took this
  // path.  We need the single predecessor to ensure there's not another path
  // which reaches this block where the condition might hold a different
  // value.  Since we're adding this to the scoped hash table (like any other
  // def), it will have been popped if we encounter a future merge block.
  if (BasicBlock *Pred = BB->getSinglePredecessor()) {
    auto *BI = dyn_cast<BranchInst>(Pred->getTerminator());
    if (BI && BI->isConditional()) {
      auto *CondInst = dyn_cast<Instruction>(BI->getCondition());
      if (CondInst && SimpleValue::canHandle(CondInst))
        Changed |= handleBranchCondition(CondInst, BI, BB, Pred);
    }
  }

  /// LastStore - Keep track of the last non-volatile store that we saw... for
  /// as long as there in no instruction that reads memory.  If we see a store
  /// to the same location, we delete the dead store.  This zaps trivial dead
  /// stores which can occur in bitfield code among other things.
  Instruction *LastStore = nullptr;

  // See if any instructions in the block can be eliminated.  If so, do it.  If
  // not, add them to AvailableValues.
  for (BasicBlock::iterator I = BB->begin(), E = BB->end(); I != E;) {
    Instruction *Inst = &*I++;

    // Dead instructions should just be removed.
    if (isInstructionTriviallyDead(Inst, &TLI)) {
<<<<<<< HEAD
      LLVM_DEBUG(dbgs() << "EarlyCSE DCE: " << *Inst << '\n');
      if (!DebugCounter::shouldExecute(CSECounter)) {
        LLVM_DEBUG(dbgs() << "Skipping due to debug counter\n");
        continue;
      }
=======
      DEBUG(dbgs() << "EarlyCSE DCE: " << *Inst << '\n');
>>>>>>> d12f4ffa
      salvageDebugInfo(*Inst);
      removeMSSA(Inst);
      Inst->eraseFromParent();
      Changed = true;
      ++NumSimplify;
      continue;
    }

    // Skip assume intrinsics, they don't really have side effects (although
    // they're marked as such to ensure preservation of control dependencies),
    // and this pass will not bother with its removal. However, we should mark
    // its condition as true for all dominated blocks.
    if (match(Inst, m_Intrinsic<Intrinsic::assume>())) {
      auto *CondI =
          dyn_cast<Instruction>(cast<CallInst>(Inst)->getArgOperand(0));
      if (CondI && SimpleValue::canHandle(CondI)) {
        LLVM_DEBUG(dbgs() << "EarlyCSE considering assumption: " << *Inst
                          << '\n');
        AvailableValues.insert(CondI, ConstantInt::getTrue(BB->getContext()));
      } else
        LLVM_DEBUG(dbgs() << "EarlyCSE skipping assumption: " << *Inst << '\n');
      continue;
    }

    // Skip sideeffect intrinsics, for the same reason as assume intrinsics.
    if (match(Inst, m_Intrinsic<Intrinsic::sideeffect>())) {
      LLVM_DEBUG(dbgs() << "EarlyCSE skipping sideeffect: " << *Inst << '\n');
      continue;
    }

    // We can skip all invariant.start intrinsics since they only read memory,
    // and we can forward values across it. For invariant starts without
    // invariant ends, we can use the fact that the invariantness never ends to
    // start a scope in the current generaton which is true for all future
    // generations.  Also, we dont need to consume the last store since the
    // semantics of invariant.start allow us to perform   DSE of the last
    // store, if there was a store following invariant.start. Consider: 
    //
    // store 30, i8* p
    // invariant.start(p)
    // store 40, i8* p
    // We can DSE the store to 30, since the store 40 to invariant location p
    // causes undefined behaviour.
    if (match(Inst, m_Intrinsic<Intrinsic::invariant_start>())) {
      // If there are any uses, the scope might end.  
      if (!Inst->use_empty())
        continue;
      auto *CI = cast<CallInst>(Inst);
      MemoryLocation MemLoc = MemoryLocation::getForArgument(CI, 1, TLI);
      // Don't start a scope if we already have a better one pushed
      if (!AvailableInvariants.count(MemLoc))
        AvailableInvariants.insert(MemLoc, CurrentGeneration);
      continue;
    }

    if (match(Inst, m_Intrinsic<Intrinsic::experimental_guard>())) {
      if (auto *CondI =
              dyn_cast<Instruction>(cast<CallInst>(Inst)->getArgOperand(0))) {
        if (SimpleValue::canHandle(CondI)) {
          // Do we already know the actual value of this condition?
          if (auto *KnownCond = AvailableValues.lookup(CondI)) {
            // Is the condition known to be true?
            if (isa<ConstantInt>(KnownCond) &&
                cast<ConstantInt>(KnownCond)->isOne()) {
              LLVM_DEBUG(dbgs()
                         << "EarlyCSE removing guard: " << *Inst << '\n');
              removeMSSA(Inst);
              Inst->eraseFromParent();
              Changed = true;
              continue;
            } else
              // Use the known value if it wasn't true.
              cast<CallInst>(Inst)->setArgOperand(0, KnownCond);
          }
          // The condition we're on guarding here is true for all dominated
          // locations.
          AvailableValues.insert(CondI, ConstantInt::getTrue(BB->getContext()));
        }
      }

      // Guard intrinsics read all memory, but don't write any memory.
      // Accordingly, don't update the generation but consume the last store (to
      // avoid an incorrect DSE).
      LastStore = nullptr;
      continue;
    }

    // If the instruction can be simplified (e.g. X+0 = X) then replace it with
    // its simpler value.
    if (Value *V = SimplifyInstruction(Inst, SQ)) {
      LLVM_DEBUG(dbgs() << "EarlyCSE Simplify: " << *Inst << "  to: " << *V
                        << '\n');
      if (!DebugCounter::shouldExecute(CSECounter)) {
        LLVM_DEBUG(dbgs() << "Skipping due to debug counter\n");
      } else {
        bool Killed = false;
        if (!Inst->use_empty()) {
          Inst->replaceAllUsesWith(V);
          Changed = true;
        }
        if (isInstructionTriviallyDead(Inst, &TLI)) {
          removeMSSA(Inst);
          Inst->eraseFromParent();
          Changed = true;
          Killed = true;
        }
        if (Changed)
          ++NumSimplify;
        if (Killed)
          continue;
      }
    }

    // If this is a simple instruction that we can value number, process it.
    if (SimpleValue::canHandle(Inst)) {
      // See if the instruction has an available value.  If so, use it.
      if (Value *V = AvailableValues.lookup(Inst)) {
        LLVM_DEBUG(dbgs() << "EarlyCSE CSE: " << *Inst << "  to: " << *V
                          << '\n');
        if (!DebugCounter::shouldExecute(CSECounter)) {
          LLVM_DEBUG(dbgs() << "Skipping due to debug counter\n");
          continue;
        }
        if (auto *I = dyn_cast<Instruction>(V))
          I->andIRFlags(Inst);
        Inst->replaceAllUsesWith(V);
        removeMSSA(Inst);
        Inst->eraseFromParent();
        Changed = true;
        ++NumCSE;
        continue;
      }

      // Otherwise, just remember that this value is available.
      AvailableValues.insert(Inst, Inst);
      continue;
    }

    ParseMemoryInst MemInst(Inst, TTI);
    // If this is a non-volatile load, process it.
    if (MemInst.isValid() && MemInst.isLoad()) {
      // (conservatively) we can't peak past the ordering implied by this
      // operation, but we can add this load to our set of available values
      if (MemInst.isVolatile() || !MemInst.isUnordered()) {
        LastStore = nullptr;
        ++CurrentGeneration;
      }

      if (MemInst.isInvariantLoad()) {
        // If we pass an invariant load, we know that memory location is
        // indefinitely constant from the moment of first dereferenceability.
        // We conservatively treat the invariant_load as that moment.  If we
        // pass a invariant load after already establishing a scope, don't
        // restart it since we want to preserve the earliest point seen.
        auto MemLoc = MemoryLocation::get(Inst);
        if (!AvailableInvariants.count(MemLoc))
          AvailableInvariants.insert(MemLoc, CurrentGeneration);
      }

      // If we have an available version of this load, and if it is the right
      // generation or the load is known to be from an invariant location,
      // replace this instruction.
      //
      // If either the dominating load or the current load are invariant, then
      // we can assume the current load loads the same value as the dominating
      // load.
      LoadValue InVal = AvailableLoads.lookup(MemInst.getPointerOperand());
      if (InVal.DefInst != nullptr &&
          InVal.MatchingId == MemInst.getMatchingId() &&
          // We don't yet handle removing loads with ordering of any kind.
          !MemInst.isVolatile() && MemInst.isUnordered() &&
          // We can't replace an atomic load with one which isn't also atomic.
          InVal.IsAtomic >= MemInst.isAtomic() &&
          (isOperatingOnInvariantMemAt(Inst, InVal.Generation) ||
           isSameMemGeneration(InVal.Generation, CurrentGeneration,
                               InVal.DefInst, Inst))) {
        Value *Op = getOrCreateResult(InVal.DefInst, Inst->getType());
        if (Op != nullptr) {
          LLVM_DEBUG(dbgs() << "EarlyCSE CSE LOAD: " << *Inst
                            << "  to: " << *InVal.DefInst << '\n');
          if (!DebugCounter::shouldExecute(CSECounter)) {
            LLVM_DEBUG(dbgs() << "Skipping due to debug counter\n");
            continue;
          }
          if (!Inst->use_empty())
            Inst->replaceAllUsesWith(Op);
          removeMSSA(Inst);
          Inst->eraseFromParent();
          Changed = true;
          ++NumCSELoad;
          continue;
        }
      }

      // Otherwise, remember that we have this instruction.
      AvailableLoads.insert(
          MemInst.getPointerOperand(),
          LoadValue(Inst, CurrentGeneration, MemInst.getMatchingId(),
                    MemInst.isAtomic()));
      LastStore = nullptr;
      continue;
    }

    // If this instruction may read from memory or throw (and potentially read
    // from memory in the exception handler), forget LastStore.  Load/store
    // intrinsics will indicate both a read and a write to memory.  The target
    // may override this (e.g. so that a store intrinsic does not read from
    // memory, and thus will be treated the same as a regular store for
    // commoning purposes).
    if ((Inst->mayReadFromMemory() || Inst->mayThrow()) &&
        !(MemInst.isValid() && !MemInst.mayReadFromMemory()))
      LastStore = nullptr;

    // If this is a read-only call, process it.
    if (CallValue::canHandle(Inst)) {
      // If we have an available version of this call, and if it is the right
      // generation, replace this instruction.
      std::pair<Instruction *, unsigned> InVal = AvailableCalls.lookup(Inst);
      if (InVal.first != nullptr &&
          isSameMemGeneration(InVal.second, CurrentGeneration, InVal.first,
                              Inst)) {
        LLVM_DEBUG(dbgs() << "EarlyCSE CSE CALL: " << *Inst
                          << "  to: " << *InVal.first << '\n');
        if (!DebugCounter::shouldExecute(CSECounter)) {
          LLVM_DEBUG(dbgs() << "Skipping due to debug counter\n");
          continue;
        }
        if (!Inst->use_empty())
          Inst->replaceAllUsesWith(InVal.first);
        removeMSSA(Inst);
        Inst->eraseFromParent();
        Changed = true;
        ++NumCSECall;
        continue;
      }

      // Otherwise, remember that we have this instruction.
      AvailableCalls.insert(
          Inst, std::pair<Instruction *, unsigned>(Inst, CurrentGeneration));
      continue;
    }

    // A release fence requires that all stores complete before it, but does
    // not prevent the reordering of following loads 'before' the fence.  As a
    // result, we don't need to consider it as writing to memory and don't need
    // to advance the generation.  We do need to prevent DSE across the fence,
    // but that's handled above.
    if (FenceInst *FI = dyn_cast<FenceInst>(Inst))
      if (FI->getOrdering() == AtomicOrdering::Release) {
        assert(Inst->mayReadFromMemory() && "relied on to prevent DSE above");
        continue;
      }

    // write back DSE - If we write back the same value we just loaded from
    // the same location and haven't passed any intervening writes or ordering
    // operations, we can remove the write.  The primary benefit is in allowing
    // the available load table to remain valid and value forward past where
    // the store originally was.
    if (MemInst.isValid() && MemInst.isStore()) {
      LoadValue InVal = AvailableLoads.lookup(MemInst.getPointerOperand());
      if (InVal.DefInst &&
          InVal.DefInst == getOrCreateResult(Inst, InVal.DefInst->getType()) &&
          InVal.MatchingId == MemInst.getMatchingId() &&
          // We don't yet handle removing stores with ordering of any kind.
          !MemInst.isVolatile() && MemInst.isUnordered() &&
          (isOperatingOnInvariantMemAt(Inst, InVal.Generation) ||
           isSameMemGeneration(InVal.Generation, CurrentGeneration,
                               InVal.DefInst, Inst))) {
        // It is okay to have a LastStore to a different pointer here if MemorySSA
        // tells us that the load and store are from the same memory generation.
        // In that case, LastStore should keep its present value since we're
        // removing the current store.
        assert((!LastStore ||
                ParseMemoryInst(LastStore, TTI).getPointerOperand() ==
                    MemInst.getPointerOperand() ||
                MSSA) &&
               "can't have an intervening store if not using MemorySSA!");
        LLVM_DEBUG(dbgs() << "EarlyCSE DSE (writeback): " << *Inst << '\n');
        if (!DebugCounter::shouldExecute(CSECounter)) {
          LLVM_DEBUG(dbgs() << "Skipping due to debug counter\n");
          continue;
        }
        removeMSSA(Inst);
        Inst->eraseFromParent();
        Changed = true;
        ++NumDSE;
        // We can avoid incrementing the generation count since we were able
        // to eliminate this store.
        continue;
      }
    }

    // Okay, this isn't something we can CSE at all.  Check to see if it is
    // something that could modify memory.  If so, our available memory values
    // cannot be used so bump the generation count.
    if (Inst->mayWriteToMemory()) {
      ++CurrentGeneration;

      if (MemInst.isValid() && MemInst.isStore()) {
        // We do a trivial form of DSE if there are two stores to the same
        // location with no intervening loads.  Delete the earlier store.
        // At the moment, we don't remove ordered stores, but do remove
        // unordered atomic stores.  There's no special requirement (for
        // unordered atomics) about removing atomic stores only in favor of
        // other atomic stores since we we're going to execute the non-atomic
        // one anyway and the atomic one might never have become visible.
        if (LastStore) {
          ParseMemoryInst LastStoreMemInst(LastStore, TTI);
          assert(LastStoreMemInst.isUnordered() &&
                 !LastStoreMemInst.isVolatile() &&
                 "Violated invariant");
          if (LastStoreMemInst.isMatchingMemLoc(MemInst)) {
            LLVM_DEBUG(dbgs() << "EarlyCSE DEAD STORE: " << *LastStore
                              << "  due to: " << *Inst << '\n');
            if (!DebugCounter::shouldExecute(CSECounter)) {
              LLVM_DEBUG(dbgs() << "Skipping due to debug counter\n");
            } else {
              removeMSSA(LastStore);
              LastStore->eraseFromParent();
              Changed = true;
              ++NumDSE;
              LastStore = nullptr;
            }
          }
          // fallthrough - we can exploit information about this store
        }

        // Okay, we just invalidated anything we knew about loaded values.  Try
        // to salvage *something* by remembering that the stored value is a live
        // version of the pointer.  It is safe to forward from volatile stores
        // to non-volatile loads, so we don't have to check for volatility of
        // the store.
        AvailableLoads.insert(
            MemInst.getPointerOperand(),
            LoadValue(Inst, CurrentGeneration, MemInst.getMatchingId(),
                      MemInst.isAtomic()));

        // Remember that this was the last unordered store we saw for DSE. We
        // don't yet handle DSE on ordered or volatile stores since we don't
        // have a good way to model the ordering requirement for following
        // passes  once the store is removed.  We could insert a fence, but
        // since fences are slightly stronger than stores in their ordering,
        // it's not clear this is a profitable transform. Another option would
        // be to merge the ordering with that of the post dominating store.
        if (MemInst.isUnordered() && !MemInst.isVolatile())
          LastStore = Inst;
        else
          LastStore = nullptr;
      }
    }
  }

  return Changed;
}

bool EarlyCSE::run() {
  // Note, deque is being used here because there is significant performance
  // gains over vector when the container becomes very large due to the
  // specific access patterns. For more information see the mailing list
  // discussion on this:
  // http://lists.llvm.org/pipermail/llvm-commits/Week-of-Mon-20120116/135228.html
  std::deque<StackNode *> nodesToProcess;

  bool Changed = false;

  // Process the root node.
  nodesToProcess.push_back(new StackNode(
      AvailableValues, AvailableLoads, AvailableInvariants, AvailableCalls,
      CurrentGeneration, DT.getRootNode(),
      DT.getRootNode()->begin(), DT.getRootNode()->end()));

  // Save the current generation.
  unsigned LiveOutGeneration = CurrentGeneration;

  // Process the stack.
  while (!nodesToProcess.empty()) {
    // Grab the first item off the stack. Set the current generation, remove
    // the node from the stack, and process it.
    StackNode *NodeToProcess = nodesToProcess.back();

    // Initialize class members.
    CurrentGeneration = NodeToProcess->currentGeneration();

    // Check if the node needs to be processed.
    if (!NodeToProcess->isProcessed()) {
      // Process the node.
      Changed |= processNode(NodeToProcess->node());
      NodeToProcess->childGeneration(CurrentGeneration);
      NodeToProcess->process();
    } else if (NodeToProcess->childIter() != NodeToProcess->end()) {
      // Push the next child onto the stack.
      DomTreeNode *child = NodeToProcess->nextChild();
      nodesToProcess.push_back(
          new StackNode(AvailableValues, AvailableLoads, AvailableInvariants,
                        AvailableCalls, NodeToProcess->childGeneration(),
                        child, child->begin(), child->end()));
    } else {
      // It has been processed, and there are no more children to process,
      // so delete it and pop it off the stack.
      delete NodeToProcess;
      nodesToProcess.pop_back();
    }
  } // while (!nodes...)

  // Reset the current generation.
  CurrentGeneration = LiveOutGeneration;

  return Changed;
}

PreservedAnalyses EarlyCSEPass::run(Function &F,
                                    FunctionAnalysisManager &AM) {
  auto &TLI = AM.getResult<TargetLibraryAnalysis>(F);
  auto &TTI = AM.getResult<TargetIRAnalysis>(F);
  auto &DT = AM.getResult<DominatorTreeAnalysis>(F);
  auto &AC = AM.getResult<AssumptionAnalysis>(F);
  auto *MSSA =
      UseMemorySSA ? &AM.getResult<MemorySSAAnalysis>(F).getMSSA() : nullptr;

  EarlyCSE CSE(F.getParent()->getDataLayout(), TLI, TTI, DT, AC, MSSA);

  if (!CSE.run())
    return PreservedAnalyses::all();

  PreservedAnalyses PA;
  PA.preserveSet<CFGAnalyses>();
  PA.preserve<GlobalsAA>();
  if (UseMemorySSA)
    PA.preserve<MemorySSAAnalysis>();
  return PA;
}

namespace {

/// A simple and fast domtree-based CSE pass.
///
/// This pass does a simple depth-first walk over the dominator tree,
/// eliminating trivially redundant instructions and using instsimplify to
/// canonicalize things as it goes. It is intended to be fast and catch obvious
/// cases so that instcombine and other passes are more effective. It is
/// expected that a later pass of GVN will catch the interesting/hard cases.
template<bool UseMemorySSA>
class EarlyCSELegacyCommonPass : public FunctionPass {
public:
  static char ID;

  EarlyCSELegacyCommonPass() : FunctionPass(ID) {
    if (UseMemorySSA)
      initializeEarlyCSEMemSSALegacyPassPass(*PassRegistry::getPassRegistry());
    else
      initializeEarlyCSELegacyPassPass(*PassRegistry::getPassRegistry());
  }

  bool runOnFunction(Function &F) override {
    if (skipFunction(F))
      return false;

    auto &TLI = getAnalysis<TargetLibraryInfoWrapperPass>().getTLI();
    auto &TTI = getAnalysis<TargetTransformInfoWrapperPass>().getTTI(F);
    auto &DT = getAnalysis<DominatorTreeWrapperPass>().getDomTree();
    auto &AC = getAnalysis<AssumptionCacheTracker>().getAssumptionCache(F);
    auto *MSSA =
        UseMemorySSA ? &getAnalysis<MemorySSAWrapperPass>().getMSSA() : nullptr;

    EarlyCSE CSE(F.getParent()->getDataLayout(), TLI, TTI, DT, AC, MSSA);

    return CSE.run();
  }

  void getAnalysisUsage(AnalysisUsage &AU) const override {
    AU.addRequired<AssumptionCacheTracker>();
    AU.addRequired<DominatorTreeWrapperPass>();
    AU.addRequired<TargetLibraryInfoWrapperPass>();
    AU.addRequired<TargetTransformInfoWrapperPass>();
    if (UseMemorySSA) {
      AU.addRequired<MemorySSAWrapperPass>();
      AU.addPreserved<MemorySSAWrapperPass>();
    }
    AU.addPreserved<GlobalsAAWrapperPass>();
    AU.setPreservesCFG();
  }
};

} // end anonymous namespace

using EarlyCSELegacyPass = EarlyCSELegacyCommonPass</*UseMemorySSA=*/false>;

template<>
char EarlyCSELegacyPass::ID = 0;

INITIALIZE_PASS_BEGIN(EarlyCSELegacyPass, "early-cse", "Early CSE", false,
                      false)
INITIALIZE_PASS_DEPENDENCY(TargetTransformInfoWrapperPass)
INITIALIZE_PASS_DEPENDENCY(AssumptionCacheTracker)
INITIALIZE_PASS_DEPENDENCY(DominatorTreeWrapperPass)
INITIALIZE_PASS_DEPENDENCY(TargetLibraryInfoWrapperPass)
INITIALIZE_PASS_END(EarlyCSELegacyPass, "early-cse", "Early CSE", false, false)

using EarlyCSEMemSSALegacyPass =
    EarlyCSELegacyCommonPass</*UseMemorySSA=*/true>;

template<>
char EarlyCSEMemSSALegacyPass::ID = 0;

FunctionPass *llvm::createEarlyCSEPass(bool UseMemorySSA) {
  if (UseMemorySSA)
    return new EarlyCSEMemSSALegacyPass();
  else
    return new EarlyCSELegacyPass();
}

INITIALIZE_PASS_BEGIN(EarlyCSEMemSSALegacyPass, "early-cse-memssa",
                      "Early CSE w/ MemorySSA", false, false)
INITIALIZE_PASS_DEPENDENCY(TargetTransformInfoWrapperPass)
INITIALIZE_PASS_DEPENDENCY(AssumptionCacheTracker)
INITIALIZE_PASS_DEPENDENCY(DominatorTreeWrapperPass)
INITIALIZE_PASS_DEPENDENCY(TargetLibraryInfoWrapperPass)
INITIALIZE_PASS_DEPENDENCY(MemorySSAWrapperPass)
INITIALIZE_PASS_END(EarlyCSEMemSSALegacyPass, "early-cse-memssa",
                    "Early CSE w/ MemorySSA", false, false)<|MERGE_RESOLUTION|>--- conflicted
+++ resolved
@@ -27,7 +27,6 @@
 #include "llvm/Analysis/MemorySSAUpdater.h"
 #include "llvm/Analysis/TargetLibraryInfo.h"
 #include "llvm/Analysis/TargetTransformInfo.h"
-#include "llvm/Transforms/Utils/Local.h"
 #include "llvm/Analysis/ValueTracking.h"
 #include "llvm/IR/BasicBlock.h"
 #include "llvm/IR/Constants.h"
@@ -50,10 +49,10 @@
 #include "llvm/Support/AtomicOrdering.h"
 #include "llvm/Support/Casting.h"
 #include "llvm/Support/Debug.h"
-#include "llvm/Support/DebugCounter.h"
 #include "llvm/Support/RecyclingAllocator.h"
 #include "llvm/Support/raw_ostream.h"
 #include "llvm/Transforms/Scalar.h"
+#include "llvm/Transforms/Utils/Local.h"
 #include <cassert>
 #include <deque>
 #include <memory>
@@ -71,16 +70,13 @@
 STATISTIC(NumCSECall,  "Number of call instructions CSE'd");
 STATISTIC(NumDSE,      "Number of trivial dead stores removed");
 
-DEBUG_COUNTER(CSECounter, "early-cse",
-              "Controls which instructions are removed");
-
 //===----------------------------------------------------------------------===//
 // SimpleValue
 //===----------------------------------------------------------------------===//
 
 namespace {
 
-/// Struct representing the available values in the scoped hash table.
+/// \brief Struct representing the available values in the scoped hash table.
 struct SimpleValue {
   Instruction *Inst;
 
@@ -155,13 +151,10 @@
   SelectPatternFlavor SPF = matchSelectPattern(Inst, A, B).Flavor;
   // TODO: We should also detect FP min/max.
   if (SPF == SPF_SMIN || SPF == SPF_SMAX ||
-      SPF == SPF_UMIN || SPF == SPF_UMAX) {
+      SPF == SPF_UMIN || SPF == SPF_UMAX ||
+      SPF == SPF_ABS || SPF == SPF_NABS) {
     if (A > B)
       std::swap(A, B);
-    return hash_combine(Inst->getOpcode(), SPF, A, B);
-  }
-  if (SPF == SPF_ABS || SPF == SPF_NABS) {
-    // ABS/NABS always puts the input in A and its negation in B.
     return hash_combine(Inst->getOpcode(), SPF, A, B);
   }
 
@@ -233,13 +226,8 @@
       LSPF == SPF_ABS || LSPF == SPF_NABS) {
     Value *RHSA, *RHSB;
     SelectPatternFlavor RSPF = matchSelectPattern(RHSI, RHSA, RHSB).Flavor;
-    if (LSPF == RSPF) {
-      // Abs results are placed in a defined order by matchSelectPattern.
-      if (LSPF == SPF_ABS || LSPF == SPF_NABS)
-        return LHSA == RHSA && LHSB == RHSB;
-      return ((LHSA == RHSA && LHSB == RHSB) ||
-              (LHSA == RHSB && LHSB == RHSA));
-    }
+    return (LSPF == RSPF && ((LHSA == RHSA && LHSB == RHSB) ||
+                             (LHSA == RHSB && LHSB == RHSA)));
   }
 
   return false;
@@ -251,7 +239,7 @@
 
 namespace {
 
-/// Struct representing the available call values in the scoped hash
+/// \brief Struct representing the available call values in the scoped hash
 /// table.
 struct CallValue {
   Instruction *Inst;
@@ -317,7 +305,7 @@
 
 namespace {
 
-/// A simple and fast domtree-based CSE pass.
+/// \brief A simple and fast domtree-based CSE pass.
 ///
 /// This pass does a simple depth-first walk over the dominator tree,
 /// eliminating trivially redundant instructions and using instsimplify to
@@ -341,7 +329,7 @@
       ScopedHashTable<SimpleValue, Value *, DenseMapInfo<SimpleValue>,
                       AllocatorTy>;
 
-  /// A scoped hash table of the current values of all of our simple
+  /// \brief A scoped hash table of the current values of all of our simple
   /// scalar expressions.
   ///
   /// As we walk down the domtree, we look to see if instructions are in this:
@@ -349,8 +337,8 @@
   /// that dominated values can succeed in their lookup.
   ScopedHTType AvailableValues;
 
-  /// A scoped hash table of the current values of previously encountered
-  /// memory locations.
+  /// A scoped hash table of the current values of previously encounted memory
+  /// locations.
   ///
   /// This allows us to get efficient access to dominating loads or stores when
   /// we have a fully redundant load.  In addition to the most recent load, we
@@ -368,12 +356,13 @@
     unsigned Generation = 0;
     int MatchingId = -1;
     bool IsAtomic = false;
+    bool IsInvariant = false;
 
     LoadValue() = default;
     LoadValue(Instruction *Inst, unsigned Generation, unsigned MatchingId,
-              bool IsAtomic)
+              bool IsAtomic, bool IsInvariant)
         : DefInst(Inst), Generation(Generation), MatchingId(MatchingId),
-          IsAtomic(IsAtomic) {}
+          IsAtomic(IsAtomic), IsInvariant(IsInvariant) {}
   };
 
   using LoadMapAllocator =
@@ -384,19 +373,8 @@
                       LoadMapAllocator>;
 
   LoadHTType AvailableLoads;
-  
-  // A scoped hash table mapping memory locations (represented as typed
-  // addresses) to generation numbers at which that memory location became
-  // (henceforth indefinitely) invariant.
-  using InvariantMapAllocator =
-      RecyclingAllocator<BumpPtrAllocator,
-                         ScopedHashTableVal<MemoryLocation, unsigned>>;
-  using InvariantHTType =
-      ScopedHashTable<MemoryLocation, unsigned, DenseMapInfo<MemoryLocation>,
-                      InvariantMapAllocator>;
-  InvariantHTType AvailableInvariants;
-
-  /// A scoped hash table of the current values of read-only call
+
+  /// \brief A scoped hash table of the current values of read-only call
   /// values.
   ///
   /// It uses the same generation count as loads.
@@ -404,10 +382,10 @@
       ScopedHashTable<CallValue, std::pair<Instruction *, unsigned>>;
   CallHTType AvailableCalls;
 
-  /// This is the current generation of the memory value.
+  /// \brief This is the current generation of the memory value.
   unsigned CurrentGeneration = 0;
 
-  /// Set up the EarlyCSE runner for a particular function.
+  /// \brief Set up the EarlyCSE runner for a particular function.
   EarlyCSE(const DataLayout &DL, const TargetLibraryInfo &TLI,
            const TargetTransformInfo &TTI, DominatorTree &DT,
            AssumptionCache &AC, MemorySSA *MSSA)
@@ -423,16 +401,15 @@
   class NodeScope {
   public:
     NodeScope(ScopedHTType &AvailableValues, LoadHTType &AvailableLoads,
-              InvariantHTType &AvailableInvariants, CallHTType &AvailableCalls)
-      : Scope(AvailableValues), LoadScope(AvailableLoads),
-        InvariantScope(AvailableInvariants), CallScope(AvailableCalls) {}
+              CallHTType &AvailableCalls)
+        : Scope(AvailableValues), LoadScope(AvailableLoads),
+          CallScope(AvailableCalls) {}
     NodeScope(const NodeScope &) = delete;
     NodeScope &operator=(const NodeScope &) = delete;
 
   private:
     ScopedHTType::ScopeTy Scope;
     LoadHTType::ScopeTy LoadScope;
-    InvariantHTType::ScopeTy InvariantScope;
     CallHTType::ScopeTy CallScope;
   };
 
@@ -443,13 +420,10 @@
   class StackNode {
   public:
     StackNode(ScopedHTType &AvailableValues, LoadHTType &AvailableLoads,
-              InvariantHTType &AvailableInvariants, CallHTType &AvailableCalls,
-              unsigned cg, DomTreeNode *n, DomTreeNode::iterator child,
-              DomTreeNode::iterator end)
+              CallHTType &AvailableCalls, unsigned cg, DomTreeNode *n,
+              DomTreeNode::iterator child, DomTreeNode::iterator end)
         : CurrentGeneration(cg), ChildGeneration(cg), Node(n), ChildIter(child),
-          EndIter(end),
-          Scopes(AvailableValues, AvailableLoads, AvailableInvariants,
-                 AvailableCalls)
+          EndIter(end), Scopes(AvailableValues, AvailableLoads, AvailableCalls)
           {}
     StackNode(const StackNode &) = delete;
     StackNode &operator=(const StackNode &) = delete;
@@ -481,7 +455,7 @@
     bool Processed = false;
   };
 
-  /// Wrapper class to handle memory instructions, including loads,
+  /// \brief Wrapper class to handle memory instructions, including loads,
   /// stores and intrinsic loads and stores defined by the target.
   class ParseMemoryInst {
   public:
@@ -558,7 +532,12 @@
 
     Value *getPointerOperand() const {
       if (IsTargetMemInst) return Info.PtrVal;
-      return getLoadStorePointerOperand(Inst);
+      if (LoadInst *LI = dyn_cast<LoadInst>(Inst)) {
+        return LI->getPointerOperand();
+      } else if (StoreInst *SI = dyn_cast<StoreInst>(Inst)) {
+        return SI->getPointerOperand();
+      }
+      return nullptr;
     }
 
     bool mayReadFromMemory() const {
@@ -578,9 +557,6 @@
   };
 
   bool processNode(DomTreeNode *Node);
-
-  bool handleBranchCondition(Instruction *CondInst, const BranchInst *BI,
-                             const BasicBlock *BB, const BasicBlock *Pred);
 
   Value *getOrCreateResult(Value *Inst, Type *ExpectedType) const {
     if (auto *LI = dyn_cast<LoadInst>(Inst))
@@ -591,10 +567,6 @@
     return TTI.getOrCreateResultFromMemIntrinsic(cast<IntrinsicInst>(Inst),
                                                  ExpectedType);
   }
-
-  /// Return true if the instruction is known to only operate on memory
-  /// provably invariant in the given "generation".
-  bool isOperatingOnInvariantMemAt(Instruction *I, unsigned GenAt);
 
   bool isSameMemGeneration(unsigned EarlierGeneration, unsigned LaterGeneration,
                            Instruction *EarlierInst, Instruction *LaterInst);
@@ -689,79 +661,6 @@
   return MSSA->dominates(LaterDef, EarlierMA);
 }
 
-bool EarlyCSE::isOperatingOnInvariantMemAt(Instruction *I, unsigned GenAt) {
-  // A location loaded from with an invariant_load is assumed to *never* change
-  // within the visible scope of the compilation.
-  if (auto *LI = dyn_cast<LoadInst>(I))
-    if (LI->getMetadata(LLVMContext::MD_invariant_load))
-      return true;
-
-  auto MemLocOpt = MemoryLocation::getOrNone(I);
-  if (!MemLocOpt)
-    // "target" intrinsic forms of loads aren't currently known to
-    // MemoryLocation::get.  TODO
-    return false;
-  MemoryLocation MemLoc = *MemLocOpt;
-  if (!AvailableInvariants.count(MemLoc))
-    return false;
-
-  // Is the generation at which this became invariant older than the
-  // current one?
-  return AvailableInvariants.lookup(MemLoc) <= GenAt;
-}
-
-bool EarlyCSE::handleBranchCondition(Instruction *CondInst,
-                                     const BranchInst *BI, const BasicBlock *BB,
-                                     const BasicBlock *Pred) {
-  assert(BI->isConditional() && "Should be a conditional branch!");
-  assert(BI->getCondition() == CondInst && "Wrong condition?");
-  assert(BI->getSuccessor(0) == BB || BI->getSuccessor(1) == BB);
-  auto *TorF = (BI->getSuccessor(0) == BB)
-                   ? ConstantInt::getTrue(BB->getContext())
-                   : ConstantInt::getFalse(BB->getContext());
-  auto MatchBinOp = [](Instruction *I, unsigned Opcode) {
-    if (BinaryOperator *BOp = dyn_cast<BinaryOperator>(I))
-      return BOp->getOpcode() == Opcode;
-    return false;
-  };
-  // If the condition is AND operation, we can propagate its operands into the
-  // true branch. If it is OR operation, we can propagate them into the false
-  // branch.
-  unsigned PropagateOpcode =
-      (BI->getSuccessor(0) == BB) ? Instruction::And : Instruction::Or;
-
-  bool MadeChanges = false;
-  SmallVector<Instruction *, 4> WorkList;
-  SmallPtrSet<Instruction *, 4> Visited;
-  WorkList.push_back(CondInst);
-  while (!WorkList.empty()) {
-    Instruction *Curr = WorkList.pop_back_val();
-
-    AvailableValues.insert(Curr, TorF);
-    LLVM_DEBUG(dbgs() << "EarlyCSE CVP: Add conditional value for '"
-                      << Curr->getName() << "' as " << *TorF << " in "
-                      << BB->getName() << "\n");
-    if (!DebugCounter::shouldExecute(CSECounter)) {
-      LLVM_DEBUG(dbgs() << "Skipping due to debug counter\n");
-    } else {
-      // Replace all dominated uses with the known value.
-      if (unsigned Count = replaceDominatedUsesWith(Curr, TorF, DT,
-                                                    BasicBlockEdge(Pred, BB))) {
-        NumCSECVP += Count;
-        MadeChanges = true;
-      }
-    }
-
-    if (MatchBinOp(Curr, PropagateOpcode))
-      for (auto &Op : cast<BinaryOperator>(Curr)->operands())
-        if (Instruction *OPI = dyn_cast<Instruction>(Op))
-          if (SimpleValue::canHandle(OPI) && Visited.insert(OPI).second)
-            WorkList.push_back(OPI);
-  }
-
-  return MadeChanges;
-}
-
 bool EarlyCSE::processNode(DomTreeNode *Node) {
   bool Changed = false;
   BasicBlock *BB = Node->getBlock();
@@ -785,8 +684,22 @@
     auto *BI = dyn_cast<BranchInst>(Pred->getTerminator());
     if (BI && BI->isConditional()) {
       auto *CondInst = dyn_cast<Instruction>(BI->getCondition());
-      if (CondInst && SimpleValue::canHandle(CondInst))
-        Changed |= handleBranchCondition(CondInst, BI, BB, Pred);
+      if (CondInst && SimpleValue::canHandle(CondInst)) {
+        assert(BI->getSuccessor(0) == BB || BI->getSuccessor(1) == BB);
+        auto *TorF = (BI->getSuccessor(0) == BB)
+                         ? ConstantInt::getTrue(BB->getContext())
+                         : ConstantInt::getFalse(BB->getContext());
+        AvailableValues.insert(CondInst, TorF);
+        DEBUG(dbgs() << "EarlyCSE CVP: Add conditional value for '"
+                     << CondInst->getName() << "' as " << *TorF << " in "
+                     << BB->getName() << "\n");
+        // Replace all dominated uses with the known value.
+        if (unsigned Count = replaceDominatedUsesWith(
+                CondInst, TorF, DT, BasicBlockEdge(Pred, BB))) {
+          Changed = true;
+          NumCSECVP += Count;
+        }
+      }
     }
   }
 
@@ -803,15 +716,7 @@
 
     // Dead instructions should just be removed.
     if (isInstructionTriviallyDead(Inst, &TLI)) {
-<<<<<<< HEAD
-      LLVM_DEBUG(dbgs() << "EarlyCSE DCE: " << *Inst << '\n');
-      if (!DebugCounter::shouldExecute(CSECounter)) {
-        LLVM_DEBUG(dbgs() << "Skipping due to debug counter\n");
-        continue;
-      }
-=======
       DEBUG(dbgs() << "EarlyCSE DCE: " << *Inst << '\n');
->>>>>>> d12f4ffa
       salvageDebugInfo(*Inst);
       removeMSSA(Inst);
       Inst->eraseFromParent();
@@ -828,44 +733,31 @@
       auto *CondI =
           dyn_cast<Instruction>(cast<CallInst>(Inst)->getArgOperand(0));
       if (CondI && SimpleValue::canHandle(CondI)) {
-        LLVM_DEBUG(dbgs() << "EarlyCSE considering assumption: " << *Inst
-                          << '\n');
+        DEBUG(dbgs() << "EarlyCSE considering assumption: " << *Inst << '\n');
         AvailableValues.insert(CondI, ConstantInt::getTrue(BB->getContext()));
       } else
-        LLVM_DEBUG(dbgs() << "EarlyCSE skipping assumption: " << *Inst << '\n');
+        DEBUG(dbgs() << "EarlyCSE skipping assumption: " << *Inst << '\n');
       continue;
     }
 
     // Skip sideeffect intrinsics, for the same reason as assume intrinsics.
     if (match(Inst, m_Intrinsic<Intrinsic::sideeffect>())) {
-      LLVM_DEBUG(dbgs() << "EarlyCSE skipping sideeffect: " << *Inst << '\n');
+      DEBUG(dbgs() << "EarlyCSE skipping sideeffect: " << *Inst << '\n');
       continue;
     }
 
-    // We can skip all invariant.start intrinsics since they only read memory,
-    // and we can forward values across it. For invariant starts without
-    // invariant ends, we can use the fact that the invariantness never ends to
-    // start a scope in the current generaton which is true for all future
-    // generations.  Also, we dont need to consume the last store since the
-    // semantics of invariant.start allow us to perform   DSE of the last
-    // store, if there was a store following invariant.start. Consider: 
+    // Skip invariant.start intrinsics since they only read memory, and we can
+    // forward values across it. Also, we dont need to consume the last store
+    // since the semantics of invariant.start allow us to perform DSE of the
+    // last store, if there was a store following invariant.start. Consider:
     //
     // store 30, i8* p
     // invariant.start(p)
     // store 40, i8* p
     // We can DSE the store to 30, since the store 40 to invariant location p
     // causes undefined behaviour.
-    if (match(Inst, m_Intrinsic<Intrinsic::invariant_start>())) {
-      // If there are any uses, the scope might end.  
-      if (!Inst->use_empty())
-        continue;
-      auto *CI = cast<CallInst>(Inst);
-      MemoryLocation MemLoc = MemoryLocation::getForArgument(CI, 1, TLI);
-      // Don't start a scope if we already have a better one pushed
-      if (!AvailableInvariants.count(MemLoc))
-        AvailableInvariants.insert(MemLoc, CurrentGeneration);
+    if (match(Inst, m_Intrinsic<Intrinsic::invariant_start>()))
       continue;
-    }
 
     if (match(Inst, m_Intrinsic<Intrinsic::experimental_guard>())) {
       if (auto *CondI =
@@ -876,8 +768,7 @@
             // Is the condition known to be true?
             if (isa<ConstantInt>(KnownCond) &&
                 cast<ConstantInt>(KnownCond)->isOne()) {
-              LLVM_DEBUG(dbgs()
-                         << "EarlyCSE removing guard: " << *Inst << '\n');
+              DEBUG(dbgs() << "EarlyCSE removing guard: " << *Inst << '\n');
               removeMSSA(Inst);
               Inst->eraseFromParent();
               Changed = true;
@@ -902,39 +793,29 @@
     // If the instruction can be simplified (e.g. X+0 = X) then replace it with
     // its simpler value.
     if (Value *V = SimplifyInstruction(Inst, SQ)) {
-      LLVM_DEBUG(dbgs() << "EarlyCSE Simplify: " << *Inst << "  to: " << *V
-                        << '\n');
-      if (!DebugCounter::shouldExecute(CSECounter)) {
-        LLVM_DEBUG(dbgs() << "Skipping due to debug counter\n");
-      } else {
-        bool Killed = false;
-        if (!Inst->use_empty()) {
-          Inst->replaceAllUsesWith(V);
-          Changed = true;
-        }
-        if (isInstructionTriviallyDead(Inst, &TLI)) {
-          removeMSSA(Inst);
-          Inst->eraseFromParent();
-          Changed = true;
-          Killed = true;
-        }
-        if (Changed)
-          ++NumSimplify;
-        if (Killed)
-          continue;
-      }
+      DEBUG(dbgs() << "EarlyCSE Simplify: " << *Inst << "  to: " << *V << '\n');
+      bool Killed = false;
+      if (!Inst->use_empty()) {
+        Inst->replaceAllUsesWith(V);
+        Changed = true;
+      }
+      if (isInstructionTriviallyDead(Inst, &TLI)) {
+        removeMSSA(Inst);
+        Inst->eraseFromParent();
+        Changed = true;
+        Killed = true;
+      }
+      if (Changed)
+        ++NumSimplify;
+      if (Killed)
+        continue;
     }
 
     // If this is a simple instruction that we can value number, process it.
     if (SimpleValue::canHandle(Inst)) {
       // See if the instruction has an available value.  If so, use it.
       if (Value *V = AvailableValues.lookup(Inst)) {
-        LLVM_DEBUG(dbgs() << "EarlyCSE CSE: " << *Inst << "  to: " << *V
-                          << '\n');
-        if (!DebugCounter::shouldExecute(CSECounter)) {
-          LLVM_DEBUG(dbgs() << "Skipping due to debug counter\n");
-          continue;
-        }
+        DEBUG(dbgs() << "EarlyCSE CSE: " << *Inst << "  to: " << *V << '\n');
         if (auto *I = dyn_cast<Instruction>(V))
           I->andIRFlags(Inst);
         Inst->replaceAllUsesWith(V);
@@ -958,17 +839,6 @@
       if (MemInst.isVolatile() || !MemInst.isUnordered()) {
         LastStore = nullptr;
         ++CurrentGeneration;
-      }
-
-      if (MemInst.isInvariantLoad()) {
-        // If we pass an invariant load, we know that memory location is
-        // indefinitely constant from the moment of first dereferenceability.
-        // We conservatively treat the invariant_load as that moment.  If we
-        // pass a invariant load after already establishing a scope, don't
-        // restart it since we want to preserve the earliest point seen.
-        auto MemLoc = MemoryLocation::get(Inst);
-        if (!AvailableInvariants.count(MemLoc))
-          AvailableInvariants.insert(MemLoc, CurrentGeneration);
       }
 
       // If we have an available version of this load, and if it is the right
@@ -985,17 +855,13 @@
           !MemInst.isVolatile() && MemInst.isUnordered() &&
           // We can't replace an atomic load with one which isn't also atomic.
           InVal.IsAtomic >= MemInst.isAtomic() &&
-          (isOperatingOnInvariantMemAt(Inst, InVal.Generation) ||
+          (InVal.IsInvariant || MemInst.isInvariantLoad() ||
            isSameMemGeneration(InVal.Generation, CurrentGeneration,
                                InVal.DefInst, Inst))) {
         Value *Op = getOrCreateResult(InVal.DefInst, Inst->getType());
         if (Op != nullptr) {
-          LLVM_DEBUG(dbgs() << "EarlyCSE CSE LOAD: " << *Inst
-                            << "  to: " << *InVal.DefInst << '\n');
-          if (!DebugCounter::shouldExecute(CSECounter)) {
-            LLVM_DEBUG(dbgs() << "Skipping due to debug counter\n");
-            continue;
-          }
+          DEBUG(dbgs() << "EarlyCSE CSE LOAD: " << *Inst
+                       << "  to: " << *InVal.DefInst << '\n');
           if (!Inst->use_empty())
             Inst->replaceAllUsesWith(Op);
           removeMSSA(Inst);
@@ -1010,7 +876,7 @@
       AvailableLoads.insert(
           MemInst.getPointerOperand(),
           LoadValue(Inst, CurrentGeneration, MemInst.getMatchingId(),
-                    MemInst.isAtomic()));
+                    MemInst.isAtomic(), MemInst.isInvariantLoad()));
       LastStore = nullptr;
       continue;
     }
@@ -1033,12 +899,8 @@
       if (InVal.first != nullptr &&
           isSameMemGeneration(InVal.second, CurrentGeneration, InVal.first,
                               Inst)) {
-        LLVM_DEBUG(dbgs() << "EarlyCSE CSE CALL: " << *Inst
-                          << "  to: " << *InVal.first << '\n');
-        if (!DebugCounter::shouldExecute(CSECounter)) {
-          LLVM_DEBUG(dbgs() << "Skipping due to debug counter\n");
-          continue;
-        }
+        DEBUG(dbgs() << "EarlyCSE CSE CALL: " << *Inst
+                     << "  to: " << *InVal.first << '\n');
         if (!Inst->use_empty())
           Inst->replaceAllUsesWith(InVal.first);
         removeMSSA(Inst);
@@ -1077,9 +939,8 @@
           InVal.MatchingId == MemInst.getMatchingId() &&
           // We don't yet handle removing stores with ordering of any kind.
           !MemInst.isVolatile() && MemInst.isUnordered() &&
-          (isOperatingOnInvariantMemAt(Inst, InVal.Generation) ||
-           isSameMemGeneration(InVal.Generation, CurrentGeneration,
-                               InVal.DefInst, Inst))) {
+          isSameMemGeneration(InVal.Generation, CurrentGeneration,
+                              InVal.DefInst, Inst)) {
         // It is okay to have a LastStore to a different pointer here if MemorySSA
         // tells us that the load and store are from the same memory generation.
         // In that case, LastStore should keep its present value since we're
@@ -1089,11 +950,7 @@
                     MemInst.getPointerOperand() ||
                 MSSA) &&
                "can't have an intervening store if not using MemorySSA!");
-        LLVM_DEBUG(dbgs() << "EarlyCSE DSE (writeback): " << *Inst << '\n');
-        if (!DebugCounter::shouldExecute(CSECounter)) {
-          LLVM_DEBUG(dbgs() << "Skipping due to debug counter\n");
-          continue;
-        }
+        DEBUG(dbgs() << "EarlyCSE DSE (writeback): " << *Inst << '\n');
         removeMSSA(Inst);
         Inst->eraseFromParent();
         Changed = true;
@@ -1124,17 +981,13 @@
                  !LastStoreMemInst.isVolatile() &&
                  "Violated invariant");
           if (LastStoreMemInst.isMatchingMemLoc(MemInst)) {
-            LLVM_DEBUG(dbgs() << "EarlyCSE DEAD STORE: " << *LastStore
-                              << "  due to: " << *Inst << '\n');
-            if (!DebugCounter::shouldExecute(CSECounter)) {
-              LLVM_DEBUG(dbgs() << "Skipping due to debug counter\n");
-            } else {
-              removeMSSA(LastStore);
-              LastStore->eraseFromParent();
-              Changed = true;
-              ++NumDSE;
-              LastStore = nullptr;
-            }
+            DEBUG(dbgs() << "EarlyCSE DEAD STORE: " << *LastStore
+                         << "  due to: " << *Inst << '\n');
+            removeMSSA(LastStore);
+            LastStore->eraseFromParent();
+            Changed = true;
+            ++NumDSE;
+            LastStore = nullptr;
           }
           // fallthrough - we can exploit information about this store
         }
@@ -1147,7 +1000,7 @@
         AvailableLoads.insert(
             MemInst.getPointerOperand(),
             LoadValue(Inst, CurrentGeneration, MemInst.getMatchingId(),
-                      MemInst.isAtomic()));
+                      MemInst.isAtomic(), /*IsInvariant=*/false));
 
         // Remember that this was the last unordered store we saw for DSE. We
         // don't yet handle DSE on ordered or volatile stores since we don't
@@ -1179,9 +1032,8 @@
 
   // Process the root node.
   nodesToProcess.push_back(new StackNode(
-      AvailableValues, AvailableLoads, AvailableInvariants, AvailableCalls,
-      CurrentGeneration, DT.getRootNode(),
-      DT.getRootNode()->begin(), DT.getRootNode()->end()));
+      AvailableValues, AvailableLoads, AvailableCalls, CurrentGeneration,
+      DT.getRootNode(), DT.getRootNode()->begin(), DT.getRootNode()->end()));
 
   // Save the current generation.
   unsigned LiveOutGeneration = CurrentGeneration;
@@ -1205,9 +1057,9 @@
       // Push the next child onto the stack.
       DomTreeNode *child = NodeToProcess->nextChild();
       nodesToProcess.push_back(
-          new StackNode(AvailableValues, AvailableLoads, AvailableInvariants,
-                        AvailableCalls, NodeToProcess->childGeneration(),
-                        child, child->begin(), child->end()));
+          new StackNode(AvailableValues, AvailableLoads, AvailableCalls,
+                        NodeToProcess->childGeneration(), child, child->begin(),
+                        child->end()));
     } else {
       // It has been processed, and there are no more children to process,
       // so delete it and pop it off the stack.
@@ -1246,7 +1098,7 @@
 
 namespace {
 
-/// A simple and fast domtree-based CSE pass.
+/// \brief A simple and fast domtree-based CSE pass.
 ///
 /// This pass does a simple depth-first walk over the dominator tree,
 /// eliminating trivially redundant instructions and using instsimplify to
